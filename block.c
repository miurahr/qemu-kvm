--- conflicted
+++ resolved
@@ -3597,17 +3597,10 @@
          * Let's hope the user knows what he's doing.
          */
         ret = 0;
-<<<<<<< HEAD
     }
     if (ret < 0) {
         return ret;
     }
-=======
-    }
-    if (ret < 0) {
-        return ret;
-    }
->>>>>>> b3c09bde
 
     /* Now flush the underlying protocol.  It will also have BDRV_O_NO_FLUSH
      * in the case of cache=unsafe, so there are no useless flushes.
