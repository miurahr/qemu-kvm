HXCOMM Use DEFHEADING() to define headings in both help text and texi
HXCOMM Text between STEXI and ETEXI are copied to texi version and
HXCOMM discarded from C version
HXCOMM DEF(command, args, callback, arg_string, help) is used to construct
HXCOMM monitor commands
HXCOMM HXCOMM can be used for comments, discarded from both texi and C

STEXI
@table @option
ETEXI

    {
        .name       = "help|?",
        .args_type  = "name:s?",
        .handler    = do_help_cmd,
        .params     = "[cmd]",
        .help       = "show the help",
    },

STEXI
@item help or ? [@var{cmd}]
Show the help for all commands or just for command @var{cmd}.
ETEXI

    {
        .name       = "commit",
        .args_type  = "device:B",
        .handler    = do_commit,
        .params     = "device|all",
        .help       = "commit changes to the disk images (if -snapshot is used) or backing files",
    },

STEXI
@item commit
Commit changes to the disk images (if -snapshot is used) or backing files.
ETEXI

    {
        .name       = "info",
        .args_type  = "item:s?",
        .handler    = do_info,
        .params     = "[subcommand]",
        .help       = "show various information about the system state",
    },

STEXI
@item info @var{subcommand}
Show various information about the system state.

@table @option
@item info version
show the version of QEMU
@item info network
show the various VLANs and the associated devices
@item info chardev
show the character devices
@item info block
show the block devices
@item info block
show block device statistics
@item info registers
show the cpu registers
@item info cpus
show infos for each CPU
@item info history
show the command line history
@item info irq
show the interrupts statistics (if available)
@item info pic
show i8259 (PIC) state
@item info pci
show emulated PCI device info
@item info tlb
show virtual to physical memory mappings (i386 only)
@item info mem
show the active virtual memory mappings (i386 only)
@item info hpet
show state of HPET (i386 only)
@item info kvm
show KVM information
@item info usb
show USB devices plugged on the virtual USB hub
@item info usbhost
show all USB host devices
@item info profile
show profiling information
@item info capture
show information about active capturing
@item info snapshots
show list of VM snapshots
@item info status
show the current VM status (running|paused)
@item info pcmcia
show guest PCMCIA status
@item info mice
show which guest mouse is receiving events
@item info vnc
show the vnc server status
@item info name
show the current VM name
@item info uuid
show the current VM UUID
@item info cpustats
show CPU statistics
@item info usernet
show user network stack connection states
@item info migrate
show migration status
@item info balloon
show balloon information
@item info qtree
show device tree
@end table
ETEXI

    {
        .name       = "q|quit",
        .args_type  = "",
        .handler    = do_quit,
        .params     = "",
        .help       = "quit the emulator",
    },

STEXI
@item q or quit
Quit the emulator.
ETEXI

    {
        .name       = "eject",
        .args_type  = "force:-f,filename:B",
        .handler    = do_eject,
        .params     = "[-f] device",
        .help       = "eject a removable medium (use -f to force it)",
    },

STEXI
@item eject [-f] @var{device}
Eject a removable medium (use -f to force it).
ETEXI

    {
        .name       = "change",
        .args_type  = "device:B,target:F,arg:s?",
        .handler    = do_change,
        .params     = "device filename [format]",
        .help       = "change a removable medium, optional format",
    },

STEXI
@item change @var{device} @var{setting}

Change the configuration of a device.

@table @option
@item change @var{diskdevice} @var{filename} [@var{format}]
Change the medium for a removable disk device to point to @var{filename}. eg

@example
(qemu) change ide1-cd0 /path/to/some.iso
@end example

@var{format} is optional.

@item change vnc @var{display},@var{options}
Change the configuration of the VNC server. The valid syntax for @var{display}
and @var{options} are described at @ref{sec_invocation}. eg

@example
(qemu) change vnc localhost:1
@end example

@item change vnc password [@var{password}]

Change the password associated with the VNC server. If the new password is not
supplied, the monitor will prompt for it to be entered. VNC passwords are only
significant up to 8 letters. eg

@example
(qemu) change vnc password
Password: ********
@end example

@end table
ETEXI

    {
        .name       = "screendump",
        .args_type  = "filename:F",
        .handler    = do_screen_dump,
        .params     = "filename",
        .help       = "save screen into PPM image 'filename'",
    },

STEXI
@item screendump @var{filename}
Save screen into PPM image @var{filename}.
ETEXI

    {
        .name       = "logfile",
        .args_type  = "filename:F",
        .handler    = do_logfile,
        .params     = "filename",
        .help       = "output logs to 'filename'",
    },

STEXI
@item logfile @var{filename}
Output logs to @var{filename}.
ETEXI

    {
        .name       = "log",
        .args_type  = "items:s",
        .handler    = do_log,
        .params     = "item1[,...]",
        .help       = "activate logging of the specified items to '/tmp/qemu.log'",
    },

STEXI
@item log @var{item1}[,...]
Activate logging of the specified items to @file{/tmp/qemu.log}.
ETEXI

    {
        .name       = "savevm",
        .args_type  = "name:s?",
        .handler    = do_savevm,
        .params     = "[tag|id]",
        .help       = "save a VM snapshot. If no tag or id are provided, a new snapshot is created",
    },

STEXI
@item savevm [@var{tag}|@var{id}]
Create a snapshot of the whole virtual machine. If @var{tag} is
provided, it is used as human readable identifier. If there is already
a snapshot with the same tag or ID, it is replaced. More info at
@ref{vm_snapshots}.
ETEXI

    {
        .name       = "loadvm",
        .args_type  = "name:s",
        .handler    = do_loadvm,
        .params     = "tag|id",
        .help       = "restore a VM snapshot from its tag or id",
    },

STEXI
@item loadvm @var{tag}|@var{id}
Set the whole virtual machine to the snapshot identified by the tag
@var{tag} or the unique snapshot ID @var{id}.
ETEXI

    {
        .name       = "delvm",
        .args_type  = "name:s",
        .handler    = do_delvm,
        .params     = "tag|id",
        .help       = "delete a VM snapshot from its tag or id",
    },

STEXI
@item delvm @var{tag}|@var{id}
Delete the snapshot identified by @var{tag} or @var{id}.
ETEXI

    {
        .name       = "singlestep",
        .args_type  = "option:s?",
        .handler    = do_singlestep,
        .params     = "[on|off]",
        .help       = "run emulation in singlestep mode or switch to normal mode",
    },

STEXI
@item singlestep [off]
Run the emulation in single step mode.
If called with option off, the emulation returns to normal mode.
ETEXI

    {
        .name       = "stop",
        .args_type  = "",
        .handler    = do_stop,
        .params     = "",
        .help       = "stop emulation",
    },

STEXI
@item stop
Stop emulation.
ETEXI

    {
        .name       = "c|cont",
        .args_type  = "",
        .handler    = do_cont,
        .params     = "",
        .help       = "resume emulation",
    },

STEXI
@item c or cont
Resume emulation.
ETEXI

    {
        .name       = "gdbserver",
        .args_type  = "device:s?",
        .handler    = do_gdbserver,
        .params     = "[device]",
        .help       = "start gdbserver on given device (default 'tcp::1234'), stop with 'none'",
    },

STEXI
@item gdbserver [@var{port}]
Start gdbserver session (default @var{port}=1234)
ETEXI

    {
        .name       = "x",
        .args_type  = "fmt:/,addr:l",
        .handler    = do_memory_dump,
        .params     = "/fmt addr",
        .help       = "virtual memory dump starting at 'addr'",
    },

STEXI
@item x/fmt @var{addr}
Virtual memory dump starting at @var{addr}.
ETEXI

    {
        .name       = "xp",
        .args_type  = "fmt:/,addr:l",
        .handler    = do_physical_memory_dump,
        .params     = "/fmt addr",
        .help       = "physical memory dump starting at 'addr'",
    },

STEXI
@item xp /@var{fmt} @var{addr}
Physical memory dump starting at @var{addr}.

@var{fmt} is a format which tells the command how to format the
data. Its syntax is: @option{/@{count@}@{format@}@{size@}}

@table @var
@item count
is the number of items to be dumped.

@item format
can be x (hex), d (signed decimal), u (unsigned decimal), o (octal),
c (char) or i (asm instruction).

@item size
can be b (8 bits), h (16 bits), w (32 bits) or g (64 bits). On x86,
@code{h} or @code{w} can be specified with the @code{i} format to
respectively select 16 or 32 bit code instruction size.

@end table

Examples:
@itemize
@item
Dump 10 instructions at the current instruction pointer:
@example
(qemu) x/10i $eip
0x90107063:  ret
0x90107064:  sti
0x90107065:  lea    0x0(%esi,1),%esi
0x90107069:  lea    0x0(%edi,1),%edi
0x90107070:  ret
0x90107071:  jmp    0x90107080
0x90107073:  nop
0x90107074:  nop
0x90107075:  nop
0x90107076:  nop
@end example

@item
Dump 80 16 bit values at the start of the video memory.
@smallexample
(qemu) xp/80hx 0xb8000
0x000b8000: 0x0b50 0x0b6c 0x0b65 0x0b78 0x0b38 0x0b36 0x0b2f 0x0b42
0x000b8010: 0x0b6f 0x0b63 0x0b68 0x0b73 0x0b20 0x0b56 0x0b47 0x0b41
0x000b8020: 0x0b42 0x0b69 0x0b6f 0x0b73 0x0b20 0x0b63 0x0b75 0x0b72
0x000b8030: 0x0b72 0x0b65 0x0b6e 0x0b74 0x0b2d 0x0b63 0x0b76 0x0b73
0x000b8040: 0x0b20 0x0b30 0x0b35 0x0b20 0x0b4e 0x0b6f 0x0b76 0x0b20
0x000b8050: 0x0b32 0x0b30 0x0b30 0x0b33 0x0720 0x0720 0x0720 0x0720
0x000b8060: 0x0720 0x0720 0x0720 0x0720 0x0720 0x0720 0x0720 0x0720
0x000b8070: 0x0720 0x0720 0x0720 0x0720 0x0720 0x0720 0x0720 0x0720
0x000b8080: 0x0720 0x0720 0x0720 0x0720 0x0720 0x0720 0x0720 0x0720
0x000b8090: 0x0720 0x0720 0x0720 0x0720 0x0720 0x0720 0x0720 0x0720
@end smallexample
@end itemize
ETEXI

    {
        .name       = "p|print",
        .args_type  = "fmt:/,val:l",
        .handler    = do_print,
        .params     = "/fmt expr",
        .help       = "print expression value (use $reg for CPU register access)",
    },

STEXI
@item p or print/@var{fmt} @var{expr}

Print expression value. Only the @var{format} part of @var{fmt} is
used.
ETEXI

    {
        .name       = "i",
        .args_type  = "fmt:/,addr:i,index:i.",
        .handler    = do_ioport_read,
        .params     = "/fmt addr",
        .help       = "I/O port read",
    },

STEXI
Read I/O port.
ETEXI

    {
        .name       = "o",
        .args_type  = "fmt:/,addr:i,val:i",
        .handler    = do_ioport_write,
        .params     = "/fmt addr value",
        .help       = "I/O port write",
    },

STEXI
Write to I/O port.
ETEXI

    {
        .name       = "sendkey",
        .args_type  = "string:s,hold_time:i?",
        .handler    = do_sendkey,
        .params     = "keys [hold_ms]",
        .help       = "send keys to the VM (e.g. 'sendkey ctrl-alt-f1', default hold time=100 ms)",
    },

STEXI
@item sendkey @var{keys}

Send @var{keys} to the emulator. @var{keys} could be the name of the
key or @code{#} followed by the raw value in either decimal or hexadecimal
format. Use @code{-} to press several keys simultaneously. Example:
@example
sendkey ctrl-alt-f1
@end example

This command is useful to send keys that your graphical user interface
intercepts at low level, such as @code{ctrl-alt-f1} in X Window.
ETEXI

    {
        .name       = "system_reset",
        .args_type  = "",
        .handler    = do_system_reset,
        .params     = "",
        .help       = "reset the system",
    },

STEXI
@item system_reset

Reset the system.
ETEXI

    {
        .name       = "system_powerdown",
        .args_type  = "",
        .handler    = do_system_powerdown,
        .params     = "",
        .help       = "send system power down event",
    },

STEXI
@item system_powerdown

Power down the system (if supported).
ETEXI

    {
        .name       = "sum",
        .args_type  = "start:i,size:i",
        .handler    = do_sum,
        .params     = "addr size",
        .help       = "compute the checksum of a memory region",
    },

STEXI
@item sum @var{addr} @var{size}

Compute the checksum of a memory region.
ETEXI

    {
        .name       = "usb_add",
        .args_type  = "devname:s",
        .handler    = do_usb_add,
        .params     = "device",
        .help       = "add USB device (e.g. 'host:bus.addr' or 'host:vendor_id:product_id')",
    },

STEXI
@item usb_add @var{devname}

Add the USB device @var{devname}.  For details of available devices see
@ref{usb_devices}
ETEXI

    {
        .name       = "usb_del",
        .args_type  = "devname:s",
        .handler    = do_usb_del,
        .params     = "device",
        .help       = "remove USB device 'bus.addr'",
    },

STEXI
@item usb_del @var{devname}

Remove the USB device @var{devname} from the QEMU virtual USB
hub. @var{devname} has the syntax @code{bus.addr}. Use the monitor
command @code{info usb} to see the devices you can remove.
ETEXI

    {
        .name       = "device_add",
        .args_type  = "config:s",
        .handler    = do_device_add,
        .params     = "device",
        .help       = "add device, like -device on the command line",
    },

STEXI
@item device_add @var{config}

Add device.
ETEXI

    {
        .name       = "device_del",
        .args_type  = "id:s",
        .handler    = do_device_del,
        .params     = "device",
        .help       = "remove device",
    },

STEXI
@item device_del @var{id}

Remove device @var{id}.
ETEXI

    {
        .name       = "cpu",
        .args_type  = "index:i",
        .handler    = do_cpu_set,
        .params     = "index",
        .help       = "set the default CPU",
    },

STEXI
Set the default CPU.
ETEXI

    {
        .name       = "mouse_move",
        .args_type  = "dx_str:s,dy_str:s,dz_str:s?",
        .handler    = do_mouse_move,
        .params     = "dx dy [dz]",
        .help       = "send mouse move events",
    },

STEXI
@item mouse_move @var{dx} @var{dy} [@var{dz}]
Move the active mouse to the specified coordinates @var{dx} @var{dy}
with optional scroll axis @var{dz}.
ETEXI

    {
        .name       = "mouse_button",
        .args_type  = "button_state:i",
        .handler    = do_mouse_button,
        .params     = "state",
        .help       = "change mouse button state (1=L, 2=M, 4=R)",
    },

STEXI
@item mouse_button @var{val}
Change the active mouse button state @var{val} (1=L, 2=M, 4=R).
ETEXI

    {
        .name       = "mouse_set",
        .args_type  = "index:i",
        .handler    = do_mouse_set,
        .params     = "index",
        .help       = "set which mouse device receives events",
    },

STEXI
@item mouse_set @var{index}
Set which mouse device receives events at given @var{index}, index
can be obtained with
@example
info mice
@end example
ETEXI

#ifdef HAS_AUDIO
    {
        .name       = "wavcapture",
        .args_type  = "path:F,freq:i?,bits:i?,nchannels:i?",
        .handler    = do_wav_capture,
        .params     = "path [frequency [bits [channels]]]",
        .help       = "capture audio to a wave file (default frequency=44100 bits=16 channels=2)",
    },
#endif
STEXI
@item wavcapture @var{filename} [@var{frequency} [@var{bits} [@var{channels}]]]
Capture audio into @var{filename}. Using sample rate @var{frequency}
bits per sample @var{bits} and number of channels @var{channels}.

Defaults:
@itemize @minus
@item Sample rate = 44100 Hz - CD quality
@item Bits = 16
@item Number of channels = 2 - Stereo
@end itemize
ETEXI

#ifdef HAS_AUDIO
    {
        .name       = "stopcapture",
        .args_type  = "n:i",
        .handler    = do_stop_capture,
        .params     = "capture index",
        .help       = "stop capture",
    },
#endif
STEXI
@item stopcapture @var{index}
Stop capture with a given @var{index}, index can be obtained with
@example
info capture
@end example
ETEXI

    {
        .name       = "memsave",
        .args_type  = "val:l,size:i,filename:s",
        .handler    = do_memory_save,
        .params     = "addr size file",
        .help       = "save to disk virtual memory dump starting at 'addr' of size 'size'",
    },

STEXI
@item memsave @var{addr} @var{size} @var{file}
save to disk virtual memory dump starting at @var{addr} of size @var{size}.
ETEXI

    {
        .name       = "pmemsave",
        .args_type  = "val:l,size:i,filename:s",
        .handler    = do_physical_memory_save,
        .params     = "addr size file",
        .help       = "save to disk physical memory dump starting at 'addr' of size 'size'",
    },

STEXI
@item pmemsave @var{addr} @var{size} @var{file}
save to disk physical memory dump starting at @var{addr} of size @var{size}.
ETEXI

    {
        .name       = "boot_set",
        .args_type  = "bootdevice:s",
        .handler    = do_boot_set,
        .params     = "bootdevice",
        .help       = "define new values for the boot device list",
    },

STEXI
@item boot_set @var{bootdevicelist}

Define new values for the boot device list. Those values will override
the values specified on the command line through the @code{-boot} option.

The values that can be specified here depend on the machine type, but are
the same that can be specified in the @code{-boot} command line option.
ETEXI

#if defined(TARGET_I386)
    {
        .name       = "nmi",
        .args_type  = "cpu_index:i",
        .handler    = do_inject_nmi,
        .params     = "cpu",
        .help       = "inject an NMI on the given CPU",
    },
#endif
STEXI
@item nmi @var{cpu}
Inject an NMI on the given CPU (x86 only).
ETEXI

    {
        .name       = "migrate",
        .args_type  = "detach:-d,uri:s",
        .handler    = do_migrate,
        .params     = "[-d] uri",
        .help       = "migrate to URI (using -d to not wait for completion)",
    },

STEXI
@item migrate [-d] @var{uri}
Migrate to @var{uri} (using -d to not wait for completion).
ETEXI

    {
        .name       = "migrate_cancel",
        .args_type  = "",
        .handler    = do_migrate_cancel,
        .params     = "",
        .help       = "cancel the current VM migration",
    },

STEXI
@item migrate_cancel
Cancel the current VM migration.
ETEXI

    {
        .name       = "migrate_set_speed",
        .args_type  = "value:s",
        .handler    = do_migrate_set_speed,
        .params     = "value",
        .help       = "set maximum speed (in bytes) for migrations",
    },

STEXI
@item migrate_set_speed @var{value}
Set maximum speed to @var{value} (in bytes) for migrations.
ETEXI

    {
        .name       = "migrate_set_downtime",
        .args_type  = "value:s",
        .handler    = do_migrate_set_downtime,
        .params     = "value",
        .help       = "set maximum tolerated downtime (in seconds) for migrations",
    },

STEXI
@item migrate_set_downtime @var{second}
Set maximum tolerated downtime (in seconds) for migration.
ETEXI

#if defined(TARGET_I386)
    {
        .name       = "drive_add",
        .args_type  = "pci_addr:s,opts:s",
        .handler    = drive_hot_add,
        .params     = "[[<domain>:]<bus>:]<slot>\n"
                      "[file=file][,if=type][,bus=n]\n"
                      "[,unit=m][,media=d][index=i]\n"
                      "[,cyls=c,heads=h,secs=s[,trans=t]]\n"
                      "[snapshot=on|off][,cache=on|off]",
        .help       = "add drive to PCI storage controller",
    },
#endif

STEXI
@item drive_add
Add drive to PCI storage controller.
ETEXI

#if defined(TARGET_I386)
<<<<<<< HEAD
    { "pci_add", "pci_addr:s,type:s,opts:s?", pci_device_hot_add, "auto|[[<domain>:]<bus>:]<slot> nic|storage|host [[vlan=n][,macaddr=addr][,model=type]] [file=file][,if=type][,bus=nr]... [host=02:00.0[,name=string][,dma=none]", "hot-add PCI device" },
=======
    {
        .name       = "pci_add",
        .args_type  = "pci_addr:s,type:s,opts:s?",
        .handler    = pci_device_hot_add,
        .params     = "auto|[[<domain>:]<bus>:]<slot> nic|storage [[vlan=n][,macaddr=addr][,model=type]] [file=file][,if=type][,bus=nr]...",
        .help       = "hot-add PCI device",
    },
>>>>>>> d7f9b689
#endif

STEXI
@item pci_add
Hot-add PCI device.
ETEXI

#if defined(TARGET_I386)
    {
        .name       = "pci_del",
        .args_type  = "pci_addr:s",
        .handler    = do_pci_device_hot_remove,
        .params     = "[[<domain>:]<bus>:]<slot>",
        .help       = "hot remove PCI device",
    },
#endif

STEXI
@item pci_del
Hot remove PCI device.
ETEXI

    {
        .name       = "host_net_add",
        .args_type  = "device:s,opts:s?",
        .handler    = net_host_device_add,
        .params     = "tap|user|socket|vde|dump [options]",
        .help       = "add host VLAN client",
    },

STEXI
@item host_net_add
Add host VLAN client.
ETEXI

    {
        .name       = "host_net_remove",
        .args_type  = "vlan_id:i,device:s",
        .handler    = net_host_device_remove,
        .params     = "vlan_id name",
        .help       = "remove host VLAN client",
    },

STEXI
@item host_net_remove
Remove host VLAN client.
ETEXI

#ifdef CONFIG_SLIRP
    {
        .name       = "hostfwd_add",
        .args_type  = "arg1:s,arg2:s?,arg3:s?",
        .handler    = net_slirp_hostfwd_add,
        .params     = "[vlan_id name] [tcp|udp]:[hostaddr]:hostport-[guestaddr]:guestport",
        .help       = "redirect TCP or UDP connections from host to guest (requires -net user)",
    },

    {
        .name       = "hostfwd_remove",
        .args_type  = "arg1:s,arg2:s?,arg3:s?",
        .handler    = net_slirp_hostfwd_remove,
        .params     = "[vlan_id name] [tcp|udp]:[hostaddr]:hostport",
        .help       = "remove host-to-guest TCP or UDP redirection",
    },

#endif
STEXI
@item host_net_redir
Redirect TCP or UDP connections from host to guest (requires -net user).
ETEXI

    {
        .name       = "balloon",
        .args_type  = "value:i",
        .handler    = do_balloon,
        .params     = "target",
        .help       = "request VM to change it's memory allocation (in MB)",
    },

STEXI
@item balloon @var{value}
Request VM to change its memory allocation to @var{value} (in MB).
ETEXI

    {
        .name       = "set_link",
        .args_type  = "name:s,up_or_down:s",
        .handler    = do_set_link,
        .params     = "name up|down",
        .help       = "change the link status of a network adapter",
    },

STEXI
@item set_link @var{name} [up|down]
Set link @var{name} up or down.
ETEXI

    {
        .name       = "watchdog_action",
        .args_type  = "action:s",
        .handler    = do_watchdog_action,
        .params     = "[reset|shutdown|poweroff|pause|debug|none]",
        .help       = "change watchdog action",
    },

STEXI
@item watchdog_action
Change watchdog action.
ETEXI

    {
        .name       = "acl_show",
        .args_type  = "aclname:s",
        .handler    = do_acl_show,
        .params     = "aclname",
        .help       = "list rules in the access control list",
    },

STEXI
@item acl_show @var{aclname}
List all the matching rules in the access control list, and the default
policy. There are currently two named access control lists,
@var{vnc.x509dname} and @var{vnc.username} matching on the x509 client
certificate distinguished name, and SASL username respectively.
ETEXI

    {
        .name       = "acl_policy",
        .args_type  = "aclname:s,policy:s",
        .handler    = do_acl_policy,
        .params     = "aclname allow|deny",
        .help       = "set default access control list policy",
    },

STEXI
@item acl_policy @var{aclname} @code{allow|deny}
Set the default access control list policy, used in the event that
none of the explicit rules match. The default policy at startup is
always @code{deny}.
ETEXI

    {
        .name       = "acl_add",
        .args_type  = "aclname:s,match:s,policy:s,index:i?",
        .handler    = do_acl_add,
        .params     = "aclname match allow|deny [index]",
        .help       = "add a match rule to the access control list",
    },

STEXI
@item acl_allow @var{aclname} @var{match} @code{allow|deny} [@var{index}]
Add a match rule to the access control list, allowing or denying access.
The match will normally be an exact username or x509 distinguished name,
but can optionally include wildcard globs. eg @code{*@@EXAMPLE.COM} to
allow all users in the @code{EXAMPLE.COM} kerberos realm. The match will
normally be appended to the end of the ACL, but can be inserted
earlier in the list if the optional @var{index} parameter is supplied.
ETEXI

    {
        .name       = "acl_remove",
        .args_type  = "aclname:s,match:s",
        .handler    = do_acl_remove,
        .params     = "aclname match",
        .help       = "remove a match rule from the access control list",
    },

STEXI
@item acl_remove @var{aclname} @var{match}
Remove the specified match rule from the access control list.
ETEXI

    {
        .name       = "acl_reset",
        .args_type  = "aclname:s",
        .handler    = do_acl_reset,
        .params     = "aclname",
        .help       = "reset the access control list",
    },

STEXI
@item acl_remove @var{aclname} @var{match}
Remove all matches from the access control list, and set the default
policy back to @code{deny}.
ETEXI

#if defined(TARGET_I386)

    {
        .name       = "mce",
        .args_type  = "cpu_index:i,bank:i,status:l,mcg_status:l,addr:l,misc:l",
        .handler    = do_inject_mce,
        .params     = "cpu bank status mcgstatus addr misc",
        .help       = "inject a MCE on the given CPU",
    },

#endif
STEXI
@item mce @var{cpu} @var{bank} @var{status} @var{mcgstatus} @var{addr} @var{misc}
Inject an MCE on the given CPU (x86 only).
ETEXI

    {
        .name       = "getfd",
        .args_type  = "fdname:s",
        .handler    = do_getfd,
        .params     = "getfd name",
        .help       = "receive a file descriptor via SCM rights and assign it a name",
    },

STEXI
@item getfd @var{fdname}
If a file descriptor is passed alongside this command using the SCM_RIGHTS
mechanism on unix sockets, it is stored using the name @var{fdname} for
later use by other monitor commands.
ETEXI

    {
        .name       = "closefd",
        .args_type  = "fdname:s",
        .handler    = do_closefd,
        .params     = "closefd name",
        .help       = "close a file descriptor previously passed via SCM rights",
    },

STEXI
@item closefd @var{fdname}
Close the file descriptor previously assigned to @var{fdname} using the
@code{getfd} command. This is only needed if the file descriptor was never
used by another monitor command.
ETEXI

    { "cpu_set", "is", do_cpu_set_nr,
      "cpu [online|offline]", "change cpu state" },
STEXI
@item cpu_set @var{cpu} [online|offline]
Set CPU @var{cpu} online or offline.
ETEXI

STEXI
@end table
ETEXI<|MERGE_RESOLUTION|>--- conflicted
+++ resolved
@@ -785,17 +785,13 @@
 ETEXI
 
 #if defined(TARGET_I386)
-<<<<<<< HEAD
-    { "pci_add", "pci_addr:s,type:s,opts:s?", pci_device_hot_add, "auto|[[<domain>:]<bus>:]<slot> nic|storage|host [[vlan=n][,macaddr=addr][,model=type]] [file=file][,if=type][,bus=nr]... [host=02:00.0[,name=string][,dma=none]", "hot-add PCI device" },
-=======
     {
         .name       = "pci_add",
         .args_type  = "pci_addr:s,type:s,opts:s?",
         .handler    = pci_device_hot_add,
-        .params     = "auto|[[<domain>:]<bus>:]<slot> nic|storage [[vlan=n][,macaddr=addr][,model=type]] [file=file][,if=type][,bus=nr]...",
+        .params     = "auto|[[<domain>:]<bus>:]<slot> nic|storage|host [[vlan=n][,macaddr=addr][,model=type]] [file=file][,if=type][,bus=nr]... [host=02:00.0[,name=string][,dma=none]",
         .help       = "hot-add PCI device",
     },
->>>>>>> d7f9b689
 #endif
 
 STEXI
