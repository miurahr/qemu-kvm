HXCOMM Use DEFHEADING() to define headings in both help text and texi
HXCOMM Text between STEXI and ETEXI are copied to texi version and
HXCOMM discarded from C version
HXCOMM DEF(command, args, callback, arg_string, help) is used to construct
HXCOMM monitor commands
HXCOMM HXCOMM can be used for comments, discarded from both texi and C

STEXI
@table @option
ETEXI

    {
        .name       = "help|?",
        .args_type  = "name:s?",
        .params     = "[cmd]",
        .help       = "show the help",
        .mhandler.cmd = do_help_cmd,
    },

STEXI
@item help or ? [@var{cmd}]
Show the help for all commands or just for command @var{cmd}.
ETEXI

    {
        .name       = "commit",
        .args_type  = "device:B",
        .params     = "device|all",
        .help       = "commit changes to the disk images (if -snapshot is used) or backing files",
        .mhandler.cmd = do_commit,
    },

STEXI
@item commit
Commit changes to the disk images (if -snapshot is used) or backing files.
ETEXI

    {
        .name       = "info",
        .args_type  = "item:s?",
        .params     = "[subcommand]",
        .help       = "show various information about the system state",
        .mhandler.cmd = do_info,
    },

STEXI
@item info @var{subcommand}
Show various information about the system state.

@table @option
@item info version
show the version of QEMU
@item info network
show the various VLANs and the associated devices
@item info chardev
show the character devices
@item info block
show the block devices
@item info block
show block device statistics
@item info registers
show the cpu registers
@item info cpus
show infos for each CPU
@item info history
show the command line history
@item info irq
show the interrupts statistics (if available)
@item info pic
show i8259 (PIC) state
@item info pci
show emulated PCI device info
@item info tlb
show virtual to physical memory mappings (i386 only)
@item info mem
show the active virtual memory mappings (i386 only)
@item info hpet
show state of HPET (i386 only)
@item info kvm
show KVM information
@item info usb
show USB devices plugged on the virtual USB hub
@item info usbhost
show all USB host devices
@item info profile
show profiling information
@item info capture
show information about active capturing
@item info snapshots
show list of VM snapshots
@item info status
show the current VM status (running|paused)
@item info pcmcia
show guest PCMCIA status
@item info mice
show which guest mouse is receiving events
@item info vnc
show the vnc server status
@item info name
show the current VM name
@item info uuid
show the current VM UUID
@item info cpustats
show CPU statistics
@item info usernet
show user network stack connection states
@item info migrate
show migration status
@item info balloon
show balloon information
@item info qtree
show device tree
@end table
ETEXI

    {
        .name       = "q|quit",
        .args_type  = "",
        .params     = "",
        .help       = "quit the emulator",
        .mhandler.cmd = do_quit,
    },

STEXI
@item q or quit
Quit the emulator.
ETEXI

    {
        .name       = "eject",
        .args_type  = "force:-f,filename:B",
        .params     = "[-f] device",
        .help       = "eject a removable medium (use -f to force it)",
        .mhandler.cmd = do_eject,
    },

STEXI
@item eject [-f] @var{device}
Eject a removable medium (use -f to force it).
ETEXI

    {
        .name       = "change",
        .args_type  = "device:B,target:F,arg:s?",
        .params     = "device filename [format]",
        .help       = "change a removable medium, optional format",
        .mhandler.cmd = do_change,
    },

STEXI
@item change @var{device} @var{setting}

Change the configuration of a device.

@table @option
@item change @var{diskdevice} @var{filename} [@var{format}]
Change the medium for a removable disk device to point to @var{filename}. eg

@example
(qemu) change ide1-cd0 /path/to/some.iso
@end example

@var{format} is optional.

@item change vnc @var{display},@var{options}
Change the configuration of the VNC server. The valid syntax for @var{display}
and @var{options} are described at @ref{sec_invocation}. eg

@example
(qemu) change vnc localhost:1
@end example

@item change vnc password [@var{password}]

Change the password associated with the VNC server. If the new password is not
supplied, the monitor will prompt for it to be entered. VNC passwords are only
significant up to 8 letters. eg

@example
(qemu) change vnc password
Password: ********
@end example

@end table
ETEXI

    {
        .name       = "screendump",
        .args_type  = "filename:F",
        .params     = "filename",
        .help       = "save screen into PPM image 'filename'",
        .mhandler.cmd = do_screen_dump,
    },

STEXI
@item screendump @var{filename}
Save screen into PPM image @var{filename}.
ETEXI

    {
        .name       = "logfile",
        .args_type  = "filename:F",
        .params     = "filename",
        .help       = "output logs to 'filename'",
        .mhandler.cmd = do_logfile,
    },

STEXI
@item logfile @var{filename}
Output logs to @var{filename}.
ETEXI

    {
        .name       = "log",
        .args_type  = "items:s",
        .params     = "item1[,...]",
        .help       = "activate logging of the specified items to '/tmp/qemu.log'",
        .mhandler.cmd = do_log,
    },

STEXI
@item log @var{item1}[,...]
Activate logging of the specified items to @file{/tmp/qemu.log}.
ETEXI

    {
        .name       = "savevm",
        .args_type  = "name:s?",
        .params     = "[tag|id]",
        .help       = "save a VM snapshot. If no tag or id are provided, a new snapshot is created",
        .mhandler.cmd = do_savevm,
    },

STEXI
@item savevm [@var{tag}|@var{id}]
Create a snapshot of the whole virtual machine. If @var{tag} is
provided, it is used as human readable identifier. If there is already
a snapshot with the same tag or ID, it is replaced. More info at
@ref{vm_snapshots}.
ETEXI

    {
        .name       = "loadvm",
        .args_type  = "name:s",
        .params     = "tag|id",
        .help       = "restore a VM snapshot from its tag or id",
        .mhandler.cmd = do_loadvm,
    },

STEXI
@item loadvm @var{tag}|@var{id}
Set the whole virtual machine to the snapshot identified by the tag
@var{tag} or the unique snapshot ID @var{id}.
ETEXI

    {
        .name       = "delvm",
        .args_type  = "name:s",
        .params     = "tag|id",
        .help       = "delete a VM snapshot from its tag or id",
        .mhandler.cmd = do_delvm,
    },

STEXI
@item delvm @var{tag}|@var{id}
Delete the snapshot identified by @var{tag} or @var{id}.
ETEXI

    {
        .name       = "singlestep",
        .args_type  = "option:s?",
        .params     = "[on|off]",
        .help       = "run emulation in singlestep mode or switch to normal mode",
        .mhandler.cmd = do_singlestep,
    },

STEXI
@item singlestep [off]
Run the emulation in single step mode.
If called with option off, the emulation returns to normal mode.
ETEXI

    {
        .name       = "stop",
        .args_type  = "",
        .params     = "",
        .help       = "stop emulation",
        .mhandler.cmd = do_stop,
    },

STEXI
@item stop
Stop emulation.
ETEXI

    {
        .name       = "c|cont",
        .args_type  = "",
        .params     = "",
        .help       = "resume emulation",
        .mhandler.cmd = do_cont,
    },

STEXI
@item c or cont
Resume emulation.
ETEXI

    {
        .name       = "gdbserver",
        .args_type  = "device:s?",
        .params     = "[device]",
        .help       = "start gdbserver on given device (default 'tcp::1234'), stop with 'none'",
        .mhandler.cmd = do_gdbserver,
    },

STEXI
@item gdbserver [@var{port}]
Start gdbserver session (default @var{port}=1234)
ETEXI

    {
        .name       = "x",
        .args_type  = "fmt:/,addr:l",
        .params     = "/fmt addr",
        .help       = "virtual memory dump starting at 'addr'",
        .mhandler.cmd = do_memory_dump,
    },

STEXI
@item x/fmt @var{addr}
Virtual memory dump starting at @var{addr}.
ETEXI

    {
        .name       = "xp",
        .args_type  = "fmt:/,addr:l",
        .params     = "/fmt addr",
        .help       = "physical memory dump starting at 'addr'",
        .mhandler.cmd = do_physical_memory_dump,
    },

STEXI
@item xp /@var{fmt} @var{addr}
Physical memory dump starting at @var{addr}.

@var{fmt} is a format which tells the command how to format the
data. Its syntax is: @option{/@{count@}@{format@}@{size@}}

@table @var
@item count
is the number of items to be dumped.

@item format
can be x (hex), d (signed decimal), u (unsigned decimal), o (octal),
c (char) or i (asm instruction).

@item size
can be b (8 bits), h (16 bits), w (32 bits) or g (64 bits). On x86,
@code{h} or @code{w} can be specified with the @code{i} format to
respectively select 16 or 32 bit code instruction size.

@end table

Examples:
@itemize
@item
Dump 10 instructions at the current instruction pointer:
@example
(qemu) x/10i $eip
0x90107063:  ret
0x90107064:  sti
0x90107065:  lea    0x0(%esi,1),%esi
0x90107069:  lea    0x0(%edi,1),%edi
0x90107070:  ret
0x90107071:  jmp    0x90107080
0x90107073:  nop
0x90107074:  nop
0x90107075:  nop
0x90107076:  nop
@end example

@item
Dump 80 16 bit values at the start of the video memory.
@smallexample
(qemu) xp/80hx 0xb8000
0x000b8000: 0x0b50 0x0b6c 0x0b65 0x0b78 0x0b38 0x0b36 0x0b2f 0x0b42
0x000b8010: 0x0b6f 0x0b63 0x0b68 0x0b73 0x0b20 0x0b56 0x0b47 0x0b41
0x000b8020: 0x0b42 0x0b69 0x0b6f 0x0b73 0x0b20 0x0b63 0x0b75 0x0b72
0x000b8030: 0x0b72 0x0b65 0x0b6e 0x0b74 0x0b2d 0x0b63 0x0b76 0x0b73
0x000b8040: 0x0b20 0x0b30 0x0b35 0x0b20 0x0b4e 0x0b6f 0x0b76 0x0b20
0x000b8050: 0x0b32 0x0b30 0x0b30 0x0b33 0x0720 0x0720 0x0720 0x0720
0x000b8060: 0x0720 0x0720 0x0720 0x0720 0x0720 0x0720 0x0720 0x0720
0x000b8070: 0x0720 0x0720 0x0720 0x0720 0x0720 0x0720 0x0720 0x0720
0x000b8080: 0x0720 0x0720 0x0720 0x0720 0x0720 0x0720 0x0720 0x0720
0x000b8090: 0x0720 0x0720 0x0720 0x0720 0x0720 0x0720 0x0720 0x0720
@end smallexample
@end itemize
ETEXI

    {
        .name       = "p|print",
        .args_type  = "fmt:/,val:l",
        .params     = "/fmt expr",
        .help       = "print expression value (use $reg for CPU register access)",
        .mhandler.cmd = do_print,
    },

STEXI
@item p or print/@var{fmt} @var{expr}

Print expression value. Only the @var{format} part of @var{fmt} is
used.
ETEXI

    {
        .name       = "i",
        .args_type  = "fmt:/,addr:i,index:i.",
        .params     = "/fmt addr",
        .help       = "I/O port read",
        .mhandler.cmd = do_ioport_read,
    },

STEXI
Read I/O port.
ETEXI

    {
        .name       = "o",
        .args_type  = "fmt:/,addr:i,val:i",
        .params     = "/fmt addr value",
        .help       = "I/O port write",
        .mhandler.cmd = do_ioport_write,
    },

STEXI
Write to I/O port.
ETEXI

    {
        .name       = "sendkey",
        .args_type  = "string:s,hold_time:i?",
        .params     = "keys [hold_ms]",
        .help       = "send keys to the VM (e.g. 'sendkey ctrl-alt-f1', default hold time=100 ms)",
        .mhandler.cmd = do_sendkey,
    },

STEXI
@item sendkey @var{keys}

Send @var{keys} to the emulator. @var{keys} could be the name of the
key or @code{#} followed by the raw value in either decimal or hexadecimal
format. Use @code{-} to press several keys simultaneously. Example:
@example
sendkey ctrl-alt-f1
@end example

This command is useful to send keys that your graphical user interface
intercepts at low level, such as @code{ctrl-alt-f1} in X Window.
ETEXI

    {
        .name       = "system_reset",
        .args_type  = "",
        .params     = "",
        .help       = "reset the system",
        .mhandler.cmd = do_system_reset,
    },

STEXI
@item system_reset

Reset the system.
ETEXI

    {
        .name       = "system_powerdown",
        .args_type  = "",
        .params     = "",
        .help       = "send system power down event",
        .mhandler.cmd = do_system_powerdown,
    },

STEXI
@item system_powerdown

Power down the system (if supported).
ETEXI

    {
        .name       = "sum",
        .args_type  = "start:i,size:i",
        .params     = "addr size",
        .help       = "compute the checksum of a memory region",
        .mhandler.cmd = do_sum,
    },

STEXI
@item sum @var{addr} @var{size}

Compute the checksum of a memory region.
ETEXI

    {
        .name       = "usb_add",
        .args_type  = "devname:s",
        .params     = "device",
        .help       = "add USB device (e.g. 'host:bus.addr' or 'host:vendor_id:product_id')",
        .mhandler.cmd = do_usb_add,
    },

STEXI
@item usb_add @var{devname}

Add the USB device @var{devname}.  For details of available devices see
@ref{usb_devices}
ETEXI

    {
        .name       = "usb_del",
        .args_type  = "devname:s",
        .params     = "device",
        .help       = "remove USB device 'bus.addr'",
        .mhandler.cmd = do_usb_del,
    },

STEXI
@item usb_del @var{devname}

Remove the USB device @var{devname} from the QEMU virtual USB
hub. @var{devname} has the syntax @code{bus.addr}. Use the monitor
command @code{info usb} to see the devices you can remove.
ETEXI

    {
        .name       = "device_add",
        .args_type  = "config:s",
        .params     = "device",
        .help       = "add device, like -device on the command line",
        .mhandler.cmd = do_device_add,
    },

STEXI
@item device_add @var{config}

Add device.
ETEXI

    {
        .name       = "device_del",
        .args_type  = "id:s",
        .params     = "device",
        .help       = "remove device",
        .mhandler.cmd = do_device_del,
    },

STEXI
@item device_del @var{id}

Remove device @var{id}.
ETEXI

    {
        .name       = "cpu",
        .args_type  = "index:i",
        .params     = "index",
        .help       = "set the default CPU",
        .mhandler.cmd = do_cpu_set,
    },

STEXI
Set the default CPU.
ETEXI

    {
        .name       = "mouse_move",
        .args_type  = "dx_str:s,dy_str:s,dz_str:s?",
        .params     = "dx dy [dz]",
        .help       = "send mouse move events",
        .mhandler.cmd = do_mouse_move,
    },

STEXI
@item mouse_move @var{dx} @var{dy} [@var{dz}]
Move the active mouse to the specified coordinates @var{dx} @var{dy}
with optional scroll axis @var{dz}.
ETEXI

    {
        .name       = "mouse_button",
        .args_type  = "button_state:i",
        .params     = "state",
        .help       = "change mouse button state (1=L, 2=M, 4=R)",
        .mhandler.cmd = do_mouse_button,
    },

STEXI
@item mouse_button @var{val}
Change the active mouse button state @var{val} (1=L, 2=M, 4=R).
ETEXI

    {
        .name       = "mouse_set",
        .args_type  = "index:i",
        .params     = "index",
        .help       = "set which mouse device receives events",
        .mhandler.cmd = do_mouse_set,
    },

STEXI
@item mouse_set @var{index}
Set which mouse device receives events at given @var{index}, index
can be obtained with
@example
info mice
@end example
ETEXI

#ifdef HAS_AUDIO
    {
        .name       = "wavcapture",
        .args_type  = "path:F,freq:i?,bits:i?,nchannels:i?",
        .params     = "path [frequency [bits [channels]]]",
        .help       = "capture audio to a wave file (default frequency=44100 bits=16 channels=2)",
        .mhandler.cmd = do_wav_capture,
    },
#endif
STEXI
@item wavcapture @var{filename} [@var{frequency} [@var{bits} [@var{channels}]]]
Capture audio into @var{filename}. Using sample rate @var{frequency}
bits per sample @var{bits} and number of channels @var{channels}.

Defaults:
@itemize @minus
@item Sample rate = 44100 Hz - CD quality
@item Bits = 16
@item Number of channels = 2 - Stereo
@end itemize
ETEXI

#ifdef HAS_AUDIO
    {
        .name       = "stopcapture",
        .args_type  = "n:i",
        .params     = "capture index",
        .help       = "stop capture",
        .mhandler.cmd = do_stop_capture,
    },
#endif
STEXI
@item stopcapture @var{index}
Stop capture with a given @var{index}, index can be obtained with
@example
info capture
@end example
ETEXI

    {
        .name       = "memsave",
        .args_type  = "val:l,size:i,filename:s",
        .params     = "addr size file",
        .help       = "save to disk virtual memory dump starting at 'addr' of size 'size'",
        .mhandler.cmd = do_memory_save,
    },

STEXI
@item memsave @var{addr} @var{size} @var{file}
save to disk virtual memory dump starting at @var{addr} of size @var{size}.
ETEXI

    {
        .name       = "pmemsave",
        .args_type  = "val:l,size:i,filename:s",
        .params     = "addr size file",
        .help       = "save to disk physical memory dump starting at 'addr' of size 'size'",
        .mhandler.cmd = do_physical_memory_save,
    },

STEXI
@item pmemsave @var{addr} @var{size} @var{file}
save to disk physical memory dump starting at @var{addr} of size @var{size}.
ETEXI

    {
        .name       = "boot_set",
        .args_type  = "bootdevice:s",
        .params     = "bootdevice",
        .help       = "define new values for the boot device list",
        .mhandler.cmd = do_boot_set,
    },

STEXI
@item boot_set @var{bootdevicelist}

Define new values for the boot device list. Those values will override
the values specified on the command line through the @code{-boot} option.

The values that can be specified here depend on the machine type, but are
the same that can be specified in the @code{-boot} command line option.
ETEXI

#if defined(TARGET_I386)
    {
        .name       = "nmi",
        .args_type  = "cpu_index:i",
        .params     = "cpu",
        .help       = "inject an NMI on the given CPU",
        .mhandler.cmd = do_inject_nmi,
    },
#endif
STEXI
@item nmi @var{cpu}
Inject an NMI on the given CPU (x86 only).
ETEXI

    {
        .name       = "migrate",
        .args_type  = "detach:-d,uri:s",
        .params     = "[-d] uri",
        .help       = "migrate to URI (using -d to not wait for completion)",
        .mhandler.cmd = do_migrate,
    },

STEXI
@item migrate [-d] @var{uri}
Migrate to @var{uri} (using -d to not wait for completion).
ETEXI

    {
        .name       = "migrate_cancel",
        .args_type  = "",
        .params     = "",
        .help       = "cancel the current VM migration",
        .mhandler.cmd = do_migrate_cancel,
    },

STEXI
@item migrate_cancel
Cancel the current VM migration.
ETEXI

    {
        .name       = "migrate_set_speed",
        .args_type  = "value:s",
        .params     = "value",
        .help       = "set maximum speed (in bytes) for migrations",
        .mhandler.cmd = do_migrate_set_speed,
    },

STEXI
@item migrate_set_speed @var{value}
Set maximum speed to @var{value} (in bytes) for migrations.
ETEXI

    {
        .name       = "migrate_set_downtime",
        .args_type  = "value:s",
        .params     = "value",
        .help       = "set maximum tolerated downtime (in seconds) for migrations",
        .mhandler.cmd = do_migrate_set_downtime,
    },

STEXI
@item migrate_set_downtime @var{second}
Set maximum tolerated downtime (in seconds) for migration.
ETEXI

#if defined(TARGET_I386)
    {
        .name       = "drive_add",
        .args_type  = "pci_addr:s,opts:s",
        .params     = "[[<domain>:]<bus>:]<slot>\n"
                      "[file=file][,if=type][,bus=n]\n"
                      "[,unit=m][,media=d][index=i]\n"
                      "[,cyls=c,heads=h,secs=s[,trans=t]]\n"
                      "[snapshot=on|off][,cache=on|off]",
        .help       = "add drive to PCI storage controller",
        .mhandler.cmd = drive_hot_add,
    },
#endif

STEXI
@item drive_add
Add drive to PCI storage controller.
ETEXI

#if defined(TARGET_I386)
    {
        .name       = "pci_add",
        .args_type  = "pci_addr:s,type:s,opts:s?",
<<<<<<< HEAD
        .handler    = pci_device_hot_add,
        .params     = "auto|[[<domain>:]<bus>:]<slot> nic|storage|host [[vlan=n][,macaddr=addr][,model=type]] [file=file][,if=type][,bus=nr]... [host=02:00.0[,name=string][,dma=none]",
=======
        .params     = "auto|[[<domain>:]<bus>:]<slot> nic|storage [[vlan=n][,macaddr=addr][,model=type]] [file=file][,if=type][,bus=nr]...",
>>>>>>> af4ce882
        .help       = "hot-add PCI device",
        .mhandler.cmd = pci_device_hot_add,
    },
#endif

STEXI
@item pci_add
Hot-add PCI device.
ETEXI

#if defined(TARGET_I386)
    {
        .name       = "pci_del",
        .args_type  = "pci_addr:s",
        .params     = "[[<domain>:]<bus>:]<slot>",
        .help       = "hot remove PCI device",
        .mhandler.cmd = do_pci_device_hot_remove,
    },
#endif

STEXI
@item pci_del
Hot remove PCI device.
ETEXI

    {
        .name       = "host_net_add",
        .args_type  = "device:s,opts:s?",
        .params     = "tap|user|socket|vde|dump [options]",
        .help       = "add host VLAN client",
        .mhandler.cmd = net_host_device_add,
    },

STEXI
@item host_net_add
Add host VLAN client.
ETEXI

    {
        .name       = "host_net_remove",
        .args_type  = "vlan_id:i,device:s",
        .params     = "vlan_id name",
        .help       = "remove host VLAN client",
        .mhandler.cmd = net_host_device_remove,
    },

STEXI
@item host_net_remove
Remove host VLAN client.
ETEXI

#ifdef CONFIG_SLIRP
    {
        .name       = "hostfwd_add",
        .args_type  = "arg1:s,arg2:s?,arg3:s?",
        .params     = "[vlan_id name] [tcp|udp]:[hostaddr]:hostport-[guestaddr]:guestport",
        .help       = "redirect TCP or UDP connections from host to guest (requires -net user)",
        .mhandler.cmd = net_slirp_hostfwd_add,
    },

    {
        .name       = "hostfwd_remove",
        .args_type  = "arg1:s,arg2:s?,arg3:s?",
        .params     = "[vlan_id name] [tcp|udp]:[hostaddr]:hostport",
        .help       = "remove host-to-guest TCP or UDP redirection",
        .mhandler.cmd = net_slirp_hostfwd_remove,
    },

#endif
STEXI
@item host_net_redir
Redirect TCP or UDP connections from host to guest (requires -net user).
ETEXI

    {
        .name       = "balloon",
        .args_type  = "value:i",
        .params     = "target",
        .help       = "request VM to change it's memory allocation (in MB)",
        .mhandler.cmd = do_balloon,
    },

STEXI
@item balloon @var{value}
Request VM to change its memory allocation to @var{value} (in MB).
ETEXI

    {
        .name       = "set_link",
        .args_type  = "name:s,up_or_down:s",
        .params     = "name up|down",
        .help       = "change the link status of a network adapter",
        .mhandler.cmd = do_set_link,
    },

STEXI
@item set_link @var{name} [up|down]
Set link @var{name} up or down.
ETEXI

    {
        .name       = "watchdog_action",
        .args_type  = "action:s",
        .params     = "[reset|shutdown|poweroff|pause|debug|none]",
        .help       = "change watchdog action",
        .mhandler.cmd = do_watchdog_action,
    },

STEXI
@item watchdog_action
Change watchdog action.
ETEXI

    {
        .name       = "acl_show",
        .args_type  = "aclname:s",
        .params     = "aclname",
        .help       = "list rules in the access control list",
        .mhandler.cmd = do_acl_show,
    },

STEXI
@item acl_show @var{aclname}
List all the matching rules in the access control list, and the default
policy. There are currently two named access control lists,
@var{vnc.x509dname} and @var{vnc.username} matching on the x509 client
certificate distinguished name, and SASL username respectively.
ETEXI

    {
        .name       = "acl_policy",
        .args_type  = "aclname:s,policy:s",
        .params     = "aclname allow|deny",
        .help       = "set default access control list policy",
        .mhandler.cmd = do_acl_policy,
    },

STEXI
@item acl_policy @var{aclname} @code{allow|deny}
Set the default access control list policy, used in the event that
none of the explicit rules match. The default policy at startup is
always @code{deny}.
ETEXI

    {
        .name       = "acl_add",
        .args_type  = "aclname:s,match:s,policy:s,index:i?",
        .params     = "aclname match allow|deny [index]",
        .help       = "add a match rule to the access control list",
        .mhandler.cmd = do_acl_add,
    },

STEXI
@item acl_allow @var{aclname} @var{match} @code{allow|deny} [@var{index}]
Add a match rule to the access control list, allowing or denying access.
The match will normally be an exact username or x509 distinguished name,
but can optionally include wildcard globs. eg @code{*@@EXAMPLE.COM} to
allow all users in the @code{EXAMPLE.COM} kerberos realm. The match will
normally be appended to the end of the ACL, but can be inserted
earlier in the list if the optional @var{index} parameter is supplied.
ETEXI

    {
        .name       = "acl_remove",
        .args_type  = "aclname:s,match:s",
        .params     = "aclname match",
        .help       = "remove a match rule from the access control list",
        .mhandler.cmd = do_acl_remove,
    },

STEXI
@item acl_remove @var{aclname} @var{match}
Remove the specified match rule from the access control list.
ETEXI

    {
        .name       = "acl_reset",
        .args_type  = "aclname:s",
        .params     = "aclname",
        .help       = "reset the access control list",
        .mhandler.cmd = do_acl_reset,
    },

STEXI
@item acl_remove @var{aclname} @var{match}
Remove all matches from the access control list, and set the default
policy back to @code{deny}.
ETEXI

#if defined(TARGET_I386)

    {
        .name       = "mce",
        .args_type  = "cpu_index:i,bank:i,status:l,mcg_status:l,addr:l,misc:l",
        .params     = "cpu bank status mcgstatus addr misc",
        .help       = "inject a MCE on the given CPU",
        .mhandler.cmd = do_inject_mce,
    },

#endif
STEXI
@item mce @var{cpu} @var{bank} @var{status} @var{mcgstatus} @var{addr} @var{misc}
Inject an MCE on the given CPU (x86 only).
ETEXI

    {
        .name       = "getfd",
        .args_type  = "fdname:s",
        .params     = "getfd name",
        .help       = "receive a file descriptor via SCM rights and assign it a name",
        .mhandler.cmd = do_getfd,
    },

STEXI
@item getfd @var{fdname}
If a file descriptor is passed alongside this command using the SCM_RIGHTS
mechanism on unix sockets, it is stored using the name @var{fdname} for
later use by other monitor commands.
ETEXI

    {
        .name       = "closefd",
        .args_type  = "fdname:s",
        .params     = "closefd name",
        .help       = "close a file descriptor previously passed via SCM rights",
        .mhandler.cmd = do_closefd,
    },

STEXI
@item closefd @var{fdname}
Close the file descriptor previously assigned to @var{fdname} using the
@code{getfd} command. This is only needed if the file descriptor was never
used by another monitor command.
ETEXI

    { "cpu_set", "is", do_cpu_set_nr,
      "cpu [online|offline]", "change cpu state" },
STEXI
@item cpu_set @var{cpu} [online|offline]
Set CPU @var{cpu} online or offline.
ETEXI

STEXI
@end table
ETEXI<|MERGE_RESOLUTION|>--- conflicted
+++ resolved
@@ -788,12 +788,7 @@
     {
         .name       = "pci_add",
         .args_type  = "pci_addr:s,type:s,opts:s?",
-<<<<<<< HEAD
-        .handler    = pci_device_hot_add,
         .params     = "auto|[[<domain>:]<bus>:]<slot> nic|storage|host [[vlan=n][,macaddr=addr][,model=type]] [file=file][,if=type][,bus=nr]... [host=02:00.0[,name=string][,dma=none]",
-=======
-        .params     = "auto|[[<domain>:]<bus>:]<slot> nic|storage [[vlan=n][,macaddr=addr][,model=type]] [file=file][,if=type][,bus=nr]...",
->>>>>>> af4ce882
         .help       = "hot-add PCI device",
         .mhandler.cmd = pci_device_hot_add,
     },
@@ -1029,8 +1024,14 @@
 used by another monitor command.
 ETEXI
 
-    { "cpu_set", "is", do_cpu_set_nr,
-      "cpu [online|offline]", "change cpu state" },
+    {
+        .name       = "cpu_set",
+        .args_type  = "cpu:i,state:s",
+        .params     = "cpu [online|offline]",
+        .help       = "change cpu state",
+        .mhandler.cmd  = do_cpu_set_nr,
+    },
+
 STEXI
 @item cpu_set @var{cpu} [online|offline]
 Set CPU @var{cpu} online or offline.
