--- conflicted
+++ resolved
@@ -1371,6 +1371,7 @@
 
 static int kvm_get_apic(CPUState *env)
 {
+#ifdef UNUSED_UPSTREAM_KVM
     DeviceState *apic = env->apic_state;
     struct kvm_lapic_state kapic;
     int ret;
@@ -1383,11 +1384,15 @@
 
         kvm_get_apic_state(apic, &kapic);
     }
+#else
+    kvm_save_lapic(env);
+#endif
     return 0;
 }
 
 static int kvm_put_apic(CPUState *env)
 {
+#ifdef UNUSED_UPSTREAM_KVM
     DeviceState *apic = env->apic_state;
     struct kvm_lapic_state kapic;
 
@@ -1396,6 +1401,9 @@
 
         return kvm_vcpu_ioctl(env, KVM_SET_LAPIC, &kapic);
     }
+#else
+    kvm_load_lapic(env);
+#endif
     return 0;
 }
 
@@ -1572,15 +1580,10 @@
         if (ret < 0) {
             return ret;
         }
-<<<<<<< HEAD
-
-        kvm_load_lapic(env);
-=======
         ret = kvm_put_apic(env);
         if (ret < 0) {
             return ret;
         }
->>>>>>> 680c1c6f
     }
     ret = kvm_put_vcpu_events(env, level);
     if (ret < 0) {
@@ -1631,14 +1634,10 @@
     if (ret < 0) {
         return ret;
     }
-<<<<<<< HEAD
-    kvm_save_lapic(env);
-=======
     ret = kvm_get_apic(env);
     if (ret < 0) {
         return ret;
     }
->>>>>>> 680c1c6f
     ret = kvm_get_vcpu_events(env);
     if (ret < 0) {
         return ret;
