--- conflicted
+++ resolved
@@ -294,17 +294,14 @@
     env->interrupt_injected = -1;
     env->nmi_injected = 0;
     env->nmi_pending = 0;
-<<<<<<< HEAD
     /* Legal xcr0 for loading */
     env->xcr0 = 1;
-=======
     if (kvm_irqchip_in_kernel()) {
         env->mp_state = cpu_is_bsp(env) ? KVM_MP_STATE_RUNNABLE :
                                           KVM_MP_STATE_UNINITIALIZED;
     } else {
         env->mp_state = KVM_MP_STATE_RUNNABLE;
     }
->>>>>>> ddced198
 }
 #ifdef KVM_UPSTREAM
 
