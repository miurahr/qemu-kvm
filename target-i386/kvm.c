--- conflicted
+++ resolved
@@ -1308,12 +1308,10 @@
 }
 #endif /* KVM_CAP_SET_GUEST_DEBUG */
 
-<<<<<<< HEAD
-#include "qemu-kvm-x86.c"
-=======
 bool kvm_arch_stop_on_emulation_error(CPUState *env)
 {
       return !(env->cr[0] & CR0_PE_MASK) ||
               ((env->segs[R_CS].selector  & 3) != 3);
 }
->>>>>>> 4513d923
+
+#include "qemu-kvm-x86.c"