--- conflicted
+++ resolved
@@ -1760,11 +1760,6 @@
     kqemu_init(env);
 #endif
 
-<<<<<<< HEAD
-=======
-    qemu_init_vcpu(env);
-
->>>>>>> 6c1f42fe
     return env;
 }
 
