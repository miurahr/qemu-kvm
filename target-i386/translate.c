/*
 *  i386 translation
 *
 *  Copyright (c) 2003 Fabrice Bellard
 *
 * This library is free software; you can redistribute it and/or
 * modify it under the terms of the GNU Lesser General Public
 * License as published by the Free Software Foundation; either
 * version 2 of the License, or (at your option) any later version.
 *
 * This library is distributed in the hope that it will be useful,
 * but WITHOUT ANY WARRANTY; without even the implied warranty of
 * MERCHANTABILITY or FITNESS FOR A PARTICULAR PURPOSE.  See the GNU
 * Lesser General Public License for more details.
 *
 * You should have received a copy of the GNU Lesser General Public
 * License along with this library; if not, write to the Free Software
 * Foundation, Inc., 59 Temple Place, Suite 330, Boston, MA  02111-1307  USA
 */
#include <stdarg.h>
#include <stdlib.h>
#include <stdio.h>
#include <string.h>
#include <inttypes.h>
#include <signal.h>
#include <assert.h>

#include "cpu.h"
#include "exec-all.h"
#include "disas.h"

/* XXX: move that elsewhere */
static uint16_t *gen_opc_ptr;
static uint32_t *gen_opparam_ptr;

#define PREFIX_REPZ   0x01
#define PREFIX_REPNZ  0x02
#define PREFIX_LOCK   0x04
#define PREFIX_DATA   0x08
#define PREFIX_ADR    0x10

#ifdef TARGET_X86_64
#define X86_64_ONLY(x) x
#define X86_64_DEF(x...) x
#define CODE64(s) ((s)->code64)
#define REX_X(s) ((s)->rex_x)
#define REX_B(s) ((s)->rex_b)
/* XXX: gcc generates push/pop in some opcodes, so we cannot use them */
#if 1
#define BUGGY_64(x) NULL
#endif
#else
#define X86_64_ONLY(x) NULL
#define X86_64_DEF(x...)
#define CODE64(s) 0
#define REX_X(s) 0
#define REX_B(s) 0
#endif

#ifdef TARGET_X86_64
static int x86_64_hregs;
#endif

#ifdef USE_DIRECT_JUMP
#define TBPARAM(x)
#else
#define TBPARAM(x) (long)(x)
#endif

typedef struct DisasContext {
    /* current insn context */
    int override; /* -1 if no override */
    int prefix;
    int aflag, dflag;
    target_ulong pc; /* pc = eip + cs_base */
    int is_jmp; /* 1 = means jump (stop translation), 2 means CPU
                   static state change (stop translation) */
    /* current block context */
    target_ulong cs_base; /* base of CS segment */
    int pe;     /* protected mode */
    int code32; /* 32 bit code segment */
#ifdef TARGET_X86_64
    int lma;    /* long mode active */
    int code64; /* 64 bit code segment */
    int rex_x, rex_b;
#endif
    int ss32;   /* 32 bit stack segment */
    int cc_op;  /* current CC operation */
    int addseg; /* non zero if either DS/ES/SS have a non zero base */
    int f_st;   /* currently unused */
    int vm86;   /* vm86 mode */
    int cpl;
    int iopl;
    int tf;     /* TF cpu flag */
    int singlestep_enabled; /* "hardware" single step enabled */
    int jmp_opt; /* use direct block chaining for direct jumps */
    int mem_index; /* select memory access functions */
    uint64_t flags; /* all execution flags */
    struct TranslationBlock *tb;
    int popl_esp_hack; /* for correct popl with esp base handling */
    int rip_offset; /* only used in x86_64, but left for simplicity */
    int cpuid_features;
    int cpuid_ext_features;
} DisasContext;

static void gen_eob(DisasContext *s);
static void gen_jmp(DisasContext *s, target_ulong eip);
static void gen_jmp_tb(DisasContext *s, target_ulong eip, int tb_num);

/* i386 arith/logic operations */
enum {
    OP_ADDL,
    OP_ORL,
    OP_ADCL,
    OP_SBBL,
    OP_ANDL,
    OP_SUBL,
    OP_XORL,
    OP_CMPL,
};

/* i386 shift ops */
enum {
    OP_ROL,
    OP_ROR,
    OP_RCL,
    OP_RCR,
    OP_SHL,
    OP_SHR,
    OP_SHL1, /* undocumented */
    OP_SAR = 7,
};

enum {
#define DEF(s, n, copy_size) INDEX_op_ ## s,
#include "opc.h"
#undef DEF
    NB_OPS,
};

#include "gen-op.h"

/* operand size */
enum {
    OT_BYTE = 0,
    OT_WORD,
    OT_LONG,
    OT_QUAD,
};

enum {
    /* I386 int registers */
    OR_EAX,   /* MUST be even numbered */
    OR_ECX,
    OR_EDX,
    OR_EBX,
    OR_ESP,
    OR_EBP,
    OR_ESI,
    OR_EDI,

    OR_TMP0 = 16,    /* temporary operand register */
    OR_TMP1,
    OR_A0, /* temporary register used when doing address evaluation */
};

#ifdef TARGET_X86_64

#define NB_OP_SIZES 4

#define DEF_REGS(prefix, suffix) \
  prefix ## EAX ## suffix,\
  prefix ## ECX ## suffix,\
  prefix ## EDX ## suffix,\
  prefix ## EBX ## suffix,\
  prefix ## ESP ## suffix,\
  prefix ## EBP ## suffix,\
  prefix ## ESI ## suffix,\
  prefix ## EDI ## suffix,\
  prefix ## R8 ## suffix,\
  prefix ## R9 ## suffix,\
  prefix ## R10 ## suffix,\
  prefix ## R11 ## suffix,\
  prefix ## R12 ## suffix,\
  prefix ## R13 ## suffix,\
  prefix ## R14 ## suffix,\
  prefix ## R15 ## suffix,

#define DEF_BREGS(prefixb, prefixh, suffix)             \
                                                        \
static void prefixb ## ESP ## suffix ## _wrapper(void)  \
{                                                       \
    if (x86_64_hregs)                                 \
        prefixb ## ESP ## suffix ();                    \
    else                                                \
        prefixh ## EAX ## suffix ();                    \
}                                                       \
                                                        \
static void prefixb ## EBP ## suffix ## _wrapper(void)  \
{                                                       \
    if (x86_64_hregs)                                 \
        prefixb ## EBP ## suffix ();                    \
    else                                                \
        prefixh ## ECX ## suffix ();                    \
}                                                       \
                                                        \
static void prefixb ## ESI ## suffix ## _wrapper(void)  \
{                                                       \
    if (x86_64_hregs)                                 \
        prefixb ## ESI ## suffix ();                    \
    else                                                \
        prefixh ## EDX ## suffix ();                    \
}                                                       \
                                                        \
static void prefixb ## EDI ## suffix ## _wrapper(void)  \
{                                                       \
    if (x86_64_hregs)                                 \
        prefixb ## EDI ## suffix ();                    \
    else                                                \
        prefixh ## EBX ## suffix ();                    \
}

DEF_BREGS(gen_op_movb_, gen_op_movh_, _T0)
DEF_BREGS(gen_op_movb_, gen_op_movh_, _T1)
DEF_BREGS(gen_op_movl_T0_, gen_op_movh_T0_, )
DEF_BREGS(gen_op_movl_T1_, gen_op_movh_T1_, )

#else /* !TARGET_X86_64 */

#define NB_OP_SIZES 3

#define DEF_REGS(prefix, suffix) \
  prefix ## EAX ## suffix,\
  prefix ## ECX ## suffix,\
  prefix ## EDX ## suffix,\
  prefix ## EBX ## suffix,\
  prefix ## ESP ## suffix,\
  prefix ## EBP ## suffix,\
  prefix ## ESI ## suffix,\
  prefix ## EDI ## suffix,

#endif /* !TARGET_X86_64 */

static GenOpFunc *gen_op_mov_reg_T0[NB_OP_SIZES][CPU_NB_REGS] = {
    [OT_BYTE] = {
        gen_op_movb_EAX_T0,
        gen_op_movb_ECX_T0,
        gen_op_movb_EDX_T0,
        gen_op_movb_EBX_T0,
#ifdef TARGET_X86_64
        gen_op_movb_ESP_T0_wrapper,
        gen_op_movb_EBP_T0_wrapper,
        gen_op_movb_ESI_T0_wrapper,
        gen_op_movb_EDI_T0_wrapper,
        gen_op_movb_R8_T0,
        gen_op_movb_R9_T0,
        gen_op_movb_R10_T0,
        gen_op_movb_R11_T0,
        gen_op_movb_R12_T0,
        gen_op_movb_R13_T0,
        gen_op_movb_R14_T0,
        gen_op_movb_R15_T0,
#else
        gen_op_movh_EAX_T0,
        gen_op_movh_ECX_T0,
        gen_op_movh_EDX_T0,
        gen_op_movh_EBX_T0,
#endif
    },
    [OT_WORD] = {
        DEF_REGS(gen_op_movw_, _T0)
    },
    [OT_LONG] = {
        DEF_REGS(gen_op_movl_, _T0)
    },
#ifdef TARGET_X86_64
    [OT_QUAD] = {
        DEF_REGS(gen_op_movq_, _T0)
    },
#endif
};

static GenOpFunc *gen_op_mov_reg_T1[NB_OP_SIZES][CPU_NB_REGS] = {
    [OT_BYTE] = {
        gen_op_movb_EAX_T1,
        gen_op_movb_ECX_T1,
        gen_op_movb_EDX_T1,
        gen_op_movb_EBX_T1,
#ifdef TARGET_X86_64
        gen_op_movb_ESP_T1_wrapper,
        gen_op_movb_EBP_T1_wrapper,
        gen_op_movb_ESI_T1_wrapper,
        gen_op_movb_EDI_T1_wrapper,
        gen_op_movb_R8_T1,
        gen_op_movb_R9_T1,
        gen_op_movb_R10_T1,
        gen_op_movb_R11_T1,
        gen_op_movb_R12_T1,
        gen_op_movb_R13_T1,
        gen_op_movb_R14_T1,
        gen_op_movb_R15_T1,
#else
        gen_op_movh_EAX_T1,
        gen_op_movh_ECX_T1,
        gen_op_movh_EDX_T1,
        gen_op_movh_EBX_T1,
#endif
    },
    [OT_WORD] = {
        DEF_REGS(gen_op_movw_, _T1)
    },
    [OT_LONG] = {
        DEF_REGS(gen_op_movl_, _T1)
    },
#ifdef TARGET_X86_64
    [OT_QUAD] = {
        DEF_REGS(gen_op_movq_, _T1)
    },
#endif
};

static GenOpFunc *gen_op_mov_reg_A0[NB_OP_SIZES - 1][CPU_NB_REGS] = {
    [0] = {
        DEF_REGS(gen_op_movw_, _A0)
    },
    [1] = {
        DEF_REGS(gen_op_movl_, _A0)
    },
#ifdef TARGET_X86_64
    [2] = {
        DEF_REGS(gen_op_movq_, _A0)
    },
#endif
};

static GenOpFunc *gen_op_mov_TN_reg[NB_OP_SIZES][2][CPU_NB_REGS] =
{
    [OT_BYTE] = {
        {
            gen_op_movl_T0_EAX,
            gen_op_movl_T0_ECX,
            gen_op_movl_T0_EDX,
            gen_op_movl_T0_EBX,
#ifdef TARGET_X86_64
            gen_op_movl_T0_ESP_wrapper,
            gen_op_movl_T0_EBP_wrapper,
            gen_op_movl_T0_ESI_wrapper,
            gen_op_movl_T0_EDI_wrapper,
            gen_op_movl_T0_R8,
            gen_op_movl_T0_R9,
            gen_op_movl_T0_R10,
            gen_op_movl_T0_R11,
            gen_op_movl_T0_R12,
            gen_op_movl_T0_R13,
            gen_op_movl_T0_R14,
            gen_op_movl_T0_R15,
#else
            gen_op_movh_T0_EAX,
            gen_op_movh_T0_ECX,
            gen_op_movh_T0_EDX,
            gen_op_movh_T0_EBX,
#endif
        },
        {
            gen_op_movl_T1_EAX,
            gen_op_movl_T1_ECX,
            gen_op_movl_T1_EDX,
            gen_op_movl_T1_EBX,
#ifdef TARGET_X86_64
            gen_op_movl_T1_ESP_wrapper,
            gen_op_movl_T1_EBP_wrapper,
            gen_op_movl_T1_ESI_wrapper,
            gen_op_movl_T1_EDI_wrapper,
            gen_op_movl_T1_R8,
            gen_op_movl_T1_R9,
            gen_op_movl_T1_R10,
            gen_op_movl_T1_R11,
            gen_op_movl_T1_R12,
            gen_op_movl_T1_R13,
            gen_op_movl_T1_R14,
            gen_op_movl_T1_R15,
#else
            gen_op_movh_T1_EAX,
            gen_op_movh_T1_ECX,
            gen_op_movh_T1_EDX,
            gen_op_movh_T1_EBX,
#endif
        },
    },
    [OT_WORD] = {
        {
            DEF_REGS(gen_op_movl_T0_, )
        },
        {
            DEF_REGS(gen_op_movl_T1_, )
        },
    },
    [OT_LONG] = {
        {
            DEF_REGS(gen_op_movl_T0_, )
        },
        {
            DEF_REGS(gen_op_movl_T1_, )
        },
    },
#ifdef TARGET_X86_64
    [OT_QUAD] = {
        {
            DEF_REGS(gen_op_movl_T0_, )
        },
        {
            DEF_REGS(gen_op_movl_T1_, )
        },
    },
#endif
};

static GenOpFunc *gen_op_movl_A0_reg[CPU_NB_REGS] = {
    DEF_REGS(gen_op_movl_A0_, )
};

static GenOpFunc *gen_op_addl_A0_reg_sN[4][CPU_NB_REGS] = {
    [0] = {
        DEF_REGS(gen_op_addl_A0_, )
    },
    [1] = {
        DEF_REGS(gen_op_addl_A0_, _s1)
    },
    [2] = {
        DEF_REGS(gen_op_addl_A0_, _s2)
    },
    [3] = {
        DEF_REGS(gen_op_addl_A0_, _s3)
    },
};

#ifdef TARGET_X86_64
static GenOpFunc *gen_op_movq_A0_reg[CPU_NB_REGS] = {
    DEF_REGS(gen_op_movq_A0_, )
};

static GenOpFunc *gen_op_addq_A0_reg_sN[4][CPU_NB_REGS] = {
    [0] = {
        DEF_REGS(gen_op_addq_A0_, )
    },
    [1] = {
        DEF_REGS(gen_op_addq_A0_, _s1)
    },
    [2] = {
        DEF_REGS(gen_op_addq_A0_, _s2)
    },
    [3] = {
        DEF_REGS(gen_op_addq_A0_, _s3)
    },
};
#endif

static GenOpFunc *gen_op_cmov_reg_T1_T0[NB_OP_SIZES - 1][CPU_NB_REGS] = {
    [0] = {
        DEF_REGS(gen_op_cmovw_, _T1_T0)
    },
    [1] = {
        DEF_REGS(gen_op_cmovl_, _T1_T0)
    },
#ifdef TARGET_X86_64
    [2] = {
        DEF_REGS(gen_op_cmovq_, _T1_T0)
    },
#endif
};

static GenOpFunc *gen_op_arith_T0_T1_cc[8] = {
    NULL,
    gen_op_orl_T0_T1,
    NULL,
    NULL,
    gen_op_andl_T0_T1,
    NULL,
    gen_op_xorl_T0_T1,
    NULL,
};

#define DEF_ARITHC(SUFFIX)\
    {\
        gen_op_adcb ## SUFFIX ## _T0_T1_cc,\
        gen_op_sbbb ## SUFFIX ## _T0_T1_cc,\
    },\
    {\
        gen_op_adcw ## SUFFIX ## _T0_T1_cc,\
        gen_op_sbbw ## SUFFIX ## _T0_T1_cc,\
    },\
    {\
        gen_op_adcl ## SUFFIX ## _T0_T1_cc,\
        gen_op_sbbl ## SUFFIX ## _T0_T1_cc,\
    },\
    {\
        X86_64_ONLY(gen_op_adcq ## SUFFIX ## _T0_T1_cc),\
        X86_64_ONLY(gen_op_sbbq ## SUFFIX ## _T0_T1_cc),\
    },

static GenOpFunc *gen_op_arithc_T0_T1_cc[4][2] = {
    DEF_ARITHC( )
};

static GenOpFunc *gen_op_arithc_mem_T0_T1_cc[3 * 4][2] = {
    DEF_ARITHC(_raw)
#ifndef CONFIG_USER_ONLY
    DEF_ARITHC(_kernel)
    DEF_ARITHC(_user)
#endif
};

static const int cc_op_arithb[8] = {
    CC_OP_ADDB,
    CC_OP_LOGICB,
    CC_OP_ADDB,
    CC_OP_SUBB,
    CC_OP_LOGICB,
    CC_OP_SUBB,
    CC_OP_LOGICB,
    CC_OP_SUBB,
};

#define DEF_CMPXCHG(SUFFIX)\
    gen_op_cmpxchgb ## SUFFIX ## _T0_T1_EAX_cc,\
    gen_op_cmpxchgw ## SUFFIX ## _T0_T1_EAX_cc,\
    gen_op_cmpxchgl ## SUFFIX ## _T0_T1_EAX_cc,\
    X86_64_ONLY(gen_op_cmpxchgq ## SUFFIX ## _T0_T1_EAX_cc),

static GenOpFunc *gen_op_cmpxchg_T0_T1_EAX_cc[4] = {
    DEF_CMPXCHG( )
};

static GenOpFunc *gen_op_cmpxchg_mem_T0_T1_EAX_cc[3 * 4] = {
    DEF_CMPXCHG(_raw)
#ifndef CONFIG_USER_ONLY
    DEF_CMPXCHG(_kernel)
    DEF_CMPXCHG(_user)
#endif
};

#define DEF_SHIFT(SUFFIX)\
    {\
        gen_op_rolb ## SUFFIX ## _T0_T1_cc,\
        gen_op_rorb ## SUFFIX ## _T0_T1_cc,\
        gen_op_rclb ## SUFFIX ## _T0_T1_cc,\
        gen_op_rcrb ## SUFFIX ## _T0_T1_cc,\
        gen_op_shlb ## SUFFIX ## _T0_T1_cc,\
        gen_op_shrb ## SUFFIX ## _T0_T1_cc,\
        gen_op_shlb ## SUFFIX ## _T0_T1_cc,\
        gen_op_sarb ## SUFFIX ## _T0_T1_cc,\
    },\
    {\
        gen_op_rolw ## SUFFIX ## _T0_T1_cc,\
        gen_op_rorw ## SUFFIX ## _T0_T1_cc,\
        gen_op_rclw ## SUFFIX ## _T0_T1_cc,\
        gen_op_rcrw ## SUFFIX ## _T0_T1_cc,\
        gen_op_shlw ## SUFFIX ## _T0_T1_cc,\
        gen_op_shrw ## SUFFIX ## _T0_T1_cc,\
        gen_op_shlw ## SUFFIX ## _T0_T1_cc,\
        gen_op_sarw ## SUFFIX ## _T0_T1_cc,\
    },\
    {\
        gen_op_roll ## SUFFIX ## _T0_T1_cc,\
        gen_op_rorl ## SUFFIX ## _T0_T1_cc,\
        gen_op_rcll ## SUFFIX ## _T0_T1_cc,\
        gen_op_rcrl ## SUFFIX ## _T0_T1_cc,\
        gen_op_shll ## SUFFIX ## _T0_T1_cc,\
        gen_op_shrl ## SUFFIX ## _T0_T1_cc,\
        gen_op_shll ## SUFFIX ## _T0_T1_cc,\
        gen_op_sarl ## SUFFIX ## _T0_T1_cc,\
    },\
    {\
        X86_64_ONLY(gen_op_rolq ## SUFFIX ## _T0_T1_cc),\
        X86_64_ONLY(gen_op_rorq ## SUFFIX ## _T0_T1_cc),\
        X86_64_ONLY(gen_op_rclq ## SUFFIX ## _T0_T1_cc),\
        X86_64_ONLY(gen_op_rcrq ## SUFFIX ## _T0_T1_cc),\
        X86_64_ONLY(gen_op_shlq ## SUFFIX ## _T0_T1_cc),\
        X86_64_ONLY(gen_op_shrq ## SUFFIX ## _T0_T1_cc),\
        X86_64_ONLY(gen_op_shlq ## SUFFIX ## _T0_T1_cc),\
        X86_64_ONLY(gen_op_sarq ## SUFFIX ## _T0_T1_cc),\
    },

static GenOpFunc *gen_op_shift_T0_T1_cc[4][8] = {
    DEF_SHIFT( )
};

static GenOpFunc *gen_op_shift_mem_T0_T1_cc[3 * 4][8] = {
    DEF_SHIFT(_raw)
#ifndef CONFIG_USER_ONLY
    DEF_SHIFT(_kernel)
    DEF_SHIFT(_user)
#endif
};

#define DEF_SHIFTD(SUFFIX, op)\
    {\
        NULL,\
        NULL,\
    },\
    {\
        gen_op_shldw ## SUFFIX ## _T0_T1_ ## op ## _cc,\
        gen_op_shrdw ## SUFFIX ## _T0_T1_ ## op ## _cc,\
     },\
    {\
        gen_op_shldl ## SUFFIX ## _T0_T1_ ## op ## _cc,\
        gen_op_shrdl ## SUFFIX ## _T0_T1_ ## op ## _cc,\
    },\
    {\
X86_64_DEF(gen_op_shldq ## SUFFIX ## _T0_T1_ ## op ## _cc,\
           gen_op_shrdq ## SUFFIX ## _T0_T1_ ## op ## _cc,)\
    },

static GenOpFunc1 *gen_op_shiftd_T0_T1_im_cc[4][2] = {
    DEF_SHIFTD(, im)
};

static GenOpFunc *gen_op_shiftd_T0_T1_ECX_cc[4][2] = {
    DEF_SHIFTD(, ECX)
};

static GenOpFunc1 *gen_op_shiftd_mem_T0_T1_im_cc[3 * 4][2] = {
    DEF_SHIFTD(_raw, im)
#ifndef CONFIG_USER_ONLY
    DEF_SHIFTD(_kernel, im)
    DEF_SHIFTD(_user, im)
#endif
};

static GenOpFunc *gen_op_shiftd_mem_T0_T1_ECX_cc[3 * 4][2] = {
    DEF_SHIFTD(_raw, ECX)
#ifndef CONFIG_USER_ONLY
    DEF_SHIFTD(_kernel, ECX)
    DEF_SHIFTD(_user, ECX)
#endif
};

static GenOpFunc *gen_op_btx_T0_T1_cc[3][4] = {
    [0] = {
        gen_op_btw_T0_T1_cc,
        gen_op_btsw_T0_T1_cc,
        gen_op_btrw_T0_T1_cc,
        gen_op_btcw_T0_T1_cc,
    },
    [1] = {
        gen_op_btl_T0_T1_cc,
        gen_op_btsl_T0_T1_cc,
        gen_op_btrl_T0_T1_cc,
        gen_op_btcl_T0_T1_cc,
    },
#ifdef TARGET_X86_64
    [2] = {
        gen_op_btq_T0_T1_cc,
        gen_op_btsq_T0_T1_cc,
        gen_op_btrq_T0_T1_cc,
        gen_op_btcq_T0_T1_cc,
    },
#endif
};

static GenOpFunc *gen_op_add_bit_A0_T1[3] = {
    gen_op_add_bitw_A0_T1,
    gen_op_add_bitl_A0_T1,
    X86_64_ONLY(gen_op_add_bitq_A0_T1),
};

static GenOpFunc *gen_op_bsx_T0_cc[3][2] = {
    [0] = {
        gen_op_bsfw_T0_cc,
        gen_op_bsrw_T0_cc,
    },
    [1] = {
        gen_op_bsfl_T0_cc,
        gen_op_bsrl_T0_cc,
    },
#ifdef TARGET_X86_64
    [2] = {
        gen_op_bsfq_T0_cc,
        gen_op_bsrq_T0_cc,
    },
#endif
};

static GenOpFunc *gen_op_lds_T0_A0[3 * 4] = {
    gen_op_ldsb_raw_T0_A0,
    gen_op_ldsw_raw_T0_A0,
    X86_64_ONLY(gen_op_ldsl_raw_T0_A0),
    NULL,
#ifndef CONFIG_USER_ONLY
    gen_op_ldsb_kernel_T0_A0,
    gen_op_ldsw_kernel_T0_A0,
    X86_64_ONLY(gen_op_ldsl_kernel_T0_A0),
    NULL,

    gen_op_ldsb_user_T0_A0,
    gen_op_ldsw_user_T0_A0,
    X86_64_ONLY(gen_op_ldsl_user_T0_A0),
    NULL,
#endif
};

static GenOpFunc *gen_op_ldu_T0_A0[3 * 4] = {
    gen_op_ldub_raw_T0_A0,
    gen_op_lduw_raw_T0_A0,
    NULL,
    NULL,

#ifndef CONFIG_USER_ONLY
    gen_op_ldub_kernel_T0_A0,
    gen_op_lduw_kernel_T0_A0,
    NULL,
    NULL,

    gen_op_ldub_user_T0_A0,
    gen_op_lduw_user_T0_A0,
    NULL,
    NULL,
#endif
};

/* sign does not matter, except for lidt/lgdt call (TODO: fix it) */
static GenOpFunc *gen_op_ld_T0_A0[3 * 4] = {
    gen_op_ldub_raw_T0_A0,
    gen_op_lduw_raw_T0_A0,
    gen_op_ldl_raw_T0_A0,
    X86_64_ONLY(gen_op_ldq_raw_T0_A0),

#ifndef CONFIG_USER_ONLY
    gen_op_ldub_kernel_T0_A0,
    gen_op_lduw_kernel_T0_A0,
    gen_op_ldl_kernel_T0_A0,
    X86_64_ONLY(gen_op_ldq_kernel_T0_A0),

    gen_op_ldub_user_T0_A0,
    gen_op_lduw_user_T0_A0,
    gen_op_ldl_user_T0_A0,
    X86_64_ONLY(gen_op_ldq_user_T0_A0),
#endif
};

static GenOpFunc *gen_op_ld_T1_A0[3 * 4] = {
    gen_op_ldub_raw_T1_A0,
    gen_op_lduw_raw_T1_A0,
    gen_op_ldl_raw_T1_A0,
    X86_64_ONLY(gen_op_ldq_raw_T1_A0),

#ifndef CONFIG_USER_ONLY
    gen_op_ldub_kernel_T1_A0,
    gen_op_lduw_kernel_T1_A0,
    gen_op_ldl_kernel_T1_A0,
    X86_64_ONLY(gen_op_ldq_kernel_T1_A0),

    gen_op_ldub_user_T1_A0,
    gen_op_lduw_user_T1_A0,
    gen_op_ldl_user_T1_A0,
    X86_64_ONLY(gen_op_ldq_user_T1_A0),
#endif
};

static GenOpFunc *gen_op_st_T0_A0[3 * 4] = {
    gen_op_stb_raw_T0_A0,
    gen_op_stw_raw_T0_A0,
    gen_op_stl_raw_T0_A0,
    X86_64_ONLY(gen_op_stq_raw_T0_A0),

#ifndef CONFIG_USER_ONLY
    gen_op_stb_kernel_T0_A0,
    gen_op_stw_kernel_T0_A0,
    gen_op_stl_kernel_T0_A0,
    X86_64_ONLY(gen_op_stq_kernel_T0_A0),

    gen_op_stb_user_T0_A0,
    gen_op_stw_user_T0_A0,
    gen_op_stl_user_T0_A0,
    X86_64_ONLY(gen_op_stq_user_T0_A0),
#endif
};

static GenOpFunc *gen_op_st_T1_A0[3 * 4] = {
    NULL,
    gen_op_stw_raw_T1_A0,
    gen_op_stl_raw_T1_A0,
    X86_64_ONLY(gen_op_stq_raw_T1_A0),

#ifndef CONFIG_USER_ONLY
    NULL,
    gen_op_stw_kernel_T1_A0,
    gen_op_stl_kernel_T1_A0,
    X86_64_ONLY(gen_op_stq_kernel_T1_A0),

    NULL,
    gen_op_stw_user_T1_A0,
    gen_op_stl_user_T1_A0,
    X86_64_ONLY(gen_op_stq_user_T1_A0),
#endif
};

static inline void gen_jmp_im(target_ulong pc)
{
#ifdef TARGET_X86_64
    if (pc == (uint32_t)pc) {
        gen_op_movl_eip_im(pc);
    } else if (pc == (int32_t)pc) {
        gen_op_movq_eip_im(pc);
    } else {
        gen_op_movq_eip_im64(pc >> 32, pc);
    }
#else
    gen_op_movl_eip_im(pc);
#endif
}

static inline void gen_string_movl_A0_ESI(DisasContext *s)
{
    int override;

    override = s->override;
#ifdef TARGET_X86_64
    if (s->aflag == 2) {
        if (override >= 0) {
            gen_op_movq_A0_seg(offsetof(CPUX86State,segs[override].base));
            gen_op_addq_A0_reg_sN[0][R_ESI]();
        } else {
            gen_op_movq_A0_reg[R_ESI]();
        }
    } else
#endif
    if (s->aflag) {
        /* 32 bit address */
        if (s->addseg && override < 0)
            override = R_DS;
        if (override >= 0) {
            gen_op_movl_A0_seg(offsetof(CPUX86State,segs[override].base));
            gen_op_addl_A0_reg_sN[0][R_ESI]();
        } else {
            gen_op_movl_A0_reg[R_ESI]();
        }
    } else {
        /* 16 address, always override */
        if (override < 0)
            override = R_DS;
        gen_op_movl_A0_reg[R_ESI]();
        gen_op_andl_A0_ffff();
        gen_op_addl_A0_seg(offsetof(CPUX86State,segs[override].base));
    }
}

static inline void gen_string_movl_A0_EDI(DisasContext *s)
{
#ifdef TARGET_X86_64
    if (s->aflag == 2) {
        gen_op_movq_A0_reg[R_EDI]();
    } else
#endif
    if (s->aflag) {
        if (s->addseg) {
            gen_op_movl_A0_seg(offsetof(CPUX86State,segs[R_ES].base));
            gen_op_addl_A0_reg_sN[0][R_EDI]();
        } else {
            gen_op_movl_A0_reg[R_EDI]();
        }
    } else {
        gen_op_movl_A0_reg[R_EDI]();
        gen_op_andl_A0_ffff();
        gen_op_addl_A0_seg(offsetof(CPUX86State,segs[R_ES].base));
    }
}

static GenOpFunc *gen_op_movl_T0_Dshift[4] = {
    gen_op_movl_T0_Dshiftb,
    gen_op_movl_T0_Dshiftw,
    gen_op_movl_T0_Dshiftl,
    X86_64_ONLY(gen_op_movl_T0_Dshiftq),
};

static GenOpFunc1 *gen_op_jnz_ecx[3] = {
    gen_op_jnz_ecxw,
    gen_op_jnz_ecxl,
    X86_64_ONLY(gen_op_jnz_ecxq),
};

static GenOpFunc1 *gen_op_jz_ecx[3] = {
    gen_op_jz_ecxw,
    gen_op_jz_ecxl,
    X86_64_ONLY(gen_op_jz_ecxq),
};

static GenOpFunc *gen_op_dec_ECX[3] = {
    gen_op_decw_ECX,
    gen_op_decl_ECX,
    X86_64_ONLY(gen_op_decq_ECX),
};

static GenOpFunc1 *gen_op_string_jnz_sub[2][4] = {
    {
        gen_op_jnz_subb,
        gen_op_jnz_subw,
        gen_op_jnz_subl,
        X86_64_ONLY(gen_op_jnz_subq),
    },
    {
        gen_op_jz_subb,
        gen_op_jz_subw,
        gen_op_jz_subl,
        X86_64_ONLY(gen_op_jz_subq),
    },
};

static GenOpFunc *gen_op_in_DX_T0[3] = {
    gen_op_inb_DX_T0,
    gen_op_inw_DX_T0,
    gen_op_inl_DX_T0,
};

static GenOpFunc *gen_op_out_DX_T0[3] = {
    gen_op_outb_DX_T0,
    gen_op_outw_DX_T0,
    gen_op_outl_DX_T0,
};

static GenOpFunc *gen_op_in[3] = {
    gen_op_inb_T0_T1,
    gen_op_inw_T0_T1,
    gen_op_inl_T0_T1,
};

static GenOpFunc *gen_op_out[3] = {
    gen_op_outb_T0_T1,
    gen_op_outw_T0_T1,
    gen_op_outl_T0_T1,
};

static GenOpFunc *gen_check_io_T0[3] = {
    gen_op_check_iob_T0,
    gen_op_check_iow_T0,
    gen_op_check_iol_T0,
};

static GenOpFunc *gen_check_io_DX[3] = {
    gen_op_check_iob_DX,
    gen_op_check_iow_DX,
    gen_op_check_iol_DX,
};

static void gen_check_io(DisasContext *s, int ot, int use_dx, target_ulong cur_eip)
{
    if (s->pe && (s->cpl > s->iopl || s->vm86)) {
        if (s->cc_op != CC_OP_DYNAMIC)
            gen_op_set_cc_op(s->cc_op);
        gen_jmp_im(cur_eip);
        if (use_dx)
            gen_check_io_DX[ot]();
        else
            gen_check_io_T0[ot]();
    }
}

static inline void gen_movs(DisasContext *s, int ot)
{
    gen_string_movl_A0_ESI(s);
    gen_op_ld_T0_A0[ot + s->mem_index]();
    gen_string_movl_A0_EDI(s);
    gen_op_st_T0_A0[ot + s->mem_index]();
    gen_op_movl_T0_Dshift[ot]();
#ifdef TARGET_X86_64
    if (s->aflag == 2) {
        gen_op_addq_ESI_T0();
        gen_op_addq_EDI_T0();
    } else
#endif
    if (s->aflag) {
        gen_op_addl_ESI_T0();
        gen_op_addl_EDI_T0();
    } else {
        gen_op_addw_ESI_T0();
        gen_op_addw_EDI_T0();
    }
}

static inline void gen_update_cc_op(DisasContext *s)
{
    if (s->cc_op != CC_OP_DYNAMIC) {
        gen_op_set_cc_op(s->cc_op);
        s->cc_op = CC_OP_DYNAMIC;
    }
}

/* XXX: does not work with gdbstub "ice" single step - not a
   serious problem */
static int gen_jz_ecx_string(DisasContext *s, target_ulong next_eip)
{
    int l1, l2;

    l1 = gen_new_label();
    l2 = gen_new_label();
    gen_op_jnz_ecx[s->aflag](l1);
    gen_set_label(l2);
    gen_jmp_tb(s, next_eip, 1);
    gen_set_label(l1);
    return l2;
}

static inline void gen_stos(DisasContext *s, int ot)
{
    gen_op_mov_TN_reg[OT_LONG][0][R_EAX]();
    gen_string_movl_A0_EDI(s);
    gen_op_st_T0_A0[ot + s->mem_index]();
    gen_op_movl_T0_Dshift[ot]();
#ifdef TARGET_X86_64
    if (s->aflag == 2) {
        gen_op_addq_EDI_T0();
    } else
#endif
    if (s->aflag) {
        gen_op_addl_EDI_T0();
    } else {
        gen_op_addw_EDI_T0();
    }
}

static inline void gen_lods(DisasContext *s, int ot)
{
    gen_string_movl_A0_ESI(s);
    gen_op_ld_T0_A0[ot + s->mem_index]();
    gen_op_mov_reg_T0[ot][R_EAX]();
    gen_op_movl_T0_Dshift[ot]();
#ifdef TARGET_X86_64
    if (s->aflag == 2) {
        gen_op_addq_ESI_T0();
    } else
#endif
    if (s->aflag) {
        gen_op_addl_ESI_T0();
    } else {
        gen_op_addw_ESI_T0();
    }
}

static inline void gen_scas(DisasContext *s, int ot)
{
    gen_op_mov_TN_reg[OT_LONG][0][R_EAX]();
    gen_string_movl_A0_EDI(s);
    gen_op_ld_T1_A0[ot + s->mem_index]();
    gen_op_cmpl_T0_T1_cc();
    gen_op_movl_T0_Dshift[ot]();
#ifdef TARGET_X86_64
    if (s->aflag == 2) {
        gen_op_addq_EDI_T0();
    } else
#endif
    if (s->aflag) {
        gen_op_addl_EDI_T0();
    } else {
        gen_op_addw_EDI_T0();
    }
}

static inline void gen_cmps(DisasContext *s, int ot)
{
    gen_string_movl_A0_ESI(s);
    gen_op_ld_T0_A0[ot + s->mem_index]();
    gen_string_movl_A0_EDI(s);
    gen_op_ld_T1_A0[ot + s->mem_index]();
    gen_op_cmpl_T0_T1_cc();
    gen_op_movl_T0_Dshift[ot]();
#ifdef TARGET_X86_64
    if (s->aflag == 2) {
        gen_op_addq_ESI_T0();
        gen_op_addq_EDI_T0();
    } else
#endif
    if (s->aflag) {
        gen_op_addl_ESI_T0();
        gen_op_addl_EDI_T0();
    } else {
        gen_op_addw_ESI_T0();
        gen_op_addw_EDI_T0();
    }
}

static inline void gen_ins(DisasContext *s, int ot)
{
    gen_string_movl_A0_EDI(s);
    gen_op_movl_T0_0();
    gen_op_st_T0_A0[ot + s->mem_index]();
    gen_op_in_DX_T0[ot]();
    gen_op_st_T0_A0[ot + s->mem_index]();
    gen_op_movl_T0_Dshift[ot]();
#ifdef TARGET_X86_64
    if (s->aflag == 2) {
        gen_op_addq_EDI_T0();
    } else
#endif
    if (s->aflag) {
        gen_op_addl_EDI_T0();
    } else {
        gen_op_addw_EDI_T0();
    }
}

static inline void gen_outs(DisasContext *s, int ot)
{
    gen_string_movl_A0_ESI(s);
    gen_op_ld_T0_A0[ot + s->mem_index]();
    gen_op_out_DX_T0[ot]();
    gen_op_movl_T0_Dshift[ot]();
#ifdef TARGET_X86_64
    if (s->aflag == 2) {
        gen_op_addq_ESI_T0();
    } else
#endif
    if (s->aflag) {
        gen_op_addl_ESI_T0();
    } else {
        gen_op_addw_ESI_T0();
    }
}

/* same method as Valgrind : we generate jumps to current or next
   instruction */
#define GEN_REPZ(op)                                                          \
static inline void gen_repz_ ## op(DisasContext *s, int ot,                   \
                                 target_ulong cur_eip, target_ulong next_eip) \
{                                                                             \
    int l2;\
    gen_update_cc_op(s);                                                      \
    l2 = gen_jz_ecx_string(s, next_eip);                                      \
    gen_ ## op(s, ot);                                                        \
    gen_op_dec_ECX[s->aflag]();                                               \
    /* a loop would cause two single step exceptions if ECX = 1               \
       before rep string_insn */                                              \
    if (!s->jmp_opt)                                                          \
        gen_op_jz_ecx[s->aflag](l2);                                          \
    gen_jmp(s, cur_eip);                                                      \
}

#define GEN_REPZ2(op)                                                         \
static inline void gen_repz_ ## op(DisasContext *s, int ot,                   \
                                   target_ulong cur_eip,                      \
                                   target_ulong next_eip,                     \
                                   int nz)                                    \
{                                                                             \
    int l2;\
    gen_update_cc_op(s);                                                      \
    l2 = gen_jz_ecx_string(s, next_eip);                                      \
    gen_ ## op(s, ot);                                                        \
    gen_op_dec_ECX[s->aflag]();                                               \
    gen_op_set_cc_op(CC_OP_SUBB + ot);                                        \
    gen_op_string_jnz_sub[nz][ot](l2);\
    if (!s->jmp_opt)                                                          \
        gen_op_jz_ecx[s->aflag](l2);                                          \
    gen_jmp(s, cur_eip);                                                      \
}

GEN_REPZ(movs)
GEN_REPZ(stos)
GEN_REPZ(lods)
GEN_REPZ(ins)
GEN_REPZ(outs)
GEN_REPZ2(scas)
GEN_REPZ2(cmps)

enum {
    JCC_O,
    JCC_B,
    JCC_Z,
    JCC_BE,
    JCC_S,
    JCC_P,
    JCC_L,
    JCC_LE,
};

static GenOpFunc1 *gen_jcc_sub[4][8] = {
    [OT_BYTE] = {
        NULL,
        gen_op_jb_subb,
        gen_op_jz_subb,
        gen_op_jbe_subb,
        gen_op_js_subb,
        NULL,
        gen_op_jl_subb,
        gen_op_jle_subb,
    },
    [OT_WORD] = {
        NULL,
        gen_op_jb_subw,
        gen_op_jz_subw,
        gen_op_jbe_subw,
        gen_op_js_subw,
        NULL,
        gen_op_jl_subw,
        gen_op_jle_subw,
    },
    [OT_LONG] = {
        NULL,
        gen_op_jb_subl,
        gen_op_jz_subl,
        gen_op_jbe_subl,
        gen_op_js_subl,
        NULL,
        gen_op_jl_subl,
        gen_op_jle_subl,
    },
#ifdef TARGET_X86_64
    [OT_QUAD] = {
        NULL,
        BUGGY_64(gen_op_jb_subq),
        gen_op_jz_subq,
        BUGGY_64(gen_op_jbe_subq),
        gen_op_js_subq,
        NULL,
        BUGGY_64(gen_op_jl_subq),
        BUGGY_64(gen_op_jle_subq),
    },
#endif
};
static GenOpFunc1 *gen_op_loop[3][4] = {
    [0] = {
        gen_op_loopnzw,
        gen_op_loopzw,
        gen_op_jnz_ecxw,
    },
    [1] = {
        gen_op_loopnzl,
        gen_op_loopzl,
        gen_op_jnz_ecxl,
    },
#ifdef TARGET_X86_64
    [2] = {
        gen_op_loopnzq,
        gen_op_loopzq,
        gen_op_jnz_ecxq,
    },
#endif
};

static GenOpFunc *gen_setcc_slow[8] = {
    gen_op_seto_T0_cc,
    gen_op_setb_T0_cc,
    gen_op_setz_T0_cc,
    gen_op_setbe_T0_cc,
    gen_op_sets_T0_cc,
    gen_op_setp_T0_cc,
    gen_op_setl_T0_cc,
    gen_op_setle_T0_cc,
};

static GenOpFunc *gen_setcc_sub[4][8] = {
    [OT_BYTE] = {
        NULL,
        gen_op_setb_T0_subb,
        gen_op_setz_T0_subb,
        gen_op_setbe_T0_subb,
        gen_op_sets_T0_subb,
        NULL,
        gen_op_setl_T0_subb,
        gen_op_setle_T0_subb,
    },
    [OT_WORD] = {
        NULL,
        gen_op_setb_T0_subw,
        gen_op_setz_T0_subw,
        gen_op_setbe_T0_subw,
        gen_op_sets_T0_subw,
        NULL,
        gen_op_setl_T0_subw,
        gen_op_setle_T0_subw,
    },
    [OT_LONG] = {
        NULL,
        gen_op_setb_T0_subl,
        gen_op_setz_T0_subl,
        gen_op_setbe_T0_subl,
        gen_op_sets_T0_subl,
        NULL,
        gen_op_setl_T0_subl,
        gen_op_setle_T0_subl,
    },
#ifdef TARGET_X86_64
    [OT_QUAD] = {
        NULL,
        gen_op_setb_T0_subq,
        gen_op_setz_T0_subq,
        gen_op_setbe_T0_subq,
        gen_op_sets_T0_subq,
        NULL,
        gen_op_setl_T0_subq,
        gen_op_setle_T0_subq,
    },
#endif
};

static GenOpFunc *gen_op_fp_arith_ST0_FT0[8] = {
    gen_op_fadd_ST0_FT0,
    gen_op_fmul_ST0_FT0,
    gen_op_fcom_ST0_FT0,
    gen_op_fcom_ST0_FT0,
    gen_op_fsub_ST0_FT0,
    gen_op_fsubr_ST0_FT0,
    gen_op_fdiv_ST0_FT0,
    gen_op_fdivr_ST0_FT0,
};

/* NOTE the exception in "r" op ordering */
static GenOpFunc1 *gen_op_fp_arith_STN_ST0[8] = {
    gen_op_fadd_STN_ST0,
    gen_op_fmul_STN_ST0,
    NULL,
    NULL,
    gen_op_fsubr_STN_ST0,
    gen_op_fsub_STN_ST0,
    gen_op_fdivr_STN_ST0,
    gen_op_fdiv_STN_ST0,
};

/* if d == OR_TMP0, it means memory operand (address in A0) */
static void gen_op(DisasContext *s1, int op, int ot, int d)
{
    GenOpFunc *gen_update_cc;

    if (d != OR_TMP0) {
        gen_op_mov_TN_reg[ot][0][d]();
    } else {
        gen_op_ld_T0_A0[ot + s1->mem_index]();
    }
    switch(op) {
    case OP_ADCL:
    case OP_SBBL:
        if (s1->cc_op != CC_OP_DYNAMIC)
            gen_op_set_cc_op(s1->cc_op);
        if (d != OR_TMP0) {
            gen_op_arithc_T0_T1_cc[ot][op - OP_ADCL]();
            gen_op_mov_reg_T0[ot][d]();
        } else {
            gen_op_arithc_mem_T0_T1_cc[ot + s1->mem_index][op - OP_ADCL]();
        }
        s1->cc_op = CC_OP_DYNAMIC;
        goto the_end;
    case OP_ADDL:
        gen_op_addl_T0_T1();
        s1->cc_op = CC_OP_ADDB + ot;
        gen_update_cc = gen_op_update2_cc;
        break;
    case OP_SUBL:
        gen_op_subl_T0_T1();
        s1->cc_op = CC_OP_SUBB + ot;
        gen_update_cc = gen_op_update2_cc;
        break;
    default:
    case OP_ANDL:
    case OP_ORL:
    case OP_XORL:
        gen_op_arith_T0_T1_cc[op]();
        s1->cc_op = CC_OP_LOGICB + ot;
        gen_update_cc = gen_op_update1_cc;
        break;
    case OP_CMPL:
        gen_op_cmpl_T0_T1_cc();
        s1->cc_op = CC_OP_SUBB + ot;
        gen_update_cc = NULL;
        break;
    }
    if (op != OP_CMPL) {
        if (d != OR_TMP0)
            gen_op_mov_reg_T0[ot][d]();
        else
            gen_op_st_T0_A0[ot + s1->mem_index]();
    }
    /* the flags update must happen after the memory write (precise
       exception support) */
    if (gen_update_cc)
        gen_update_cc();
 the_end: ;
}

/* if d == OR_TMP0, it means memory operand (address in A0) */
static void gen_inc(DisasContext *s1, int ot, int d, int c)
{
    if (d != OR_TMP0)
        gen_op_mov_TN_reg[ot][0][d]();
    else
        gen_op_ld_T0_A0[ot + s1->mem_index]();
    if (s1->cc_op != CC_OP_DYNAMIC)
        gen_op_set_cc_op(s1->cc_op);
    if (c > 0) {
        gen_op_incl_T0();
        s1->cc_op = CC_OP_INCB + ot;
    } else {
        gen_op_decl_T0();
        s1->cc_op = CC_OP_DECB + ot;
    }
    if (d != OR_TMP0)
        gen_op_mov_reg_T0[ot][d]();
    else
        gen_op_st_T0_A0[ot + s1->mem_index]();
    gen_op_update_inc_cc();
}

static void gen_shift(DisasContext *s1, int op, int ot, int d, int s)
{
    if (d != OR_TMP0)
        gen_op_mov_TN_reg[ot][0][d]();
    else
        gen_op_ld_T0_A0[ot + s1->mem_index]();
    if (s != OR_TMP1)
        gen_op_mov_TN_reg[ot][1][s]();
    /* for zero counts, flags are not updated, so must do it dynamically */
    if (s1->cc_op != CC_OP_DYNAMIC)
        gen_op_set_cc_op(s1->cc_op);

    if (d != OR_TMP0)
        gen_op_shift_T0_T1_cc[ot][op]();
    else
        gen_op_shift_mem_T0_T1_cc[ot + s1->mem_index][op]();
    if (d != OR_TMP0)
        gen_op_mov_reg_T0[ot][d]();
    s1->cc_op = CC_OP_DYNAMIC; /* cannot predict flags after */
}

static void gen_shifti(DisasContext *s1, int op, int ot, int d, int c)
{
    /* currently not optimized */
    gen_op_movl_T1_im(c);
    gen_shift(s1, op, ot, d, OR_TMP1);
}

static void gen_lea_modrm(DisasContext *s, int modrm, int *reg_ptr, int *offset_ptr)
{
    target_long disp;
    int havesib;
    int base;
    int index;
    int scale;
    int opreg;
    int mod, rm, code, override, must_add_seg;

    override = s->override;
    must_add_seg = s->addseg;
    if (override >= 0)
        must_add_seg = 1;
    mod = (modrm >> 6) & 3;
    rm = modrm & 7;

    if (s->aflag) {

        havesib = 0;
        base = rm;
        index = 0;
        scale = 0;

        if (base == 4) {
            havesib = 1;
            code = ldub_code(s->pc++);
            scale = (code >> 6) & 3;
            index = ((code >> 3) & 7) | REX_X(s);
            base = (code & 7);
        }
        base |= REX_B(s);

        switch (mod) {
        case 0:
            if ((base & 7) == 5) {
                base = -1;
                disp = (int32_t)ldl_code(s->pc);
                s->pc += 4;
                if (CODE64(s) && !havesib) {
                    disp += s->pc + s->rip_offset;
                }
            } else {
                disp = 0;
            }
            break;
        case 1:
            disp = (int8_t)ldub_code(s->pc++);
            break;
        default:
        case 2:
            disp = ldl_code(s->pc);
            s->pc += 4;
            break;
        }

        if (base >= 0) {
            /* for correct popl handling with esp */
            if (base == 4 && s->popl_esp_hack)
                disp += s->popl_esp_hack;
#ifdef TARGET_X86_64
            if (s->aflag == 2) {
                gen_op_movq_A0_reg[base]();
                if (disp != 0) {
                    if ((int32_t)disp == disp)
                        gen_op_addq_A0_im(disp);
                    else
                        gen_op_addq_A0_im64(disp >> 32, disp);
                }
            } else
#endif
            {
                gen_op_movl_A0_reg[base]();
                if (disp != 0)
                    gen_op_addl_A0_im(disp);
            }
        } else {
#ifdef TARGET_X86_64
            if (s->aflag == 2) {
                if ((int32_t)disp == disp)
                    gen_op_movq_A0_im(disp);
                else
                    gen_op_movq_A0_im64(disp >> 32, disp);
            } else
#endif
            {
                gen_op_movl_A0_im(disp);
            }
        }
        /* XXX: index == 4 is always invalid */
        if (havesib && (index != 4 || scale != 0)) {
#ifdef TARGET_X86_64
            if (s->aflag == 2) {
                gen_op_addq_A0_reg_sN[scale][index]();
            } else
#endif
            {
                gen_op_addl_A0_reg_sN[scale][index]();
            }
        }
        if (must_add_seg) {
            if (override < 0) {
                if (base == R_EBP || base == R_ESP)
                    override = R_SS;
                else
                    override = R_DS;
            }
#ifdef TARGET_X86_64
            if (s->aflag == 2) {
                gen_op_addq_A0_seg(offsetof(CPUX86State,segs[override].base));
            } else
#endif
            {
                gen_op_addl_A0_seg(offsetof(CPUX86State,segs[override].base));
            }
        }
    } else {
        switch (mod) {
        case 0:
            if (rm == 6) {
                disp = lduw_code(s->pc);
                s->pc += 2;
                gen_op_movl_A0_im(disp);
                rm = 0; /* avoid SS override */
                goto no_rm;
            } else {
                disp = 0;
            }
            break;
        case 1:
            disp = (int8_t)ldub_code(s->pc++);
            break;
        default:
        case 2:
            disp = lduw_code(s->pc);
            s->pc += 2;
            break;
        }
        switch(rm) {
        case 0:
            gen_op_movl_A0_reg[R_EBX]();
            gen_op_addl_A0_reg_sN[0][R_ESI]();
            break;
        case 1:
            gen_op_movl_A0_reg[R_EBX]();
            gen_op_addl_A0_reg_sN[0][R_EDI]();
            break;
        case 2:
            gen_op_movl_A0_reg[R_EBP]();
            gen_op_addl_A0_reg_sN[0][R_ESI]();
            break;
        case 3:
            gen_op_movl_A0_reg[R_EBP]();
            gen_op_addl_A0_reg_sN[0][R_EDI]();
            break;
        case 4:
            gen_op_movl_A0_reg[R_ESI]();
            break;
        case 5:
            gen_op_movl_A0_reg[R_EDI]();
            break;
        case 6:
            gen_op_movl_A0_reg[R_EBP]();
            break;
        default:
        case 7:
            gen_op_movl_A0_reg[R_EBX]();
            break;
        }
        if (disp != 0)
            gen_op_addl_A0_im(disp);
        gen_op_andl_A0_ffff();
    no_rm:
        if (must_add_seg) {
            if (override < 0) {
                if (rm == 2 || rm == 3 || rm == 6)
                    override = R_SS;
                else
                    override = R_DS;
            }
            gen_op_addl_A0_seg(offsetof(CPUX86State,segs[override].base));
        }
    }

    opreg = OR_A0;
    disp = 0;
    *reg_ptr = opreg;
    *offset_ptr = disp;
}

static void gen_nop_modrm(DisasContext *s, int modrm)
{
    int mod, rm, base, code;

    mod = (modrm >> 6) & 3;
    if (mod == 3)
        return;
    rm = modrm & 7;

    if (s->aflag) {

        base = rm;
<<<<<<< HEAD
        
=======

>>>>>>> 5632a7b7
        if (base == 4) {
            code = ldub_code(s->pc++);
            base = (code & 7);
        }
<<<<<<< HEAD
        
=======

>>>>>>> 5632a7b7
        switch (mod) {
        case 0:
            if (base == 5) {
                s->pc += 4;
            }
            break;
        case 1:
            s->pc++;
            break;
        default:
        case 2:
            s->pc += 4;
            break;
        }
    } else {
        switch (mod) {
        case 0:
            if (rm == 6) {
                s->pc += 2;
            }
            break;
        case 1:
            s->pc++;
            break;
        default:
        case 2:
            s->pc += 2;
            break;
        }
    }
}

/* used for LEA and MOV AX, mem */
static void gen_add_A0_ds_seg(DisasContext *s)
{
    int override, must_add_seg;
    must_add_seg = s->addseg;
    override = R_DS;
    if (s->override >= 0) {
        override = s->override;
        must_add_seg = 1;
    } else {
        override = R_DS;
    }
    if (must_add_seg) {
#ifdef TARGET_X86_64
        if (CODE64(s)) {
            gen_op_addq_A0_seg(offsetof(CPUX86State,segs[override].base));
        } else
#endif
        {
            gen_op_addl_A0_seg(offsetof(CPUX86State,segs[override].base));
        }
    }
}

/* generate modrm memory load or store of 'reg'. TMP0 is used if reg !=
   OR_TMP0 */
static void gen_ldst_modrm(DisasContext *s, int modrm, int ot, int reg, int is_store)
{
    int mod, rm, opreg, disp;

    mod = (modrm >> 6) & 3;
    rm = (modrm & 7) | REX_B(s);
    if (mod == 3) {
        if (is_store) {
            if (reg != OR_TMP0)
                gen_op_mov_TN_reg[ot][0][reg]();
            gen_op_mov_reg_T0[ot][rm]();
        } else {
            gen_op_mov_TN_reg[ot][0][rm]();
            if (reg != OR_TMP0)
                gen_op_mov_reg_T0[ot][reg]();
        }
    } else {
        gen_lea_modrm(s, modrm, &opreg, &disp);
        if (is_store) {
            if (reg != OR_TMP0)
                gen_op_mov_TN_reg[ot][0][reg]();
            gen_op_st_T0_A0[ot + s->mem_index]();
        } else {
            gen_op_ld_T0_A0[ot + s->mem_index]();
            if (reg != OR_TMP0)
                gen_op_mov_reg_T0[ot][reg]();
        }
    }
}

static inline uint32_t insn_get(DisasContext *s, int ot)
{
    uint32_t ret;

    switch(ot) {
    case OT_BYTE:
        ret = ldub_code(s->pc);
        s->pc++;
        break;
    case OT_WORD:
        ret = lduw_code(s->pc);
        s->pc += 2;
        break;
    default:
    case OT_LONG:
        ret = ldl_code(s->pc);
        s->pc += 4;
        break;
    }
    return ret;
}

static inline int insn_const_size(unsigned int ot)
{
    if (ot <= OT_LONG)
        return 1 << ot;
    else
        return 4;
}

static inline void gen_goto_tb(DisasContext *s, int tb_num, target_ulong eip)
{
    TranslationBlock *tb;
    target_ulong pc;

    pc = s->cs_base + eip;
    tb = s->tb;
    /* NOTE: we handle the case where the TB spans two pages here */
    if ((pc & TARGET_PAGE_MASK) == (tb->pc & TARGET_PAGE_MASK) ||
        (pc & TARGET_PAGE_MASK) == ((s->pc - 1) & TARGET_PAGE_MASK))  {
        /* jump to same page: we can use a direct jump */
        if (tb_num == 0)
            gen_op_goto_tb0(TBPARAM(tb));
        else
            gen_op_goto_tb1(TBPARAM(tb));
        gen_jmp_im(eip);
        gen_op_movl_T0_im((long)tb + tb_num);
        gen_op_exit_tb();
    } else {
        /* jump to another page: currently not optimized */
        gen_jmp_im(eip);
        gen_eob(s);
    }
}

static inline void gen_jcc(DisasContext *s, int b,
                           target_ulong val, target_ulong next_eip)
{
    TranslationBlock *tb;
    int inv, jcc_op;
    GenOpFunc1 *func;
    target_ulong tmp;
    int l1, l2;

    inv = b & 1;
    jcc_op = (b >> 1) & 7;

    if (s->jmp_opt) {
        switch(s->cc_op) {
            /* we optimize the cmp/jcc case */
        case CC_OP_SUBB:
        case CC_OP_SUBW:
        case CC_OP_SUBL:
        case CC_OP_SUBQ:
            func = gen_jcc_sub[s->cc_op - CC_OP_SUBB][jcc_op];
            break;

            /* some jumps are easy to compute */
        case CC_OP_ADDB:
        case CC_OP_ADDW:
        case CC_OP_ADDL:
        case CC_OP_ADDQ:

        case CC_OP_ADCB:
        case CC_OP_ADCW:
        case CC_OP_ADCL:
        case CC_OP_ADCQ:

        case CC_OP_SBBB:
        case CC_OP_SBBW:
        case CC_OP_SBBL:
        case CC_OP_SBBQ:

        case CC_OP_LOGICB:
        case CC_OP_LOGICW:
        case CC_OP_LOGICL:
        case CC_OP_LOGICQ:

        case CC_OP_INCB:
        case CC_OP_INCW:
        case CC_OP_INCL:
        case CC_OP_INCQ:

        case CC_OP_DECB:
        case CC_OP_DECW:
        case CC_OP_DECL:
        case CC_OP_DECQ:

        case CC_OP_SHLB:
        case CC_OP_SHLW:
        case CC_OP_SHLL:
        case CC_OP_SHLQ:

        case CC_OP_SARB:
        case CC_OP_SARW:
        case CC_OP_SARL:
        case CC_OP_SARQ:
            switch(jcc_op) {
            case JCC_Z:
                func = gen_jcc_sub[(s->cc_op - CC_OP_ADDB) % 4][jcc_op];
                break;
            case JCC_S:
                func = gen_jcc_sub[(s->cc_op - CC_OP_ADDB) % 4][jcc_op];
                break;
            default:
                func = NULL;
                break;
            }
            break;
        default:
            func = NULL;
            break;
        }

        if (s->cc_op != CC_OP_DYNAMIC) {
            gen_op_set_cc_op(s->cc_op);
            s->cc_op = CC_OP_DYNAMIC;
        }

        if (!func) {
            gen_setcc_slow[jcc_op]();
            func = gen_op_jnz_T0_label;
        }

        if (inv) {
            tmp = val;
            val = next_eip;
            next_eip = tmp;
        }
        tb = s->tb;

        l1 = gen_new_label();
        func(l1);

        gen_goto_tb(s, 0, next_eip);

        gen_set_label(l1);
        gen_goto_tb(s, 1, val);

        s->is_jmp = 3;
    } else {

        if (s->cc_op != CC_OP_DYNAMIC) {
            gen_op_set_cc_op(s->cc_op);
            s->cc_op = CC_OP_DYNAMIC;
        }
        gen_setcc_slow[jcc_op]();
        if (inv) {
            tmp = val;
            val = next_eip;
            next_eip = tmp;
        }
        l1 = gen_new_label();
        l2 = gen_new_label();
        gen_op_jnz_T0_label(l1);
        gen_jmp_im(next_eip);
        gen_op_jmp_label(l2);
        gen_set_label(l1);
        gen_jmp_im(val);
        gen_set_label(l2);
        gen_eob(s);
    }
}

static void gen_setcc(DisasContext *s, int b)
{
    int inv, jcc_op;
    GenOpFunc *func;

    inv = b & 1;
    jcc_op = (b >> 1) & 7;
    switch(s->cc_op) {
        /* we optimize the cmp/jcc case */
    case CC_OP_SUBB:
    case CC_OP_SUBW:
    case CC_OP_SUBL:
    case CC_OP_SUBQ:
        func = gen_setcc_sub[s->cc_op - CC_OP_SUBB][jcc_op];
        if (!func)
            goto slow_jcc;
        break;

        /* some jumps are easy to compute */
    case CC_OP_ADDB:
    case CC_OP_ADDW:
    case CC_OP_ADDL:
    case CC_OP_ADDQ:

    case CC_OP_LOGICB:
    case CC_OP_LOGICW:
    case CC_OP_LOGICL:
    case CC_OP_LOGICQ:

    case CC_OP_INCB:
    case CC_OP_INCW:
    case CC_OP_INCL:
    case CC_OP_INCQ:

    case CC_OP_DECB:
    case CC_OP_DECW:
    case CC_OP_DECL:
    case CC_OP_DECQ:

    case CC_OP_SHLB:
    case CC_OP_SHLW:
    case CC_OP_SHLL:
    case CC_OP_SHLQ:
        switch(jcc_op) {
        case JCC_Z:
            func = gen_setcc_sub[(s->cc_op - CC_OP_ADDB) % 4][jcc_op];
            break;
        case JCC_S:
            func = gen_setcc_sub[(s->cc_op - CC_OP_ADDB) % 4][jcc_op];
            break;
        default:
            goto slow_jcc;
        }
        break;
    default:
    slow_jcc:
        if (s->cc_op != CC_OP_DYNAMIC)
            gen_op_set_cc_op(s->cc_op);
        func = gen_setcc_slow[jcc_op];
        break;
    }
    func();
    if (inv) {
        gen_op_xor_T0_1();
    }
}

/* move T0 to seg_reg and compute if the CPU state may change. Never
   call this function with seg_reg == R_CS */
static void gen_movl_seg_T0(DisasContext *s, int seg_reg, target_ulong cur_eip)
{
    if (s->pe && !s->vm86) {
        /* XXX: optimize by finding processor state dynamically */
        if (s->cc_op != CC_OP_DYNAMIC)
            gen_op_set_cc_op(s->cc_op);
        gen_jmp_im(cur_eip);
        gen_op_movl_seg_T0(seg_reg);
        /* abort translation because the addseg value may change or
           because ss32 may change. For R_SS, translation must always
           stop as a special handling must be done to disable hardware
           interrupts for the next instruction */
        if (seg_reg == R_SS || (s->code32 && seg_reg < R_FS))
            s->is_jmp = 3;
    } else {
        gen_op_movl_seg_T0_vm(offsetof(CPUX86State,segs[seg_reg]));
        if (seg_reg == R_SS)
            s->is_jmp = 3;
    }
}

#ifdef TARGET_X86_64
#define SVM_movq_T1_im(x) gen_op_movq_T1_im64((x) >> 32, x)
#else
#define SVM_movq_T1_im(x) gen_op_movl_T1_im(x)
#endif

static inline int
gen_svm_check_io(DisasContext *s, target_ulong pc_start, uint64_t type)
{
#if !defined(CONFIG_USER_ONLY)
    if(s->flags & (1ULL << INTERCEPT_IOIO_PROT)) {
        if (s->cc_op != CC_OP_DYNAMIC)
            gen_op_set_cc_op(s->cc_op);
        SVM_movq_T1_im(s->pc - s->cs_base);
        gen_jmp_im(pc_start - s->cs_base);
        gen_op_geneflags();
        gen_op_svm_check_intercept_io((uint32_t)(type >> 32), (uint32_t)type);
        s->cc_op = CC_OP_DYNAMIC;
        /* FIXME: maybe we could move the io intercept vector to the TB as well
                  so we know if this is an EOB or not ... let's assume it's not
                  for now. */
    }
#endif
    return 0;
}

static inline int svm_is_rep(int prefixes)
{
    return ((prefixes & (PREFIX_REPZ | PREFIX_REPNZ)) ? 8 : 0);
}

static inline int
gen_svm_check_intercept_param(DisasContext *s, target_ulong pc_start,
                              uint64_t type, uint64_t param)
{
    if(!(s->flags & (INTERCEPT_SVM_MASK)))
	/* no SVM activated */
        return 0;
    switch(type) {
        /* CRx and DRx reads/writes */
        case SVM_EXIT_READ_CR0 ... SVM_EXIT_EXCP_BASE - 1:
            if (s->cc_op != CC_OP_DYNAMIC) {
                gen_op_set_cc_op(s->cc_op);
                s->cc_op = CC_OP_DYNAMIC;
            }
            gen_jmp_im(pc_start - s->cs_base);
            SVM_movq_T1_im(param);
            gen_op_geneflags();
            gen_op_svm_check_intercept_param((uint32_t)(type >> 32), (uint32_t)type);
            /* this is a special case as we do not know if the interception occurs
               so we assume there was none */
            return 0;
        case SVM_EXIT_MSR:
            if(s->flags & (1ULL << INTERCEPT_MSR_PROT)) {
                if (s->cc_op != CC_OP_DYNAMIC) {
                    gen_op_set_cc_op(s->cc_op);
                    s->cc_op = CC_OP_DYNAMIC;
                }
                gen_jmp_im(pc_start - s->cs_base);
                SVM_movq_T1_im(param);
                gen_op_geneflags();
                gen_op_svm_check_intercept_param((uint32_t)(type >> 32), (uint32_t)type);
                /* this is a special case as we do not know if the interception occurs
                   so we assume there was none */
                return 0;
            }
            break;
        default:
            if(s->flags & (1ULL << ((type - SVM_EXIT_INTR) + INTERCEPT_INTR))) {
                if (s->cc_op != CC_OP_DYNAMIC) {
                    gen_op_set_cc_op(s->cc_op);
		    s->cc_op = CC_OP_EFLAGS;
                }
                gen_jmp_im(pc_start - s->cs_base);
                SVM_movq_T1_im(param);
                gen_op_geneflags();
                gen_op_svm_vmexit(type >> 32, type);
                /* we can optimize this one so TBs don't get longer
                   than up to vmexit */
                gen_eob(s);
                return 1;
            }
    }
    return 0;
}

static inline int
gen_svm_check_intercept(DisasContext *s, target_ulong pc_start, uint64_t type)
{
    return gen_svm_check_intercept_param(s, pc_start, type, 0);
}

static inline void gen_stack_update(DisasContext *s, int addend)
{
#ifdef TARGET_X86_64
    if (CODE64(s)) {
        if (addend == 8)
            gen_op_addq_ESP_8();
        else
            gen_op_addq_ESP_im(addend);
    } else
#endif
    if (s->ss32) {
        if (addend == 2)
            gen_op_addl_ESP_2();
        else if (addend == 4)
            gen_op_addl_ESP_4();
        else
            gen_op_addl_ESP_im(addend);
    } else {
        if (addend == 2)
            gen_op_addw_ESP_2();
        else if (addend == 4)
            gen_op_addw_ESP_4();
        else
            gen_op_addw_ESP_im(addend);
    }
}

/* generate a push. It depends on ss32, addseg and dflag */
static void gen_push_T0(DisasContext *s)
{
#ifdef TARGET_X86_64
    if (CODE64(s)) {
        gen_op_movq_A0_reg[R_ESP]();
        if (s->dflag) {
            gen_op_subq_A0_8();
            gen_op_st_T0_A0[OT_QUAD + s->mem_index]();
        } else {
            gen_op_subq_A0_2();
            gen_op_st_T0_A0[OT_WORD + s->mem_index]();
        }
        gen_op_movq_ESP_A0();
    } else
#endif
    {
        gen_op_movl_A0_reg[R_ESP]();
        if (!s->dflag)
            gen_op_subl_A0_2();
        else
            gen_op_subl_A0_4();
        if (s->ss32) {
            if (s->addseg) {
                gen_op_movl_T1_A0();
                gen_op_addl_A0_SS();
            }
        } else {
            gen_op_andl_A0_ffff();
            gen_op_movl_T1_A0();
            gen_op_addl_A0_SS();
        }
        gen_op_st_T0_A0[s->dflag + 1 + s->mem_index]();
        if (s->ss32 && !s->addseg)
            gen_op_movl_ESP_A0();
        else
            gen_op_mov_reg_T1[s->ss32 + 1][R_ESP]();
    }
}

/* generate a push. It depends on ss32, addseg and dflag */
/* slower version for T1, only used for call Ev */
static void gen_push_T1(DisasContext *s)
{
#ifdef TARGET_X86_64
    if (CODE64(s)) {
        gen_op_movq_A0_reg[R_ESP]();
        if (s->dflag) {
            gen_op_subq_A0_8();
            gen_op_st_T1_A0[OT_QUAD + s->mem_index]();
        } else {
            gen_op_subq_A0_2();
            gen_op_st_T0_A0[OT_WORD + s->mem_index]();
        }
        gen_op_movq_ESP_A0();
    } else
#endif
    {
        gen_op_movl_A0_reg[R_ESP]();
        if (!s->dflag)
            gen_op_subl_A0_2();
        else
            gen_op_subl_A0_4();
        if (s->ss32) {
            if (s->addseg) {
                gen_op_addl_A0_SS();
            }
        } else {
            gen_op_andl_A0_ffff();
            gen_op_addl_A0_SS();
        }
        gen_op_st_T1_A0[s->dflag + 1 + s->mem_index]();

        if (s->ss32 && !s->addseg)
            gen_op_movl_ESP_A0();
        else
            gen_stack_update(s, (-2) << s->dflag);
    }
}

/* two step pop is necessary for precise exceptions */
static void gen_pop_T0(DisasContext *s)
{
#ifdef TARGET_X86_64
    if (CODE64(s)) {
        gen_op_movq_A0_reg[R_ESP]();
        gen_op_ld_T0_A0[(s->dflag ? OT_QUAD : OT_WORD) + s->mem_index]();
    } else
#endif
    {
        gen_op_movl_A0_reg[R_ESP]();
        if (s->ss32) {
            if (s->addseg)
                gen_op_addl_A0_SS();
        } else {
            gen_op_andl_A0_ffff();
            gen_op_addl_A0_SS();
        }
        gen_op_ld_T0_A0[s->dflag + 1 + s->mem_index]();
    }
}

static void gen_pop_update(DisasContext *s)
{
#ifdef TARGET_X86_64
    if (CODE64(s) && s->dflag) {
        gen_stack_update(s, 8);
    } else
#endif
    {
        gen_stack_update(s, 2 << s->dflag);
    }
}

static void gen_stack_A0(DisasContext *s)
{
    gen_op_movl_A0_ESP();
    if (!s->ss32)
        gen_op_andl_A0_ffff();
    gen_op_movl_T1_A0();
    if (s->addseg)
        gen_op_addl_A0_seg(offsetof(CPUX86State,segs[R_SS].base));
}

/* NOTE: wrap around in 16 bit not fully handled */
static void gen_pusha(DisasContext *s)
{
    int i;
    gen_op_movl_A0_ESP();
    gen_op_addl_A0_im(-16 <<  s->dflag);
    if (!s->ss32)
        gen_op_andl_A0_ffff();
    gen_op_movl_T1_A0();
    if (s->addseg)
        gen_op_addl_A0_seg(offsetof(CPUX86State,segs[R_SS].base));
    for(i = 0;i < 8; i++) {
        gen_op_mov_TN_reg[OT_LONG][0][7 - i]();
        gen_op_st_T0_A0[OT_WORD + s->dflag + s->mem_index]();
        gen_op_addl_A0_im(2 <<  s->dflag);
    }
    gen_op_mov_reg_T1[OT_WORD + s->ss32][R_ESP]();
}

/* NOTE: wrap around in 16 bit not fully handled */
static void gen_popa(DisasContext *s)
{
    int i;
    gen_op_movl_A0_ESP();
    if (!s->ss32)
        gen_op_andl_A0_ffff();
    gen_op_movl_T1_A0();
    gen_op_addl_T1_im(16 <<  s->dflag);
    if (s->addseg)
        gen_op_addl_A0_seg(offsetof(CPUX86State,segs[R_SS].base));
    for(i = 0;i < 8; i++) {
        /* ESP is not reloaded */
        if (i != 3) {
            gen_op_ld_T0_A0[OT_WORD + s->dflag + s->mem_index]();
            gen_op_mov_reg_T0[OT_WORD + s->dflag][7 - i]();
        }
        gen_op_addl_A0_im(2 <<  s->dflag);
    }
    gen_op_mov_reg_T1[OT_WORD + s->ss32][R_ESP]();
}

static void gen_enter(DisasContext *s, int esp_addend, int level)
{
    int ot, opsize;

    level &= 0x1f;
#ifdef TARGET_X86_64
    if (CODE64(s)) {
        ot = s->dflag ? OT_QUAD : OT_WORD;
        opsize = 1 << ot;

        gen_op_movl_A0_ESP();
        gen_op_addq_A0_im(-opsize);
        gen_op_movl_T1_A0();

        /* push bp */
        gen_op_mov_TN_reg[OT_LONG][0][R_EBP]();
        gen_op_st_T0_A0[ot + s->mem_index]();
        if (level) {
            gen_op_enter64_level(level, (ot == OT_QUAD));
        }
        gen_op_mov_reg_T1[ot][R_EBP]();
        gen_op_addl_T1_im( -esp_addend + (-opsize * level) );
        gen_op_mov_reg_T1[OT_QUAD][R_ESP]();
    } else
#endif
    {
        ot = s->dflag + OT_WORD;
        opsize = 2 << s->dflag;

        gen_op_movl_A0_ESP();
        gen_op_addl_A0_im(-opsize);
        if (!s->ss32)
            gen_op_andl_A0_ffff();
        gen_op_movl_T1_A0();
        if (s->addseg)
            gen_op_addl_A0_seg(offsetof(CPUX86State,segs[R_SS].base));
        /* push bp */
        gen_op_mov_TN_reg[OT_LONG][0][R_EBP]();
        gen_op_st_T0_A0[ot + s->mem_index]();
        if (level) {
            gen_op_enter_level(level, s->dflag);
        }
        gen_op_mov_reg_T1[ot][R_EBP]();
        gen_op_addl_T1_im( -esp_addend + (-opsize * level) );
        gen_op_mov_reg_T1[OT_WORD + s->ss32][R_ESP]();
    }
}

static void gen_exception(DisasContext *s, int trapno, target_ulong cur_eip)
{
    if (s->cc_op != CC_OP_DYNAMIC)
        gen_op_set_cc_op(s->cc_op);
    gen_jmp_im(cur_eip);
    gen_op_raise_exception(trapno);
    s->is_jmp = 3;
}

/* an interrupt is different from an exception because of the
   privilege checks */
static void gen_interrupt(DisasContext *s, int intno,
                          target_ulong cur_eip, target_ulong next_eip)
{
    if (s->cc_op != CC_OP_DYNAMIC)
        gen_op_set_cc_op(s->cc_op);
    gen_jmp_im(cur_eip);
    gen_op_raise_interrupt(intno, (int)(next_eip - cur_eip));
    s->is_jmp = 3;
}

static void gen_debug(DisasContext *s, target_ulong cur_eip)
{
    if (s->cc_op != CC_OP_DYNAMIC)
        gen_op_set_cc_op(s->cc_op);
    gen_jmp_im(cur_eip);
    gen_op_debug();
    s->is_jmp = 3;
}

/* generate a generic end of block. Trace exception is also generated
   if needed */
static void gen_eob(DisasContext *s)
{
    if (s->cc_op != CC_OP_DYNAMIC)
        gen_op_set_cc_op(s->cc_op);
    if (s->tb->flags & HF_INHIBIT_IRQ_MASK) {
        gen_op_reset_inhibit_irq();
    }
    if (s->singlestep_enabled) {
        gen_op_debug();
    } else if (s->tf) {
	gen_op_single_step();
    } else {
        gen_op_movl_T0_0();
        gen_op_exit_tb();
    }
    s->is_jmp = 3;
}

/* generate a jump to eip. No segment change must happen before as a
   direct call to the next block may occur */
static void gen_jmp_tb(DisasContext *s, target_ulong eip, int tb_num)
{
    if (s->jmp_opt) {
        if (s->cc_op != CC_OP_DYNAMIC) {
            gen_op_set_cc_op(s->cc_op);
            s->cc_op = CC_OP_DYNAMIC;
        }
        gen_goto_tb(s, tb_num, eip);
        s->is_jmp = 3;
    } else {
        gen_jmp_im(eip);
        gen_eob(s);
    }
}

static void gen_jmp(DisasContext *s, target_ulong eip)
{
    gen_jmp_tb(s, eip, 0);
}

static void gen_movtl_T0_im(target_ulong val)
{
#ifdef TARGET_X86_64
    if ((int32_t)val == val) {
        gen_op_movl_T0_im(val);
    } else {
        gen_op_movq_T0_im64(val >> 32, val);
    }
#else
    gen_op_movl_T0_im(val);
#endif
}

static void gen_movtl_T1_im(target_ulong val)
{
#ifdef TARGET_X86_64
    if ((int32_t)val == val) {
        gen_op_movl_T1_im(val);
    } else {
        gen_op_movq_T1_im64(val >> 32, val);
    }
#else
    gen_op_movl_T1_im(val);
#endif
}

static void gen_add_A0_im(DisasContext *s, int val)
{
#ifdef TARGET_X86_64
    if (CODE64(s))
        gen_op_addq_A0_im(val);
    else
#endif
        gen_op_addl_A0_im(val);
}

static GenOpFunc1 *gen_ldq_env_A0[3] = {
    gen_op_ldq_raw_env_A0,
#ifndef CONFIG_USER_ONLY
    gen_op_ldq_kernel_env_A0,
    gen_op_ldq_user_env_A0,
#endif
};

static GenOpFunc1 *gen_stq_env_A0[3] = {
    gen_op_stq_raw_env_A0,
#ifndef CONFIG_USER_ONLY
    gen_op_stq_kernel_env_A0,
    gen_op_stq_user_env_A0,
#endif
};

static GenOpFunc1 *gen_ldo_env_A0[3] = {
    gen_op_ldo_raw_env_A0,
#ifndef CONFIG_USER_ONLY
    gen_op_ldo_kernel_env_A0,
    gen_op_ldo_user_env_A0,
#endif
};

static GenOpFunc1 *gen_sto_env_A0[3] = {
    gen_op_sto_raw_env_A0,
#ifndef CONFIG_USER_ONLY
    gen_op_sto_kernel_env_A0,
    gen_op_sto_user_env_A0,
#endif
};

#define SSE_SPECIAL ((GenOpFunc2 *)1)

#define MMX_OP2(x) { gen_op_ ## x ## _mmx, gen_op_ ## x ## _xmm }
#define SSE_FOP(x) { gen_op_ ## x ## ps, gen_op_ ## x ## pd, \
                     gen_op_ ## x ## ss, gen_op_ ## x ## sd, }

static GenOpFunc2 *sse_op_table1[256][4] = {
    /* pure SSE operations */
    [0x10] = { SSE_SPECIAL, SSE_SPECIAL, SSE_SPECIAL, SSE_SPECIAL }, /* movups, movupd, movss, movsd */
    [0x11] = { SSE_SPECIAL, SSE_SPECIAL, SSE_SPECIAL, SSE_SPECIAL }, /* movups, movupd, movss, movsd */
    [0x12] = { SSE_SPECIAL, SSE_SPECIAL, SSE_SPECIAL, SSE_SPECIAL }, /* movlps, movlpd, movsldup, movddup */
    [0x13] = { SSE_SPECIAL, SSE_SPECIAL },  /* movlps, movlpd */
    [0x14] = { gen_op_punpckldq_xmm, gen_op_punpcklqdq_xmm },
    [0x15] = { gen_op_punpckhdq_xmm, gen_op_punpckhqdq_xmm },
    [0x16] = { SSE_SPECIAL, SSE_SPECIAL, SSE_SPECIAL },  /* movhps, movhpd, movshdup */
    [0x17] = { SSE_SPECIAL, SSE_SPECIAL },  /* movhps, movhpd */

    [0x28] = { SSE_SPECIAL, SSE_SPECIAL },  /* movaps, movapd */
    [0x29] = { SSE_SPECIAL, SSE_SPECIAL },  /* movaps, movapd */
    [0x2a] = { SSE_SPECIAL, SSE_SPECIAL, SSE_SPECIAL, SSE_SPECIAL }, /* cvtpi2ps, cvtpi2pd, cvtsi2ss, cvtsi2sd */
    [0x2b] = { SSE_SPECIAL, SSE_SPECIAL },  /* movntps, movntpd */
    [0x2c] = { SSE_SPECIAL, SSE_SPECIAL, SSE_SPECIAL, SSE_SPECIAL }, /* cvttps2pi, cvttpd2pi, cvttsd2si, cvttss2si */
    [0x2d] = { SSE_SPECIAL, SSE_SPECIAL, SSE_SPECIAL, SSE_SPECIAL }, /* cvtps2pi, cvtpd2pi, cvtsd2si, cvtss2si */
    [0x2e] = { gen_op_ucomiss, gen_op_ucomisd },
    [0x2f] = { gen_op_comiss, gen_op_comisd },
    [0x50] = { SSE_SPECIAL, SSE_SPECIAL }, /* movmskps, movmskpd */
    [0x51] = SSE_FOP(sqrt),
    [0x52] = { gen_op_rsqrtps, NULL, gen_op_rsqrtss, NULL },
    [0x53] = { gen_op_rcpps, NULL, gen_op_rcpss, NULL },
    [0x54] = { gen_op_pand_xmm, gen_op_pand_xmm }, /* andps, andpd */
    [0x55] = { gen_op_pandn_xmm, gen_op_pandn_xmm }, /* andnps, andnpd */
    [0x56] = { gen_op_por_xmm, gen_op_por_xmm }, /* orps, orpd */
    [0x57] = { gen_op_pxor_xmm, gen_op_pxor_xmm }, /* xorps, xorpd */
    [0x58] = SSE_FOP(add),
    [0x59] = SSE_FOP(mul),
    [0x5a] = { gen_op_cvtps2pd, gen_op_cvtpd2ps,
               gen_op_cvtss2sd, gen_op_cvtsd2ss },
    [0x5b] = { gen_op_cvtdq2ps, gen_op_cvtps2dq, gen_op_cvttps2dq },
    [0x5c] = SSE_FOP(sub),
    [0x5d] = SSE_FOP(min),
    [0x5e] = SSE_FOP(div),
    [0x5f] = SSE_FOP(max),

    [0xc2] = SSE_FOP(cmpeq),
    [0xc6] = { (GenOpFunc2 *)gen_op_shufps, (GenOpFunc2 *)gen_op_shufpd },

    /* MMX ops and their SSE extensions */
    [0x60] = MMX_OP2(punpcklbw),
    [0x61] = MMX_OP2(punpcklwd),
    [0x62] = MMX_OP2(punpckldq),
    [0x63] = MMX_OP2(packsswb),
    [0x64] = MMX_OP2(pcmpgtb),
    [0x65] = MMX_OP2(pcmpgtw),
    [0x66] = MMX_OP2(pcmpgtl),
    [0x67] = MMX_OP2(packuswb),
    [0x68] = MMX_OP2(punpckhbw),
    [0x69] = MMX_OP2(punpckhwd),
    [0x6a] = MMX_OP2(punpckhdq),
    [0x6b] = MMX_OP2(packssdw),
    [0x6c] = { NULL, gen_op_punpcklqdq_xmm },
    [0x6d] = { NULL, gen_op_punpckhqdq_xmm },
    [0x6e] = { SSE_SPECIAL, SSE_SPECIAL }, /* movd mm, ea */
    [0x6f] = { SSE_SPECIAL, SSE_SPECIAL, SSE_SPECIAL }, /* movq, movdqa, , movqdu */
    [0x70] = { (GenOpFunc2 *)gen_op_pshufw_mmx,
               (GenOpFunc2 *)gen_op_pshufd_xmm,
               (GenOpFunc2 *)gen_op_pshufhw_xmm,
               (GenOpFunc2 *)gen_op_pshuflw_xmm },
    [0x71] = { SSE_SPECIAL, SSE_SPECIAL }, /* shiftw */
    [0x72] = { SSE_SPECIAL, SSE_SPECIAL }, /* shiftd */
    [0x73] = { SSE_SPECIAL, SSE_SPECIAL }, /* shiftq */
    [0x74] = MMX_OP2(pcmpeqb),
    [0x75] = MMX_OP2(pcmpeqw),
    [0x76] = MMX_OP2(pcmpeql),
    [0x77] = { SSE_SPECIAL }, /* emms */
    [0x7c] = { NULL, gen_op_haddpd, NULL, gen_op_haddps },
    [0x7d] = { NULL, gen_op_hsubpd, NULL, gen_op_hsubps },
    [0x7e] = { SSE_SPECIAL, SSE_SPECIAL, SSE_SPECIAL }, /* movd, movd, , movq */
    [0x7f] = { SSE_SPECIAL, SSE_SPECIAL, SSE_SPECIAL }, /* movq, movdqa, movdqu */
    [0xc4] = { SSE_SPECIAL, SSE_SPECIAL }, /* pinsrw */
    [0xc5] = { SSE_SPECIAL, SSE_SPECIAL }, /* pextrw */
    [0xd0] = { NULL, gen_op_addsubpd, NULL, gen_op_addsubps },
    [0xd1] = MMX_OP2(psrlw),
    [0xd2] = MMX_OP2(psrld),
    [0xd3] = MMX_OP2(psrlq),
    [0xd4] = MMX_OP2(paddq),
    [0xd5] = MMX_OP2(pmullw),
    [0xd6] = { NULL, SSE_SPECIAL, SSE_SPECIAL, SSE_SPECIAL },
    [0xd7] = { SSE_SPECIAL, SSE_SPECIAL }, /* pmovmskb */
    [0xd8] = MMX_OP2(psubusb),
    [0xd9] = MMX_OP2(psubusw),
    [0xda] = MMX_OP2(pminub),
    [0xdb] = MMX_OP2(pand),
    [0xdc] = MMX_OP2(paddusb),
    [0xdd] = MMX_OP2(paddusw),
    [0xde] = MMX_OP2(pmaxub),
    [0xdf] = MMX_OP2(pandn),
    [0xe0] = MMX_OP2(pavgb),
    [0xe1] = MMX_OP2(psraw),
    [0xe2] = MMX_OP2(psrad),
    [0xe3] = MMX_OP2(pavgw),
    [0xe4] = MMX_OP2(pmulhuw),
    [0xe5] = MMX_OP2(pmulhw),
    [0xe6] = { NULL, gen_op_cvttpd2dq, gen_op_cvtdq2pd, gen_op_cvtpd2dq },
    [0xe7] = { SSE_SPECIAL , SSE_SPECIAL },  /* movntq, movntq */
    [0xe8] = MMX_OP2(psubsb),
    [0xe9] = MMX_OP2(psubsw),
    [0xea] = MMX_OP2(pminsw),
    [0xeb] = MMX_OP2(por),
    [0xec] = MMX_OP2(paddsb),
    [0xed] = MMX_OP2(paddsw),
    [0xee] = MMX_OP2(pmaxsw),
    [0xef] = MMX_OP2(pxor),
    [0xf0] = { NULL, NULL, NULL, SSE_SPECIAL }, /* lddqu */
    [0xf1] = MMX_OP2(psllw),
    [0xf2] = MMX_OP2(pslld),
    [0xf3] = MMX_OP2(psllq),
    [0xf4] = MMX_OP2(pmuludq),
    [0xf5] = MMX_OP2(pmaddwd),
    [0xf6] = MMX_OP2(psadbw),
    [0xf7] = MMX_OP2(maskmov),
    [0xf8] = MMX_OP2(psubb),
    [0xf9] = MMX_OP2(psubw),
    [0xfa] = MMX_OP2(psubl),
    [0xfb] = MMX_OP2(psubq),
    [0xfc] = MMX_OP2(paddb),
    [0xfd] = MMX_OP2(paddw),
    [0xfe] = MMX_OP2(paddl),
};

static GenOpFunc2 *sse_op_table2[3 * 8][2] = {
    [0 + 2] = MMX_OP2(psrlw),
    [0 + 4] = MMX_OP2(psraw),
    [0 + 6] = MMX_OP2(psllw),
    [8 + 2] = MMX_OP2(psrld),
    [8 + 4] = MMX_OP2(psrad),
    [8 + 6] = MMX_OP2(pslld),
    [16 + 2] = MMX_OP2(psrlq),
    [16 + 3] = { NULL, gen_op_psrldq_xmm },
    [16 + 6] = MMX_OP2(psllq),
    [16 + 7] = { NULL, gen_op_pslldq_xmm },
};

static GenOpFunc1 *sse_op_table3[4 * 3] = {
    gen_op_cvtsi2ss,
    gen_op_cvtsi2sd,
    X86_64_ONLY(gen_op_cvtsq2ss),
    X86_64_ONLY(gen_op_cvtsq2sd),

    gen_op_cvttss2si,
    gen_op_cvttsd2si,
    X86_64_ONLY(gen_op_cvttss2sq),
    X86_64_ONLY(gen_op_cvttsd2sq),

    gen_op_cvtss2si,
    gen_op_cvtsd2si,
    X86_64_ONLY(gen_op_cvtss2sq),
    X86_64_ONLY(gen_op_cvtsd2sq),
};

static GenOpFunc2 *sse_op_table4[8][4] = {
    SSE_FOP(cmpeq),
    SSE_FOP(cmplt),
    SSE_FOP(cmple),
    SSE_FOP(cmpunord),
    SSE_FOP(cmpneq),
    SSE_FOP(cmpnlt),
    SSE_FOP(cmpnle),
    SSE_FOP(cmpord),
};

static void gen_sse(DisasContext *s, int b, target_ulong pc_start, int rex_r)
{
    int b1, op1_offset, op2_offset, is_xmm, val, ot;
    int modrm, mod, rm, reg, reg_addr, offset_addr;
    GenOpFunc2 *sse_op2;
    GenOpFunc3 *sse_op3;

    b &= 0xff;
    if (s->prefix & PREFIX_DATA)
        b1 = 1;
    else if (s->prefix & PREFIX_REPZ)
        b1 = 2;
    else if (s->prefix & PREFIX_REPNZ)
        b1 = 3;
    else
        b1 = 0;
    sse_op2 = sse_op_table1[b][b1];
    if (!sse_op2)
        goto illegal_op;
    if (b <= 0x5f || b == 0xc6 || b == 0xc2) {
        is_xmm = 1;
    } else {
        if (b1 == 0) {
            /* MMX case */
            is_xmm = 0;
        } else {
            is_xmm = 1;
        }
    }
    /* simple MMX/SSE operation */
    if (s->flags & HF_TS_MASK) {
        gen_exception(s, EXCP07_PREX, pc_start - s->cs_base);
        return;
    }
    if (s->flags & HF_EM_MASK) {
    illegal_op:
        gen_exception(s, EXCP06_ILLOP, pc_start - s->cs_base);
        return;
    }
    if (is_xmm && !(s->flags & HF_OSFXSR_MASK))
        goto illegal_op;
    if (b == 0x77) {
        /* emms */
        gen_op_emms();
        return;
    }
    /* prepare MMX state (XXX: optimize by storing fptt and fptags in
       the static cpu state) */
    if (!is_xmm) {
        gen_op_enter_mmx();
    }

    modrm = ldub_code(s->pc++);
    reg = ((modrm >> 3) & 7);
    if (is_xmm)
        reg |= rex_r;
    mod = (modrm >> 6) & 3;
    if (sse_op2 == SSE_SPECIAL) {
        b |= (b1 << 8);
        switch(b) {
        case 0x0e7: /* movntq */
            if (mod == 3)
                goto illegal_op;
            gen_lea_modrm(s, modrm, &reg_addr, &offset_addr);
            gen_stq_env_A0[s->mem_index >> 2](offsetof(CPUX86State,fpregs[reg].mmx));
            break;
        case 0x1e7: /* movntdq */
        case 0x02b: /* movntps */
        case 0x12b: /* movntps */
        case 0x3f0: /* lddqu */
            if (mod == 3)
                goto illegal_op;
            gen_lea_modrm(s, modrm, &reg_addr, &offset_addr);
            gen_sto_env_A0[s->mem_index >> 2](offsetof(CPUX86State,xmm_regs[reg]));
            break;
        case 0x6e: /* movd mm, ea */
#ifdef TARGET_X86_64
            if (s->dflag == 2) {
                gen_ldst_modrm(s, modrm, OT_QUAD, OR_TMP0, 0);
                gen_op_movq_mm_T0_mmx(offsetof(CPUX86State,fpregs[reg].mmx));
<<<<<<< HEAD
            } else 
=======
            } else
>>>>>>> 5632a7b7
#endif
            {
                gen_ldst_modrm(s, modrm, OT_LONG, OR_TMP0, 0);
                gen_op_movl_mm_T0_mmx(offsetof(CPUX86State,fpregs[reg].mmx));
            }
            break;
        case 0x16e: /* movd xmm, ea */
#ifdef TARGET_X86_64
            if (s->dflag == 2) {
                gen_ldst_modrm(s, modrm, OT_QUAD, OR_TMP0, 0);
                gen_op_movq_mm_T0_xmm(offsetof(CPUX86State,xmm_regs[reg]));
<<<<<<< HEAD
            } else 
=======
            } else
>>>>>>> 5632a7b7
#endif
            {
                gen_ldst_modrm(s, modrm, OT_LONG, OR_TMP0, 0);
                gen_op_movl_mm_T0_xmm(offsetof(CPUX86State,xmm_regs[reg]));
            }
            break;
        case 0x6f: /* movq mm, ea */
            if (mod != 3) {
                gen_lea_modrm(s, modrm, &reg_addr, &offset_addr);
                gen_ldq_env_A0[s->mem_index >> 2](offsetof(CPUX86State,fpregs[reg].mmx));
            } else {
                rm = (modrm & 7);
                gen_op_movq(offsetof(CPUX86State,fpregs[reg].mmx),
                            offsetof(CPUX86State,fpregs[rm].mmx));
            }
            break;
        case 0x010: /* movups */
        case 0x110: /* movupd */
        case 0x028: /* movaps */
        case 0x128: /* movapd */
        case 0x16f: /* movdqa xmm, ea */
        case 0x26f: /* movdqu xmm, ea */
            if (mod != 3) {
                gen_lea_modrm(s, modrm, &reg_addr, &offset_addr);
                gen_ldo_env_A0[s->mem_index >> 2](offsetof(CPUX86State,xmm_regs[reg]));
            } else {
                rm = (modrm & 7) | REX_B(s);
                gen_op_movo(offsetof(CPUX86State,xmm_regs[reg]),
                            offsetof(CPUX86State,xmm_regs[rm]));
            }
            break;
        case 0x210: /* movss xmm, ea */
            if (mod != 3) {
                gen_lea_modrm(s, modrm, &reg_addr, &offset_addr);
                gen_op_ld_T0_A0[OT_LONG + s->mem_index]();
                gen_op_movl_env_T0(offsetof(CPUX86State,xmm_regs[reg].XMM_L(0)));
                gen_op_movl_T0_0();
                gen_op_movl_env_T0(offsetof(CPUX86State,xmm_regs[reg].XMM_L(1)));
                gen_op_movl_env_T0(offsetof(CPUX86State,xmm_regs[reg].XMM_L(2)));
                gen_op_movl_env_T0(offsetof(CPUX86State,xmm_regs[reg].XMM_L(3)));
            } else {
                rm = (modrm & 7) | REX_B(s);
                gen_op_movl(offsetof(CPUX86State,xmm_regs[reg].XMM_L(0)),
                            offsetof(CPUX86State,xmm_regs[rm].XMM_L(0)));
            }
            break;
        case 0x310: /* movsd xmm, ea */
            if (mod != 3) {
                gen_lea_modrm(s, modrm, &reg_addr, &offset_addr);
                gen_ldq_env_A0[s->mem_index >> 2](offsetof(CPUX86State,xmm_regs[reg].XMM_Q(0)));
                gen_op_movl_T0_0();
                gen_op_movl_env_T0(offsetof(CPUX86State,xmm_regs[reg].XMM_L(2)));
                gen_op_movl_env_T0(offsetof(CPUX86State,xmm_regs[reg].XMM_L(3)));
            } else {
                rm = (modrm & 7) | REX_B(s);
                gen_op_movq(offsetof(CPUX86State,xmm_regs[reg].XMM_Q(0)),
                            offsetof(CPUX86State,xmm_regs[rm].XMM_Q(0)));
            }
            break;
        case 0x012: /* movlps */
        case 0x112: /* movlpd */
            if (mod != 3) {
                gen_lea_modrm(s, modrm, &reg_addr, &offset_addr);
                gen_ldq_env_A0[s->mem_index >> 2](offsetof(CPUX86State,xmm_regs[reg].XMM_Q(0)));
            } else {
                /* movhlps */
                rm = (modrm & 7) | REX_B(s);
                gen_op_movq(offsetof(CPUX86State,xmm_regs[reg].XMM_Q(0)),
                            offsetof(CPUX86State,xmm_regs[rm].XMM_Q(1)));
            }
            break;
        case 0x212: /* movsldup */
            if (mod != 3) {
                gen_lea_modrm(s, modrm, &reg_addr, &offset_addr);
                gen_ldo_env_A0[s->mem_index >> 2](offsetof(CPUX86State,xmm_regs[reg]));
            } else {
                rm = (modrm & 7) | REX_B(s);
                gen_op_movl(offsetof(CPUX86State,xmm_regs[reg].XMM_L(0)),
                            offsetof(CPUX86State,xmm_regs[rm].XMM_L(0)));
                gen_op_movl(offsetof(CPUX86State,xmm_regs[reg].XMM_L(2)),
                            offsetof(CPUX86State,xmm_regs[rm].XMM_L(2)));
            }
            gen_op_movl(offsetof(CPUX86State,xmm_regs[reg].XMM_L(1)),
                        offsetof(CPUX86State,xmm_regs[reg].XMM_L(0)));
            gen_op_movl(offsetof(CPUX86State,xmm_regs[reg].XMM_L(3)),
                        offsetof(CPUX86State,xmm_regs[reg].XMM_L(2)));
            break;
        case 0x312: /* movddup */
            if (mod != 3) {
                gen_lea_modrm(s, modrm, &reg_addr, &offset_addr);
                gen_ldq_env_A0[s->mem_index >> 2](offsetof(CPUX86State,xmm_regs[reg].XMM_Q(0)));
            } else {
                rm = (modrm & 7) | REX_B(s);
                gen_op_movq(offsetof(CPUX86State,xmm_regs[reg].XMM_Q(0)),
                            offsetof(CPUX86State,xmm_regs[rm].XMM_Q(0)));
            }
            gen_op_movq(offsetof(CPUX86State,xmm_regs[reg].XMM_Q(1)),
                        offsetof(CPUX86State,xmm_regs[reg].XMM_Q(0)));
            break;
        case 0x016: /* movhps */
        case 0x116: /* movhpd */
            if (mod != 3) {
                gen_lea_modrm(s, modrm, &reg_addr, &offset_addr);
                gen_ldq_env_A0[s->mem_index >> 2](offsetof(CPUX86State,xmm_regs[reg].XMM_Q(1)));
            } else {
                /* movlhps */
                rm = (modrm & 7) | REX_B(s);
                gen_op_movq(offsetof(CPUX86State,xmm_regs[reg].XMM_Q(1)),
                            offsetof(CPUX86State,xmm_regs[rm].XMM_Q(0)));
            }
            break;
        case 0x216: /* movshdup */
            if (mod != 3) {
                gen_lea_modrm(s, modrm, &reg_addr, &offset_addr);
                gen_ldo_env_A0[s->mem_index >> 2](offsetof(CPUX86State,xmm_regs[reg]));
            } else {
                rm = (modrm & 7) | REX_B(s);
                gen_op_movl(offsetof(CPUX86State,xmm_regs[reg].XMM_L(1)),
                            offsetof(CPUX86State,xmm_regs[rm].XMM_L(1)));
                gen_op_movl(offsetof(CPUX86State,xmm_regs[reg].XMM_L(3)),
                            offsetof(CPUX86State,xmm_regs[rm].XMM_L(3)));
            }
            gen_op_movl(offsetof(CPUX86State,xmm_regs[reg].XMM_L(0)),
                        offsetof(CPUX86State,xmm_regs[reg].XMM_L(1)));
            gen_op_movl(offsetof(CPUX86State,xmm_regs[reg].XMM_L(2)),
                        offsetof(CPUX86State,xmm_regs[reg].XMM_L(3)));
            break;
        case 0x7e: /* movd ea, mm */
#ifdef TARGET_X86_64
            if (s->dflag == 2) {
                gen_op_movq_T0_mm_mmx(offsetof(CPUX86State,fpregs[reg].mmx));
                gen_ldst_modrm(s, modrm, OT_QUAD, OR_TMP0, 1);
<<<<<<< HEAD
            } else 
=======
            } else
>>>>>>> 5632a7b7
#endif
            {
                gen_op_movl_T0_mm_mmx(offsetof(CPUX86State,fpregs[reg].mmx));
                gen_ldst_modrm(s, modrm, OT_LONG, OR_TMP0, 1);
            }
            break;
        case 0x17e: /* movd ea, xmm */
#ifdef TARGET_X86_64
            if (s->dflag == 2) {
                gen_op_movq_T0_mm_xmm(offsetof(CPUX86State,xmm_regs[reg]));
                gen_ldst_modrm(s, modrm, OT_QUAD, OR_TMP0, 1);
<<<<<<< HEAD
            } else 
=======
            } else
>>>>>>> 5632a7b7
#endif
            {
                gen_op_movl_T0_mm_xmm(offsetof(CPUX86State,xmm_regs[reg]));
                gen_ldst_modrm(s, modrm, OT_LONG, OR_TMP0, 1);
            }
            break;
        case 0x27e: /* movq xmm, ea */
            if (mod != 3) {
                gen_lea_modrm(s, modrm, &reg_addr, &offset_addr);
                gen_ldq_env_A0[s->mem_index >> 2](offsetof(CPUX86State,xmm_regs[reg].XMM_Q(0)));
            } else {
                rm = (modrm & 7) | REX_B(s);
                gen_op_movq(offsetof(CPUX86State,xmm_regs[reg].XMM_Q(0)),
                            offsetof(CPUX86State,xmm_regs[rm].XMM_Q(0)));
            }
            gen_op_movq_env_0(offsetof(CPUX86State,xmm_regs[reg].XMM_Q(1)));
            break;
        case 0x7f: /* movq ea, mm */
            if (mod != 3) {
                gen_lea_modrm(s, modrm, &reg_addr, &offset_addr);
                gen_stq_env_A0[s->mem_index >> 2](offsetof(CPUX86State,fpregs[reg].mmx));
            } else {
                rm = (modrm & 7);
                gen_op_movq(offsetof(CPUX86State,fpregs[rm].mmx),
                            offsetof(CPUX86State,fpregs[reg].mmx));
            }
            break;
        case 0x011: /* movups */
        case 0x111: /* movupd */
        case 0x029: /* movaps */
        case 0x129: /* movapd */
        case 0x17f: /* movdqa ea, xmm */
        case 0x27f: /* movdqu ea, xmm */
            if (mod != 3) {
                gen_lea_modrm(s, modrm, &reg_addr, &offset_addr);
                gen_sto_env_A0[s->mem_index >> 2](offsetof(CPUX86State,xmm_regs[reg]));
            } else {
                rm = (modrm & 7) | REX_B(s);
                gen_op_movo(offsetof(CPUX86State,xmm_regs[rm]),
                            offsetof(CPUX86State,xmm_regs[reg]));
            }
            break;
        case 0x211: /* movss ea, xmm */
            if (mod != 3) {
                gen_lea_modrm(s, modrm, &reg_addr, &offset_addr);
                gen_op_movl_T0_env(offsetof(CPUX86State,xmm_regs[reg].XMM_L(0)));
                gen_op_st_T0_A0[OT_LONG + s->mem_index]();
            } else {
                rm = (modrm & 7) | REX_B(s);
                gen_op_movl(offsetof(CPUX86State,xmm_regs[rm].XMM_L(0)),
                            offsetof(CPUX86State,xmm_regs[reg].XMM_L(0)));
            }
            break;
        case 0x311: /* movsd ea, xmm */
            if (mod != 3) {
                gen_lea_modrm(s, modrm, &reg_addr, &offset_addr);
                gen_stq_env_A0[s->mem_index >> 2](offsetof(CPUX86State,xmm_regs[reg].XMM_Q(0)));
            } else {
                rm = (modrm & 7) | REX_B(s);
                gen_op_movq(offsetof(CPUX86State,xmm_regs[rm].XMM_Q(0)),
                            offsetof(CPUX86State,xmm_regs[reg].XMM_Q(0)));
            }
            break;
        case 0x013: /* movlps */
        case 0x113: /* movlpd */
            if (mod != 3) {
                gen_lea_modrm(s, modrm, &reg_addr, &offset_addr);
                gen_stq_env_A0[s->mem_index >> 2](offsetof(CPUX86State,xmm_regs[reg].XMM_Q(0)));
            } else {
                goto illegal_op;
            }
            break;
        case 0x017: /* movhps */
        case 0x117: /* movhpd */
            if (mod != 3) {
                gen_lea_modrm(s, modrm, &reg_addr, &offset_addr);
                gen_stq_env_A0[s->mem_index >> 2](offsetof(CPUX86State,xmm_regs[reg].XMM_Q(1)));
            } else {
                goto illegal_op;
            }
            break;
        case 0x71: /* shift mm, im */
        case 0x72:
        case 0x73:
        case 0x171: /* shift xmm, im */
        case 0x172:
        case 0x173:
            val = ldub_code(s->pc++);
            if (is_xmm) {
                gen_op_movl_T0_im(val);
                gen_op_movl_env_T0(offsetof(CPUX86State,xmm_t0.XMM_L(0)));
                gen_op_movl_T0_0();
                gen_op_movl_env_T0(offsetof(CPUX86State,xmm_t0.XMM_L(1)));
                op1_offset = offsetof(CPUX86State,xmm_t0);
            } else {
                gen_op_movl_T0_im(val);
                gen_op_movl_env_T0(offsetof(CPUX86State,mmx_t0.MMX_L(0)));
                gen_op_movl_T0_0();
                gen_op_movl_env_T0(offsetof(CPUX86State,mmx_t0.MMX_L(1)));
                op1_offset = offsetof(CPUX86State,mmx_t0);
            }
            sse_op2 = sse_op_table2[((b - 1) & 3) * 8 + (((modrm >> 3)) & 7)][b1];
            if (!sse_op2)
                goto illegal_op;
            if (is_xmm) {
                rm = (modrm & 7) | REX_B(s);
                op2_offset = offsetof(CPUX86State,xmm_regs[rm]);
            } else {
                rm = (modrm & 7);
                op2_offset = offsetof(CPUX86State,fpregs[rm].mmx);
            }
            sse_op2(op2_offset, op1_offset);
            break;
        case 0x050: /* movmskps */
            rm = (modrm & 7) | REX_B(s);
            gen_op_movmskps(offsetof(CPUX86State,xmm_regs[rm]));
            gen_op_mov_reg_T0[OT_LONG][reg]();
            break;
        case 0x150: /* movmskpd */
            rm = (modrm & 7) | REX_B(s);
            gen_op_movmskpd(offsetof(CPUX86State,xmm_regs[rm]));
            gen_op_mov_reg_T0[OT_LONG][reg]();
            break;
        case 0x02a: /* cvtpi2ps */
        case 0x12a: /* cvtpi2pd */
            gen_op_enter_mmx();
            if (mod != 3) {
                gen_lea_modrm(s, modrm, &reg_addr, &offset_addr);
                op2_offset = offsetof(CPUX86State,mmx_t0);
                gen_ldq_env_A0[s->mem_index >> 2](op2_offset);
            } else {
                rm = (modrm & 7);
                op2_offset = offsetof(CPUX86State,fpregs[rm].mmx);
            }
            op1_offset = offsetof(CPUX86State,xmm_regs[reg]);
            switch(b >> 8) {
            case 0x0:
                gen_op_cvtpi2ps(op1_offset, op2_offset);
                break;
            default:
            case 0x1:
                gen_op_cvtpi2pd(op1_offset, op2_offset);
                break;
            }
            break;
        case 0x22a: /* cvtsi2ss */
        case 0x32a: /* cvtsi2sd */
            ot = (s->dflag == 2) ? OT_QUAD : OT_LONG;
            gen_ldst_modrm(s, modrm, ot, OR_TMP0, 0);
            op1_offset = offsetof(CPUX86State,xmm_regs[reg]);
            sse_op_table3[(s->dflag == 2) * 2 + ((b >> 8) - 2)](op1_offset);
            break;
        case 0x02c: /* cvttps2pi */
        case 0x12c: /* cvttpd2pi */
        case 0x02d: /* cvtps2pi */
        case 0x12d: /* cvtpd2pi */
            gen_op_enter_mmx();
            if (mod != 3) {
                gen_lea_modrm(s, modrm, &reg_addr, &offset_addr);
                op2_offset = offsetof(CPUX86State,xmm_t0);
                gen_ldo_env_A0[s->mem_index >> 2](op2_offset);
            } else {
                rm = (modrm & 7) | REX_B(s);
                op2_offset = offsetof(CPUX86State,xmm_regs[rm]);
            }
            op1_offset = offsetof(CPUX86State,fpregs[reg & 7].mmx);
            switch(b) {
            case 0x02c:
                gen_op_cvttps2pi(op1_offset, op2_offset);
                break;
            case 0x12c:
                gen_op_cvttpd2pi(op1_offset, op2_offset);
                break;
            case 0x02d:
                gen_op_cvtps2pi(op1_offset, op2_offset);
                break;
            case 0x12d:
                gen_op_cvtpd2pi(op1_offset, op2_offset);
                break;
            }
            break;
        case 0x22c: /* cvttss2si */
        case 0x32c: /* cvttsd2si */
        case 0x22d: /* cvtss2si */
        case 0x32d: /* cvtsd2si */
            ot = (s->dflag == 2) ? OT_QUAD : OT_LONG;
            if (mod != 3) {
                gen_lea_modrm(s, modrm, &reg_addr, &offset_addr);
                if ((b >> 8) & 1) {
                    gen_ldq_env_A0[s->mem_index >> 2](offsetof(CPUX86State,xmm_t0.XMM_Q(0)));
                } else {
                    gen_op_ld_T0_A0[OT_LONG + s->mem_index]();
                    gen_op_movl_env_T0(offsetof(CPUX86State,xmm_t0.XMM_L(0)));
                }
                op2_offset = offsetof(CPUX86State,xmm_t0);
            } else {
                rm = (modrm & 7) | REX_B(s);
                op2_offset = offsetof(CPUX86State,xmm_regs[rm]);
            }
            sse_op_table3[(s->dflag == 2) * 2 + ((b >> 8) - 2) + 4 +
                          (b & 1) * 4](op2_offset);
            gen_op_mov_reg_T0[ot][reg]();
            break;
        case 0xc4: /* pinsrw */
<<<<<<< HEAD
        case 0x1c4: 
=======
        case 0x1c4:
>>>>>>> 5632a7b7
            s->rip_offset = 1;
            gen_ldst_modrm(s, modrm, OT_WORD, OR_TMP0, 0);
            val = ldub_code(s->pc++);
            if (b1) {
                val &= 7;
                gen_op_pinsrw_xmm(offsetof(CPUX86State,xmm_regs[reg]), val);
            } else {
                val &= 3;
                gen_op_pinsrw_mmx(offsetof(CPUX86State,fpregs[reg].mmx), val);
            }
            break;
        case 0xc5: /* pextrw */
        case 0x1c5:
            if (mod != 3)
                goto illegal_op;
            val = ldub_code(s->pc++);
            if (b1) {
                val &= 7;
                rm = (modrm & 7) | REX_B(s);
                gen_op_pextrw_xmm(offsetof(CPUX86State,xmm_regs[rm]), val);
            } else {
                val &= 3;
                rm = (modrm & 7);
                gen_op_pextrw_mmx(offsetof(CPUX86State,fpregs[rm].mmx), val);
            }
            reg = ((modrm >> 3) & 7) | rex_r;
            gen_op_mov_reg_T0[OT_LONG][reg]();
            break;
        case 0x1d6: /* movq ea, xmm */
            if (mod != 3) {
                gen_lea_modrm(s, modrm, &reg_addr, &offset_addr);
                gen_stq_env_A0[s->mem_index >> 2](offsetof(CPUX86State,xmm_regs[reg].XMM_Q(0)));
            } else {
                rm = (modrm & 7) | REX_B(s);
                gen_op_movq(offsetof(CPUX86State,xmm_regs[rm].XMM_Q(0)),
                            offsetof(CPUX86State,xmm_regs[reg].XMM_Q(0)));
                gen_op_movq_env_0(offsetof(CPUX86State,xmm_regs[rm].XMM_Q(1)));
            }
            break;
        case 0x2d6: /* movq2dq */
            gen_op_enter_mmx();
            rm = (modrm & 7);
            gen_op_movq(offsetof(CPUX86State,xmm_regs[reg].XMM_Q(0)),
                        offsetof(CPUX86State,fpregs[rm].mmx));
            gen_op_movq_env_0(offsetof(CPUX86State,xmm_regs[reg].XMM_Q(1)));
            break;
        case 0x3d6: /* movdq2q */
            gen_op_enter_mmx();
            rm = (modrm & 7) | REX_B(s);
            gen_op_movq(offsetof(CPUX86State,fpregs[reg & 7].mmx),
                        offsetof(CPUX86State,xmm_regs[rm].XMM_Q(0)));
            break;
        case 0xd7: /* pmovmskb */
        case 0x1d7:
            if (mod != 3)
                goto illegal_op;
            if (b1) {
                rm = (modrm & 7) | REX_B(s);
                gen_op_pmovmskb_xmm(offsetof(CPUX86State,xmm_regs[rm]));
            } else {
                rm = (modrm & 7);
                gen_op_pmovmskb_mmx(offsetof(CPUX86State,fpregs[rm].mmx));
            }
            reg = ((modrm >> 3) & 7) | rex_r;
            gen_op_mov_reg_T0[OT_LONG][reg]();
            break;
        default:
            goto illegal_op;
        }
    } else {
        /* generic MMX or SSE operation */
        switch(b) {
        case 0xf7:
            /* maskmov : we must prepare A0 */
            if (mod != 3)
                goto illegal_op;
#ifdef TARGET_X86_64
            if (s->aflag == 2) {
                gen_op_movq_A0_reg[R_EDI]();
            } else
#endif
            {
                gen_op_movl_A0_reg[R_EDI]();
                if (s->aflag == 0)
                    gen_op_andl_A0_ffff();
            }
            gen_add_A0_ds_seg(s);
            break;
        case 0x70: /* pshufx insn */
        case 0xc6: /* pshufx insn */
        case 0xc2: /* compare insns */
            s->rip_offset = 1;
            break;
        default:
            break;
        }
        if (is_xmm) {
            op1_offset = offsetof(CPUX86State,xmm_regs[reg]);
            if (mod != 3) {
                gen_lea_modrm(s, modrm, &reg_addr, &offset_addr);
                op2_offset = offsetof(CPUX86State,xmm_t0);
                if (b1 >= 2 && ((b >= 0x50 && b <= 0x5f && b != 0x5b) ||
                                b == 0xc2)) {
                    /* specific case for SSE single instructions */
                    if (b1 == 2) {
                        /* 32 bit access */
                        gen_op_ld_T0_A0[OT_LONG + s->mem_index]();
                        gen_op_movl_env_T0(offsetof(CPUX86State,xmm_t0.XMM_L(0)));
                    } else {
                        /* 64 bit access */
                        gen_ldq_env_A0[s->mem_index >> 2](offsetof(CPUX86State,xmm_t0.XMM_D(0)));
                    }
                } else {
                    gen_ldo_env_A0[s->mem_index >> 2](op2_offset);
                }
            } else {
                rm = (modrm & 7) | REX_B(s);
                op2_offset = offsetof(CPUX86State,xmm_regs[rm]);
            }
        } else {
            op1_offset = offsetof(CPUX86State,fpregs[reg].mmx);
            if (mod != 3) {
                gen_lea_modrm(s, modrm, &reg_addr, &offset_addr);
                op2_offset = offsetof(CPUX86State,mmx_t0);
                gen_ldq_env_A0[s->mem_index >> 2](op2_offset);
            } else {
                rm = (modrm & 7);
                op2_offset = offsetof(CPUX86State,fpregs[rm].mmx);
            }
        }
        switch(b) {
        case 0x70: /* pshufx insn */
        case 0xc6: /* pshufx insn */
            val = ldub_code(s->pc++);
            sse_op3 = (GenOpFunc3 *)sse_op2;
            sse_op3(op1_offset, op2_offset, val);
            break;
        case 0xc2:
            /* compare insns */
            val = ldub_code(s->pc++);
            if (val >= 8)
                goto illegal_op;
            sse_op2 = sse_op_table4[val][b1];
            sse_op2(op1_offset, op2_offset);
            break;
        default:
            sse_op2(op1_offset, op2_offset);
            break;
        }
        if (b == 0x2e || b == 0x2f) {
            s->cc_op = CC_OP_EFLAGS;
        }
    }
}


/* convert one instruction. s->is_jmp is set if the translation must
   be stopped. Return the next pc value */
static target_ulong disas_insn(DisasContext *s, target_ulong pc_start)
{
    int b, prefixes, aflag, dflag;
    int shift, ot;
    int modrm, reg, rm, mod, reg_addr, op, opreg, offset_addr, val;
    target_ulong next_eip, tval;
    int rex_w, rex_r;

    s->pc = pc_start;
    prefixes = 0;
    aflag = s->code32;
    dflag = s->code32;
    s->override = -1;
    rex_w = -1;
    rex_r = 0;
#ifdef TARGET_X86_64
    s->rex_x = 0;
    s->rex_b = 0;
    x86_64_hregs = 0;
#endif
    s->rip_offset = 0; /* for relative ip address */
 next_byte:
    b = ldub_code(s->pc);
    s->pc++;
    /* check prefixes */
#ifdef TARGET_X86_64
    if (CODE64(s)) {
        switch (b) {
        case 0xf3:
            prefixes |= PREFIX_REPZ;
            goto next_byte;
        case 0xf2:
            prefixes |= PREFIX_REPNZ;
            goto next_byte;
        case 0xf0:
            prefixes |= PREFIX_LOCK;
            goto next_byte;
        case 0x2e:
            s->override = R_CS;
            goto next_byte;
        case 0x36:
            s->override = R_SS;
            goto next_byte;
        case 0x3e:
            s->override = R_DS;
            goto next_byte;
        case 0x26:
            s->override = R_ES;
            goto next_byte;
        case 0x64:
            s->override = R_FS;
            goto next_byte;
        case 0x65:
            s->override = R_GS;
            goto next_byte;
        case 0x66:
            prefixes |= PREFIX_DATA;
            goto next_byte;
        case 0x67:
            prefixes |= PREFIX_ADR;
            goto next_byte;
        case 0x40 ... 0x4f:
            /* REX prefix */
            rex_w = (b >> 3) & 1;
            rex_r = (b & 0x4) << 1;
            s->rex_x = (b & 0x2) << 2;
            REX_B(s) = (b & 0x1) << 3;
            x86_64_hregs = 1; /* select uniform byte register addressing */
            goto next_byte;
        }
        if (rex_w == 1) {
            /* 0x66 is ignored if rex.w is set */
            dflag = 2;
        } else {
            if (prefixes & PREFIX_DATA)
                dflag ^= 1;
        }
        if (!(prefixes & PREFIX_ADR))
            aflag = 2;
    } else
#endif
    {
        switch (b) {
        case 0xf3:
            prefixes |= PREFIX_REPZ;
            goto next_byte;
        case 0xf2:
            prefixes |= PREFIX_REPNZ;
            goto next_byte;
        case 0xf0:
            prefixes |= PREFIX_LOCK;
            goto next_byte;
        case 0x2e:
            s->override = R_CS;
            goto next_byte;
        case 0x36:
            s->override = R_SS;
            goto next_byte;
        case 0x3e:
            s->override = R_DS;
            goto next_byte;
        case 0x26:
            s->override = R_ES;
            goto next_byte;
        case 0x64:
            s->override = R_FS;
            goto next_byte;
        case 0x65:
            s->override = R_GS;
            goto next_byte;
        case 0x66:
            prefixes |= PREFIX_DATA;
            goto next_byte;
        case 0x67:
            prefixes |= PREFIX_ADR;
            goto next_byte;
        }
        if (prefixes & PREFIX_DATA)
            dflag ^= 1;
        if (prefixes & PREFIX_ADR)
            aflag ^= 1;
    }

    s->prefix = prefixes;
    s->aflag = aflag;
    s->dflag = dflag;

    /* lock generation */
    if (prefixes & PREFIX_LOCK)
        gen_op_lock();

    /* now check op code */
 reswitch:
    switch(b) {
    case 0x0f:
        /**************************/
        /* extended op code */
        b = ldub_code(s->pc++) | 0x100;
        goto reswitch;

        /**************************/
        /* arith & logic */
    case 0x00 ... 0x05:
    case 0x08 ... 0x0d:
    case 0x10 ... 0x15:
    case 0x18 ... 0x1d:
    case 0x20 ... 0x25:
    case 0x28 ... 0x2d:
    case 0x30 ... 0x35:
    case 0x38 ... 0x3d:
        {
            int op, f, val;
            op = (b >> 3) & 7;
            f = (b >> 1) & 3;

            if ((b & 1) == 0)
                ot = OT_BYTE;
            else
                ot = dflag + OT_WORD;

            switch(f) {
            case 0: /* OP Ev, Gv */
                modrm = ldub_code(s->pc++);
                reg = ((modrm >> 3) & 7) | rex_r;
                mod = (modrm >> 6) & 3;
                rm = (modrm & 7) | REX_B(s);
                if (mod != 3) {
                    gen_lea_modrm(s, modrm, &reg_addr, &offset_addr);
                    opreg = OR_TMP0;
                } else if (op == OP_XORL && rm == reg) {
                xor_zero:
                    /* xor reg, reg optimisation */
                    gen_op_movl_T0_0();
                    s->cc_op = CC_OP_LOGICB + ot;
                    gen_op_mov_reg_T0[ot][reg]();
                    gen_op_update1_cc();
                    break;
                } else {
                    opreg = rm;
                }
                gen_op_mov_TN_reg[ot][1][reg]();
                gen_op(s, op, ot, opreg);
                break;
            case 1: /* OP Gv, Ev */
                modrm = ldub_code(s->pc++);
                mod = (modrm >> 6) & 3;
                reg = ((modrm >> 3) & 7) | rex_r;
                rm = (modrm & 7) | REX_B(s);
                if (mod != 3) {
                    gen_lea_modrm(s, modrm, &reg_addr, &offset_addr);
                    gen_op_ld_T1_A0[ot + s->mem_index]();
                } else if (op == OP_XORL && rm == reg) {
                    goto xor_zero;
                } else {
                    gen_op_mov_TN_reg[ot][1][rm]();
                }
                gen_op(s, op, ot, reg);
                break;
            case 2: /* OP A, Iv */
                val = insn_get(s, ot);
                gen_op_movl_T1_im(val);
                gen_op(s, op, ot, OR_EAX);
                break;
            }
        }
        break;

    case 0x80: /* GRP1 */
    case 0x81:
    case 0x82:
    case 0x83:
        {
            int val;

            if ((b & 1) == 0)
                ot = OT_BYTE;
            else
                ot = dflag + OT_WORD;

            modrm = ldub_code(s->pc++);
            mod = (modrm >> 6) & 3;
            rm = (modrm & 7) | REX_B(s);
            op = (modrm >> 3) & 7;

            if (mod != 3) {
                if (b == 0x83)
                    s->rip_offset = 1;
                else
                    s->rip_offset = insn_const_size(ot);
                gen_lea_modrm(s, modrm, &reg_addr, &offset_addr);
                opreg = OR_TMP0;
            } else {
                opreg = rm;
            }

            switch(b) {
            default:
            case 0x80:
            case 0x81:
            case 0x82:
                val = insn_get(s, ot);
                break;
            case 0x83:
                val = (int8_t)insn_get(s, OT_BYTE);
                break;
            }
            gen_op_movl_T1_im(val);
            gen_op(s, op, ot, opreg);
        }
        break;

        /**************************/
        /* inc, dec, and other misc arith */
    case 0x40 ... 0x47: /* inc Gv */
        ot = dflag ? OT_LONG : OT_WORD;
        gen_inc(s, ot, OR_EAX + (b & 7), 1);
        break;
    case 0x48 ... 0x4f: /* dec Gv */
        ot = dflag ? OT_LONG : OT_WORD;
        gen_inc(s, ot, OR_EAX + (b & 7), -1);
        break;
    case 0xf6: /* GRP3 */
    case 0xf7:
        if ((b & 1) == 0)
            ot = OT_BYTE;
        else
            ot = dflag + OT_WORD;

        modrm = ldub_code(s->pc++);
        mod = (modrm >> 6) & 3;
        rm = (modrm & 7) | REX_B(s);
        op = (modrm >> 3) & 7;
        if (mod != 3) {
            if (op == 0)
                s->rip_offset = insn_const_size(ot);
            gen_lea_modrm(s, modrm, &reg_addr, &offset_addr);
            gen_op_ld_T0_A0[ot + s->mem_index]();
        } else {
            gen_op_mov_TN_reg[ot][0][rm]();
        }

        switch(op) {
        case 0: /* test */
            val = insn_get(s, ot);
            gen_op_movl_T1_im(val);
            gen_op_testl_T0_T1_cc();
            s->cc_op = CC_OP_LOGICB + ot;
            break;
        case 2: /* not */
            gen_op_notl_T0();
            if (mod != 3) {
                gen_op_st_T0_A0[ot + s->mem_index]();
            } else {
                gen_op_mov_reg_T0[ot][rm]();
            }
            break;
        case 3: /* neg */
            gen_op_negl_T0();
            if (mod != 3) {
                gen_op_st_T0_A0[ot + s->mem_index]();
            } else {
                gen_op_mov_reg_T0[ot][rm]();
            }
            gen_op_update_neg_cc();
            s->cc_op = CC_OP_SUBB + ot;
            break;
        case 4: /* mul */
            switch(ot) {
            case OT_BYTE:
                gen_op_mulb_AL_T0();
                s->cc_op = CC_OP_MULB;
                break;
            case OT_WORD:
                gen_op_mulw_AX_T0();
                s->cc_op = CC_OP_MULW;
                break;
            default:
            case OT_LONG:
                gen_op_mull_EAX_T0();
                s->cc_op = CC_OP_MULL;
                break;
#ifdef TARGET_X86_64
            case OT_QUAD:
                gen_op_mulq_EAX_T0();
                s->cc_op = CC_OP_MULQ;
                break;
#endif
            }
            break;
        case 5: /* imul */
            switch(ot) {
            case OT_BYTE:
                gen_op_imulb_AL_T0();
                s->cc_op = CC_OP_MULB;
                break;
            case OT_WORD:
                gen_op_imulw_AX_T0();
                s->cc_op = CC_OP_MULW;
                break;
            default:
            case OT_LONG:
                gen_op_imull_EAX_T0();
                s->cc_op = CC_OP_MULL;
                break;
#ifdef TARGET_X86_64
            case OT_QUAD:
                gen_op_imulq_EAX_T0();
                s->cc_op = CC_OP_MULQ;
                break;
#endif
            }
            break;
        case 6: /* div */
            switch(ot) {
            case OT_BYTE:
                gen_jmp_im(pc_start - s->cs_base);
                gen_op_divb_AL_T0();
                break;
            case OT_WORD:
                gen_jmp_im(pc_start - s->cs_base);
                gen_op_divw_AX_T0();
                break;
            default:
            case OT_LONG:
                gen_jmp_im(pc_start - s->cs_base);
                gen_op_divl_EAX_T0();
                break;
#ifdef TARGET_X86_64
            case OT_QUAD:
                gen_jmp_im(pc_start - s->cs_base);
                gen_op_divq_EAX_T0();
                break;
#endif
            }
            break;
        case 7: /* idiv */
            switch(ot) {
            case OT_BYTE:
                gen_jmp_im(pc_start - s->cs_base);
                gen_op_idivb_AL_T0();
                break;
            case OT_WORD:
                gen_jmp_im(pc_start - s->cs_base);
                gen_op_idivw_AX_T0();
                break;
            default:
            case OT_LONG:
                gen_jmp_im(pc_start - s->cs_base);
                gen_op_idivl_EAX_T0();
                break;
#ifdef TARGET_X86_64
            case OT_QUAD:
                gen_jmp_im(pc_start - s->cs_base);
                gen_op_idivq_EAX_T0();
                break;
#endif
            }
            break;
        default:
            goto illegal_op;
        }
        break;

    case 0xfe: /* GRP4 */
    case 0xff: /* GRP5 */
        if ((b & 1) == 0)
            ot = OT_BYTE;
        else
            ot = dflag + OT_WORD;

        modrm = ldub_code(s->pc++);
        mod = (modrm >> 6) & 3;
        rm = (modrm & 7) | REX_B(s);
        op = (modrm >> 3) & 7;
        if (op >= 2 && b == 0xfe) {
            goto illegal_op;
        }
        if (CODE64(s)) {
            if (op == 2 || op == 4) {
                /* operand size for jumps is 64 bit */
                ot = OT_QUAD;
            } else if (op == 3 || op == 5) {
                /* for call calls, the operand is 16 or 32 bit, even
                   in long mode */
                ot = dflag ? OT_LONG : OT_WORD;
            } else if (op == 6) {
                /* default push size is 64 bit */
                ot = dflag ? OT_QUAD : OT_WORD;
            }
        }
        if (mod != 3) {
            gen_lea_modrm(s, modrm, &reg_addr, &offset_addr);
            if (op >= 2 && op != 3 && op != 5)
                gen_op_ld_T0_A0[ot + s->mem_index]();
        } else {
            gen_op_mov_TN_reg[ot][0][rm]();
        }

        switch(op) {
        case 0: /* inc Ev */
            if (mod != 3)
                opreg = OR_TMP0;
            else
                opreg = rm;
            gen_inc(s, ot, opreg, 1);
            break;
        case 1: /* dec Ev */
            if (mod != 3)
                opreg = OR_TMP0;
            else
                opreg = rm;
            gen_inc(s, ot, opreg, -1);
            break;
        case 2: /* call Ev */
            /* XXX: optimize if memory (no 'and' is necessary) */
            if (s->dflag == 0)
                gen_op_andl_T0_ffff();
            next_eip = s->pc - s->cs_base;
            gen_movtl_T1_im(next_eip);
            gen_push_T1(s);
            gen_op_jmp_T0();
            gen_eob(s);
            break;
        case 3: /* lcall Ev */
            gen_op_ld_T1_A0[ot + s->mem_index]();
            gen_add_A0_im(s, 1 << (ot - OT_WORD + 1));
            gen_op_ldu_T0_A0[OT_WORD + s->mem_index]();
        do_lcall:
            if (s->pe && !s->vm86) {
                if (s->cc_op != CC_OP_DYNAMIC)
                    gen_op_set_cc_op(s->cc_op);
                gen_jmp_im(pc_start - s->cs_base);
                gen_op_lcall_protected_T0_T1(dflag, s->pc - pc_start);
            } else {
                gen_op_lcall_real_T0_T1(dflag, s->pc - s->cs_base);
            }
            gen_eob(s);
            break;
        case 4: /* jmp Ev */
            if (s->dflag == 0)
                gen_op_andl_T0_ffff();
            gen_op_jmp_T0();
            gen_eob(s);
            break;
        case 5: /* ljmp Ev */
            gen_op_ld_T1_A0[ot + s->mem_index]();
            gen_add_A0_im(s, 1 << (ot - OT_WORD + 1));
            gen_op_ldu_T0_A0[OT_WORD + s->mem_index]();
        do_ljmp:
            if (s->pe && !s->vm86) {
                if (s->cc_op != CC_OP_DYNAMIC)
                    gen_op_set_cc_op(s->cc_op);
                gen_jmp_im(pc_start - s->cs_base);
                gen_op_ljmp_protected_T0_T1(s->pc - pc_start);
            } else {
                gen_op_movl_seg_T0_vm(offsetof(CPUX86State,segs[R_CS]));
                gen_op_movl_T0_T1();
                gen_op_jmp_T0();
            }
            gen_eob(s);
            break;
        case 6: /* push Ev */
            gen_push_T0(s);
            break;
        default:
            goto illegal_op;
        }
        break;

    case 0x84: /* test Ev, Gv */
    case 0x85:
        if ((b & 1) == 0)
            ot = OT_BYTE;
        else
            ot = dflag + OT_WORD;

        modrm = ldub_code(s->pc++);
        mod = (modrm >> 6) & 3;
        rm = (modrm & 7) | REX_B(s);
        reg = ((modrm >> 3) & 7) | rex_r;

        gen_ldst_modrm(s, modrm, ot, OR_TMP0, 0);
        gen_op_mov_TN_reg[ot][1][reg]();
        gen_op_testl_T0_T1_cc();
        s->cc_op = CC_OP_LOGICB + ot;
        break;

    case 0xa8: /* test eAX, Iv */
    case 0xa9:
        if ((b & 1) == 0)
            ot = OT_BYTE;
        else
            ot = dflag + OT_WORD;
        val = insn_get(s, ot);

        gen_op_mov_TN_reg[ot][0][OR_EAX]();
        gen_op_movl_T1_im(val);
        gen_op_testl_T0_T1_cc();
        s->cc_op = CC_OP_LOGICB + ot;
        break;

    case 0x98: /* CWDE/CBW */
#ifdef TARGET_X86_64
        if (dflag == 2) {
            gen_op_movslq_RAX_EAX();
        } else
#endif
        if (dflag == 1)
            gen_op_movswl_EAX_AX();
        else
            gen_op_movsbw_AX_AL();
        break;
    case 0x99: /* CDQ/CWD */
#ifdef TARGET_X86_64
        if (dflag == 2) {
            gen_op_movsqo_RDX_RAX();
        } else
#endif
        if (dflag == 1)
            gen_op_movslq_EDX_EAX();
        else
            gen_op_movswl_DX_AX();
        break;
    case 0x1af: /* imul Gv, Ev */
    case 0x69: /* imul Gv, Ev, I */
    case 0x6b:
        ot = dflag + OT_WORD;
        modrm = ldub_code(s->pc++);
        reg = ((modrm >> 3) & 7) | rex_r;
        if (b == 0x69)
            s->rip_offset = insn_const_size(ot);
        else if (b == 0x6b)
            s->rip_offset = 1;
        gen_ldst_modrm(s, modrm, ot, OR_TMP0, 0);
        if (b == 0x69) {
            val = insn_get(s, ot);
            gen_op_movl_T1_im(val);
        } else if (b == 0x6b) {
            val = (int8_t)insn_get(s, OT_BYTE);
            gen_op_movl_T1_im(val);
        } else {
            gen_op_mov_TN_reg[ot][1][reg]();
        }

#ifdef TARGET_X86_64
        if (ot == OT_QUAD) {
            gen_op_imulq_T0_T1();
        } else
#endif
        if (ot == OT_LONG) {
            gen_op_imull_T0_T1();
        } else {
            gen_op_imulw_T0_T1();
        }
        gen_op_mov_reg_T0[ot][reg]();
        s->cc_op = CC_OP_MULB + ot;
        break;
    case 0x1c0:
    case 0x1c1: /* xadd Ev, Gv */
        if ((b & 1) == 0)
            ot = OT_BYTE;
        else
            ot = dflag + OT_WORD;
        modrm = ldub_code(s->pc++);
        reg = ((modrm >> 3) & 7) | rex_r;
        mod = (modrm >> 6) & 3;
        if (mod == 3) {
            rm = (modrm & 7) | REX_B(s);
            gen_op_mov_TN_reg[ot][0][reg]();
            gen_op_mov_TN_reg[ot][1][rm]();
            gen_op_addl_T0_T1();
            gen_op_mov_reg_T1[ot][reg]();
            gen_op_mov_reg_T0[ot][rm]();
        } else {
            gen_lea_modrm(s, modrm, &reg_addr, &offset_addr);
            gen_op_mov_TN_reg[ot][0][reg]();
            gen_op_ld_T1_A0[ot + s->mem_index]();
            gen_op_addl_T0_T1();
            gen_op_st_T0_A0[ot + s->mem_index]();
            gen_op_mov_reg_T1[ot][reg]();
        }
        gen_op_update2_cc();
        s->cc_op = CC_OP_ADDB + ot;
        break;
    case 0x1b0:
    case 0x1b1: /* cmpxchg Ev, Gv */
        if ((b & 1) == 0)
            ot = OT_BYTE;
        else
            ot = dflag + OT_WORD;
        modrm = ldub_code(s->pc++);
        reg = ((modrm >> 3) & 7) | rex_r;
        mod = (modrm >> 6) & 3;
        gen_op_mov_TN_reg[ot][1][reg]();
        if (mod == 3) {
            rm = (modrm & 7) | REX_B(s);
            gen_op_mov_TN_reg[ot][0][rm]();
            gen_op_cmpxchg_T0_T1_EAX_cc[ot]();
            gen_op_mov_reg_T0[ot][rm]();
        } else {
            gen_lea_modrm(s, modrm, &reg_addr, &offset_addr);
            gen_op_ld_T0_A0[ot + s->mem_index]();
            gen_op_cmpxchg_mem_T0_T1_EAX_cc[ot + s->mem_index]();
        }
        s->cc_op = CC_OP_SUBB + ot;
        break;
    case 0x1c7: /* cmpxchg8b */
        modrm = ldub_code(s->pc++);
        mod = (modrm >> 6) & 3;
        if (mod == 3)
            goto illegal_op;
        gen_jmp_im(pc_start - s->cs_base);
        if (s->cc_op != CC_OP_DYNAMIC)
            gen_op_set_cc_op(s->cc_op);
        gen_lea_modrm(s, modrm, &reg_addr, &offset_addr);
        gen_op_cmpxchg8b();
        s->cc_op = CC_OP_EFLAGS;
        break;

        /**************************/
        /* push/pop */
    case 0x50 ... 0x57: /* push */
        gen_op_mov_TN_reg[OT_LONG][0][(b & 7) | REX_B(s)]();
        gen_push_T0(s);
        break;
    case 0x58 ... 0x5f: /* pop */
        if (CODE64(s)) {
            ot = dflag ? OT_QUAD : OT_WORD;
        } else {
            ot = dflag + OT_WORD;
        }
        gen_pop_T0(s);
        /* NOTE: order is important for pop %sp */
        gen_pop_update(s);
        gen_op_mov_reg_T0[ot][(b & 7) | REX_B(s)]();
        break;
    case 0x60: /* pusha */
        if (CODE64(s))
            goto illegal_op;
        gen_pusha(s);
        break;
    case 0x61: /* popa */
        if (CODE64(s))
            goto illegal_op;
        gen_popa(s);
        break;
    case 0x68: /* push Iv */
    case 0x6a:
        if (CODE64(s)) {
            ot = dflag ? OT_QUAD : OT_WORD;
        } else {
            ot = dflag + OT_WORD;
        }
        if (b == 0x68)
            val = insn_get(s, ot);
        else
            val = (int8_t)insn_get(s, OT_BYTE);
        gen_op_movl_T0_im(val);
        gen_push_T0(s);
        break;
    case 0x8f: /* pop Ev */
        if (CODE64(s)) {
            ot = dflag ? OT_QUAD : OT_WORD;
        } else {
            ot = dflag + OT_WORD;
        }
        modrm = ldub_code(s->pc++);
        mod = (modrm >> 6) & 3;
        gen_pop_T0(s);
        if (mod == 3) {
            /* NOTE: order is important for pop %sp */
            gen_pop_update(s);
            rm = (modrm & 7) | REX_B(s);
            gen_op_mov_reg_T0[ot][rm]();
        } else {
            /* NOTE: order is important too for MMU exceptions */
            s->popl_esp_hack = 1 << ot;
            gen_ldst_modrm(s, modrm, ot, OR_TMP0, 1);
            s->popl_esp_hack = 0;
            gen_pop_update(s);
        }
        break;
    case 0xc8: /* enter */
        {
            int level;
            val = lduw_code(s->pc);
            s->pc += 2;
            level = ldub_code(s->pc++);
            gen_enter(s, val, level);
        }
        break;
    case 0xc9: /* leave */
        /* XXX: exception not precise (ESP is updated before potential exception) */
        if (CODE64(s)) {
            gen_op_mov_TN_reg[OT_QUAD][0][R_EBP]();
            gen_op_mov_reg_T0[OT_QUAD][R_ESP]();
        } else if (s->ss32) {
            gen_op_mov_TN_reg[OT_LONG][0][R_EBP]();
            gen_op_mov_reg_T0[OT_LONG][R_ESP]();
        } else {
            gen_op_mov_TN_reg[OT_WORD][0][R_EBP]();
            gen_op_mov_reg_T0[OT_WORD][R_ESP]();
        }
        gen_pop_T0(s);
        if (CODE64(s)) {
            ot = dflag ? OT_QUAD : OT_WORD;
        } else {
            ot = dflag + OT_WORD;
        }
        gen_op_mov_reg_T0[ot][R_EBP]();
        gen_pop_update(s);
        break;
    case 0x06: /* push es */
    case 0x0e: /* push cs */
    case 0x16: /* push ss */
    case 0x1e: /* push ds */
        if (CODE64(s))
            goto illegal_op;
        gen_op_movl_T0_seg(b >> 3);
        gen_push_T0(s);
        break;
    case 0x1a0: /* push fs */
    case 0x1a8: /* push gs */
        gen_op_movl_T0_seg((b >> 3) & 7);
        gen_push_T0(s);
        break;
    case 0x07: /* pop es */
    case 0x17: /* pop ss */
    case 0x1f: /* pop ds */
        if (CODE64(s))
            goto illegal_op;
        reg = b >> 3;
        gen_pop_T0(s);
        gen_movl_seg_T0(s, reg, pc_start - s->cs_base);
        gen_pop_update(s);
        if (reg == R_SS) {
            /* if reg == SS, inhibit interrupts/trace. */
            /* If several instructions disable interrupts, only the
               _first_ does it */
            if (!(s->tb->flags & HF_INHIBIT_IRQ_MASK))
                gen_op_set_inhibit_irq();
            s->tf = 0;
        }
        if (s->is_jmp) {
            gen_jmp_im(s->pc - s->cs_base);
            gen_eob(s);
        }
        break;
    case 0x1a1: /* pop fs */
    case 0x1a9: /* pop gs */
        gen_pop_T0(s);
        gen_movl_seg_T0(s, (b >> 3) & 7, pc_start - s->cs_base);
        gen_pop_update(s);
        if (s->is_jmp) {
            gen_jmp_im(s->pc - s->cs_base);
            gen_eob(s);
        }
        break;

        /**************************/
        /* mov */
    case 0x88:
    case 0x89: /* mov Gv, Ev */
        if ((b & 1) == 0)
            ot = OT_BYTE;
        else
            ot = dflag + OT_WORD;
        modrm = ldub_code(s->pc++);
        reg = ((modrm >> 3) & 7) | rex_r;

        /* generate a generic store */
        gen_ldst_modrm(s, modrm, ot, reg, 1);
        break;
    case 0xc6:
    case 0xc7: /* mov Ev, Iv */
        if ((b & 1) == 0)
            ot = OT_BYTE;
        else
            ot = dflag + OT_WORD;
        modrm = ldub_code(s->pc++);
        mod = (modrm >> 6) & 3;
        if (mod != 3) {
            s->rip_offset = insn_const_size(ot);
            gen_lea_modrm(s, modrm, &reg_addr, &offset_addr);
        }
        val = insn_get(s, ot);
        gen_op_movl_T0_im(val);
        if (mod != 3)
            gen_op_st_T0_A0[ot + s->mem_index]();
        else
            gen_op_mov_reg_T0[ot][(modrm & 7) | REX_B(s)]();
        break;
    case 0x8a:
    case 0x8b: /* mov Ev, Gv */
        if ((b & 1) == 0)
            ot = OT_BYTE;
        else
            ot = OT_WORD + dflag;
        modrm = ldub_code(s->pc++);
        reg = ((modrm >> 3) & 7) | rex_r;

        gen_ldst_modrm(s, modrm, ot, OR_TMP0, 0);
        gen_op_mov_reg_T0[ot][reg]();
        break;
    case 0x8e: /* mov seg, Gv */
        modrm = ldub_code(s->pc++);
        reg = (modrm >> 3) & 7;
        if (reg >= 6 || reg == R_CS)
            goto illegal_op;
        gen_ldst_modrm(s, modrm, OT_WORD, OR_TMP0, 0);
        gen_movl_seg_T0(s, reg, pc_start - s->cs_base);
        if (reg == R_SS) {
            /* if reg == SS, inhibit interrupts/trace */
            /* If several instructions disable interrupts, only the
               _first_ does it */
            if (!(s->tb->flags & HF_INHIBIT_IRQ_MASK))
                gen_op_set_inhibit_irq();
            s->tf = 0;
        }
        if (s->is_jmp) {
            gen_jmp_im(s->pc - s->cs_base);
            gen_eob(s);
        }
        break;
    case 0x8c: /* mov Gv, seg */
        modrm = ldub_code(s->pc++);
        reg = (modrm >> 3) & 7;
        mod = (modrm >> 6) & 3;
        if (reg >= 6)
            goto illegal_op;
        gen_op_movl_T0_seg(reg);
        if (mod == 3)
            ot = OT_WORD + dflag;
        else
            ot = OT_WORD;
        gen_ldst_modrm(s, modrm, ot, OR_TMP0, 1);
        break;

    case 0x1b6: /* movzbS Gv, Eb */
    case 0x1b7: /* movzwS Gv, Eb */
    case 0x1be: /* movsbS Gv, Eb */
    case 0x1bf: /* movswS Gv, Eb */
        {
            int d_ot;
            /* d_ot is the size of destination */
            d_ot = dflag + OT_WORD;
            /* ot is the size of source */
            ot = (b & 1) + OT_BYTE;
            modrm = ldub_code(s->pc++);
            reg = ((modrm >> 3) & 7) | rex_r;
            mod = (modrm >> 6) & 3;
            rm = (modrm & 7) | REX_B(s);

            if (mod == 3) {
                gen_op_mov_TN_reg[ot][0][rm]();
                switch(ot | (b & 8)) {
                case OT_BYTE:
                    gen_op_movzbl_T0_T0();
                    break;
                case OT_BYTE | 8:
                    gen_op_movsbl_T0_T0();
                    break;
                case OT_WORD:
                    gen_op_movzwl_T0_T0();
                    break;
                default:
                case OT_WORD | 8:
                    gen_op_movswl_T0_T0();
                    break;
                }
                gen_op_mov_reg_T0[d_ot][reg]();
            } else {
                gen_lea_modrm(s, modrm, &reg_addr, &offset_addr);
                if (b & 8) {
                    gen_op_lds_T0_A0[ot + s->mem_index]();
                } else {
                    gen_op_ldu_T0_A0[ot + s->mem_index]();
                }
                gen_op_mov_reg_T0[d_ot][reg]();
            }
        }
        break;

    case 0x8d: /* lea */
        ot = dflag + OT_WORD;
        modrm = ldub_code(s->pc++);
        mod = (modrm >> 6) & 3;
        if (mod == 3)
            goto illegal_op;
        reg = ((modrm >> 3) & 7) | rex_r;
        /* we must ensure that no segment is added */
        s->override = -1;
        val = s->addseg;
        s->addseg = 0;
        gen_lea_modrm(s, modrm, &reg_addr, &offset_addr);
        s->addseg = val;
        gen_op_mov_reg_A0[ot - OT_WORD][reg]();
        break;

    case 0xa0: /* mov EAX, Ov */
    case 0xa1:
    case 0xa2: /* mov Ov, EAX */
    case 0xa3:
        {
            target_ulong offset_addr;

            if ((b & 1) == 0)
                ot = OT_BYTE;
            else
                ot = dflag + OT_WORD;
#ifdef TARGET_X86_64
            if (s->aflag == 2) {
                offset_addr = ldq_code(s->pc);
                s->pc += 8;
                if (offset_addr == (int32_t)offset_addr)
                    gen_op_movq_A0_im(offset_addr);
                else
                    gen_op_movq_A0_im64(offset_addr >> 32, offset_addr);
            } else
#endif
            {
                if (s->aflag) {
                    offset_addr = insn_get(s, OT_LONG);
                } else {
                    offset_addr = insn_get(s, OT_WORD);
                }
                gen_op_movl_A0_im(offset_addr);
            }
            gen_add_A0_ds_seg(s);
            if ((b & 2) == 0) {
                gen_op_ld_T0_A0[ot + s->mem_index]();
                gen_op_mov_reg_T0[ot][R_EAX]();
            } else {
                gen_op_mov_TN_reg[ot][0][R_EAX]();
                gen_op_st_T0_A0[ot + s->mem_index]();
            }
        }
        break;
    case 0xd7: /* xlat */
#ifdef TARGET_X86_64
        if (s->aflag == 2) {
            gen_op_movq_A0_reg[R_EBX]();
            gen_op_addq_A0_AL();
        } else
#endif
        {
            gen_op_movl_A0_reg[R_EBX]();
            gen_op_addl_A0_AL();
            if (s->aflag == 0)
                gen_op_andl_A0_ffff();
        }
        gen_add_A0_ds_seg(s);
        gen_op_ldu_T0_A0[OT_BYTE + s->mem_index]();
        gen_op_mov_reg_T0[OT_BYTE][R_EAX]();
        break;
    case 0xb0 ... 0xb7: /* mov R, Ib */
        val = insn_get(s, OT_BYTE);
        gen_op_movl_T0_im(val);
        gen_op_mov_reg_T0[OT_BYTE][(b & 7) | REX_B(s)]();
        break;
    case 0xb8 ... 0xbf: /* mov R, Iv */
#ifdef TARGET_X86_64
        if (dflag == 2) {
            uint64_t tmp;
            /* 64 bit case */
            tmp = ldq_code(s->pc);
            s->pc += 8;
            reg = (b & 7) | REX_B(s);
            gen_movtl_T0_im(tmp);
            gen_op_mov_reg_T0[OT_QUAD][reg]();
        } else
#endif
        {
            ot = dflag ? OT_LONG : OT_WORD;
            val = insn_get(s, ot);
            reg = (b & 7) | REX_B(s);
            gen_op_movl_T0_im(val);
            gen_op_mov_reg_T0[ot][reg]();
        }
        break;

    case 0x91 ... 0x97: /* xchg R, EAX */
        ot = dflag + OT_WORD;
        reg = (b & 7) | REX_B(s);
        rm = R_EAX;
        goto do_xchg_reg;
    case 0x86:
    case 0x87: /* xchg Ev, Gv */
        if ((b & 1) == 0)
            ot = OT_BYTE;
        else
            ot = dflag + OT_WORD;
        modrm = ldub_code(s->pc++);
        reg = ((modrm >> 3) & 7) | rex_r;
        mod = (modrm >> 6) & 3;
        if (mod == 3) {
            rm = (modrm & 7) | REX_B(s);
        do_xchg_reg:
            gen_op_mov_TN_reg[ot][0][reg]();
            gen_op_mov_TN_reg[ot][1][rm]();
            gen_op_mov_reg_T0[ot][rm]();
            gen_op_mov_reg_T1[ot][reg]();
        } else {
            gen_lea_modrm(s, modrm, &reg_addr, &offset_addr);
            gen_op_mov_TN_reg[ot][0][reg]();
            /* for xchg, lock is implicit */
            if (!(prefixes & PREFIX_LOCK))
                gen_op_lock();
            gen_op_ld_T1_A0[ot + s->mem_index]();
            gen_op_st_T0_A0[ot + s->mem_index]();
            if (!(prefixes & PREFIX_LOCK))
                gen_op_unlock();
            gen_op_mov_reg_T1[ot][reg]();
        }
        break;
    case 0xc4: /* les Gv */
        if (CODE64(s))
            goto illegal_op;
        op = R_ES;
        goto do_lxx;
    case 0xc5: /* lds Gv */
        if (CODE64(s))
            goto illegal_op;
        op = R_DS;
        goto do_lxx;
    case 0x1b2: /* lss Gv */
        op = R_SS;
        goto do_lxx;
    case 0x1b4: /* lfs Gv */
        op = R_FS;
        goto do_lxx;
    case 0x1b5: /* lgs Gv */
        op = R_GS;
    do_lxx:
        ot = dflag ? OT_LONG : OT_WORD;
        modrm = ldub_code(s->pc++);
        reg = ((modrm >> 3) & 7) | rex_r;
        mod = (modrm >> 6) & 3;
        if (mod == 3)
            goto illegal_op;
        gen_lea_modrm(s, modrm, &reg_addr, &offset_addr);
        gen_op_ld_T1_A0[ot + s->mem_index]();
        gen_add_A0_im(s, 1 << (ot - OT_WORD + 1));
        /* load the segment first to handle exceptions properly */
        gen_op_ldu_T0_A0[OT_WORD + s->mem_index]();
        gen_movl_seg_T0(s, op, pc_start - s->cs_base);
        /* then put the data */
        gen_op_mov_reg_T1[ot][reg]();
        if (s->is_jmp) {
            gen_jmp_im(s->pc - s->cs_base);
            gen_eob(s);
        }
        break;

        /************************/
        /* shifts */
    case 0xc0:
    case 0xc1:
        /* shift Ev,Ib */
        shift = 2;
    grp2:
        {
            if ((b & 1) == 0)
                ot = OT_BYTE;
            else
                ot = dflag + OT_WORD;

            modrm = ldub_code(s->pc++);
            mod = (modrm >> 6) & 3;
            op = (modrm >> 3) & 7;

            if (mod != 3) {
                if (shift == 2) {
                    s->rip_offset = 1;
                }
                gen_lea_modrm(s, modrm, &reg_addr, &offset_addr);
                opreg = OR_TMP0;
            } else {
                opreg = (modrm & 7) | REX_B(s);
            }

            /* simpler op */
            if (shift == 0) {
                gen_shift(s, op, ot, opreg, OR_ECX);
            } else {
                if (shift == 2) {
                    shift = ldub_code(s->pc++);
                }
                gen_shifti(s, op, ot, opreg, shift);
            }
        }
        break;
    case 0xd0:
    case 0xd1:
        /* shift Ev,1 */
        shift = 1;
        goto grp2;
    case 0xd2:
    case 0xd3:
        /* shift Ev,cl */
        shift = 0;
        goto grp2;

    case 0x1a4: /* shld imm */
        op = 0;
        shift = 1;
        goto do_shiftd;
    case 0x1a5: /* shld cl */
        op = 0;
        shift = 0;
        goto do_shiftd;
    case 0x1ac: /* shrd imm */
        op = 1;
        shift = 1;
        goto do_shiftd;
    case 0x1ad: /* shrd cl */
        op = 1;
        shift = 0;
    do_shiftd:
        ot = dflag + OT_WORD;
        modrm = ldub_code(s->pc++);
        mod = (modrm >> 6) & 3;
        rm = (modrm & 7) | REX_B(s);
        reg = ((modrm >> 3) & 7) | rex_r;

        if (mod != 3) {
            gen_lea_modrm(s, modrm, &reg_addr, &offset_addr);
            gen_op_ld_T0_A0[ot + s->mem_index]();
        } else {
            gen_op_mov_TN_reg[ot][0][rm]();
        }
        gen_op_mov_TN_reg[ot][1][reg]();

        if (shift) {
            val = ldub_code(s->pc++);
            if (ot == OT_QUAD)
                val &= 0x3f;
            else
                val &= 0x1f;
            if (val) {
                if (mod == 3)
                    gen_op_shiftd_T0_T1_im_cc[ot][op](val);
                else
                    gen_op_shiftd_mem_T0_T1_im_cc[ot + s->mem_index][op](val);
                if (op == 0 && ot != OT_WORD)
                    s->cc_op = CC_OP_SHLB + ot;
                else
                    s->cc_op = CC_OP_SARB + ot;
            }
        } else {
            if (s->cc_op != CC_OP_DYNAMIC)
                gen_op_set_cc_op(s->cc_op);
            if (mod == 3)
                gen_op_shiftd_T0_T1_ECX_cc[ot][op]();
            else
                gen_op_shiftd_mem_T0_T1_ECX_cc[ot + s->mem_index][op]();
            s->cc_op = CC_OP_DYNAMIC; /* cannot predict flags after */
        }
        if (mod == 3) {
            gen_op_mov_reg_T0[ot][rm]();
        }
        break;

        /************************/
        /* floats */
    case 0xd8 ... 0xdf:
        if (s->flags & (HF_EM_MASK | HF_TS_MASK)) {
            /* if CR0.EM or CR0.TS are set, generate an FPU exception */
            /* XXX: what to do if illegal op ? */
            gen_exception(s, EXCP07_PREX, pc_start - s->cs_base);
            break;
        }
        modrm = ldub_code(s->pc++);
        mod = (modrm >> 6) & 3;
        rm = modrm & 7;
        op = ((b & 7) << 3) | ((modrm >> 3) & 7);
        if (mod != 3) {
            /* memory op */
            gen_lea_modrm(s, modrm, &reg_addr, &offset_addr);
            switch(op) {
            case 0x00 ... 0x07: /* fxxxs */
            case 0x10 ... 0x17: /* fixxxl */
            case 0x20 ... 0x27: /* fxxxl */
            case 0x30 ... 0x37: /* fixxx */
                {
                    int op1;
                    op1 = op & 7;

                    switch(op >> 4) {
                    case 0:
                        gen_op_flds_FT0_A0();
                        break;
                    case 1:
                        gen_op_fildl_FT0_A0();
                        break;
                    case 2:
                        gen_op_fldl_FT0_A0();
                        break;
                    case 3:
                    default:
                        gen_op_fild_FT0_A0();
                        break;
                    }

                    gen_op_fp_arith_ST0_FT0[op1]();
                    if (op1 == 3) {
                        /* fcomp needs pop */
                        gen_op_fpop();
                    }
                }
                break;
            case 0x08: /* flds */
            case 0x0a: /* fsts */
            case 0x0b: /* fstps */
            case 0x18 ... 0x1b: /* fildl, fisttpl, fistl, fistpl */
            case 0x28 ... 0x2b: /* fldl, fisttpll, fstl, fstpl */
            case 0x38 ... 0x3b: /* filds, fisttps, fists, fistps */
                switch(op & 7) {
                case 0:
                    switch(op >> 4) {
                    case 0:
                        gen_op_flds_ST0_A0();
                        break;
                    case 1:
                        gen_op_fildl_ST0_A0();
                        break;
                    case 2:
                        gen_op_fldl_ST0_A0();
                        break;
                    case 3:
                    default:
                        gen_op_fild_ST0_A0();
                        break;
                    }
                    break;
                case 1:
                    switch(op >> 4) {
                    case 1:
                        gen_op_fisttl_ST0_A0();
                        break;
                    case 2:
                        gen_op_fisttll_ST0_A0();
                        break;
                    case 3:
                    default:
                        gen_op_fistt_ST0_A0();
                    }
                    gen_op_fpop();
                    break;
                default:
                    switch(op >> 4) {
                    case 0:
                        gen_op_fsts_ST0_A0();
                        break;
                    case 1:
                        gen_op_fistl_ST0_A0();
                        break;
                    case 2:
                        gen_op_fstl_ST0_A0();
                        break;
                    case 3:
                    default:
                        gen_op_fist_ST0_A0();
                        break;
                    }
                    if ((op & 7) == 3)
                        gen_op_fpop();
                    break;
                }
                break;
            case 0x0c: /* fldenv mem */
                gen_op_fldenv_A0(s->dflag);
                break;
            case 0x0d: /* fldcw mem */
                gen_op_fldcw_A0();
                break;
            case 0x0e: /* fnstenv mem */
                gen_op_fnstenv_A0(s->dflag);
                break;
            case 0x0f: /* fnstcw mem */
                gen_op_fnstcw_A0();
                break;
            case 0x1d: /* fldt mem */
                gen_op_fldt_ST0_A0();
                break;
            case 0x1f: /* fstpt mem */
                gen_op_fstt_ST0_A0();
                gen_op_fpop();
                break;
            case 0x2c: /* frstor mem */
                gen_op_frstor_A0(s->dflag);
                break;
            case 0x2e: /* fnsave mem */
                gen_op_fnsave_A0(s->dflag);
                break;
            case 0x2f: /* fnstsw mem */
                gen_op_fnstsw_A0();
                break;
            case 0x3c: /* fbld */
                gen_op_fbld_ST0_A0();
                break;
            case 0x3e: /* fbstp */
                gen_op_fbst_ST0_A0();
                gen_op_fpop();
                break;
            case 0x3d: /* fildll */
                gen_op_fildll_ST0_A0();
                break;
            case 0x3f: /* fistpll */
                gen_op_fistll_ST0_A0();
                gen_op_fpop();
                break;
            default:
                goto illegal_op;
            }
        } else {
            /* register float ops */
            opreg = rm;

            switch(op) {
            case 0x08: /* fld sti */
                gen_op_fpush();
                gen_op_fmov_ST0_STN((opreg + 1) & 7);
                break;
            case 0x09: /* fxchg sti */
            case 0x29: /* fxchg4 sti, undocumented op */
            case 0x39: /* fxchg7 sti, undocumented op */
                gen_op_fxchg_ST0_STN(opreg);
                break;
            case 0x0a: /* grp d9/2 */
                switch(rm) {
                case 0: /* fnop */
                    /* check exceptions (FreeBSD FPU probe) */
                    if (s->cc_op != CC_OP_DYNAMIC)
                        gen_op_set_cc_op(s->cc_op);
                    gen_jmp_im(pc_start - s->cs_base);
                    gen_op_fwait();
                    break;
                default:
                    goto illegal_op;
                }
                break;
            case 0x0c: /* grp d9/4 */
                switch(rm) {
                case 0: /* fchs */
                    gen_op_fchs_ST0();
                    break;
                case 1: /* fabs */
                    gen_op_fabs_ST0();
                    break;
                case 4: /* ftst */
                    gen_op_fldz_FT0();
                    gen_op_fcom_ST0_FT0();
                    break;
                case 5: /* fxam */
                    gen_op_fxam_ST0();
                    break;
                default:
                    goto illegal_op;
                }
                break;
            case 0x0d: /* grp d9/5 */
                {
                    switch(rm) {
                    case 0:
                        gen_op_fpush();
                        gen_op_fld1_ST0();
                        break;
                    case 1:
                        gen_op_fpush();
                        gen_op_fldl2t_ST0();
                        break;
                    case 2:
                        gen_op_fpush();
                        gen_op_fldl2e_ST0();
                        break;
                    case 3:
                        gen_op_fpush();
                        gen_op_fldpi_ST0();
                        break;
                    case 4:
                        gen_op_fpush();
                        gen_op_fldlg2_ST0();
                        break;
                    case 5:
                        gen_op_fpush();
                        gen_op_fldln2_ST0();
                        break;
                    case 6:
                        gen_op_fpush();
                        gen_op_fldz_ST0();
                        break;
                    default:
                        goto illegal_op;
                    }
                }
                break;
            case 0x0e: /* grp d9/6 */
                switch(rm) {
                case 0: /* f2xm1 */
                    gen_op_f2xm1();
                    break;
                case 1: /* fyl2x */
                    gen_op_fyl2x();
                    break;
                case 2: /* fptan */
                    gen_op_fptan();
                    break;
                case 3: /* fpatan */
                    gen_op_fpatan();
                    break;
                case 4: /* fxtract */
                    gen_op_fxtract();
                    break;
                case 5: /* fprem1 */
                    gen_op_fprem1();
                    break;
                case 6: /* fdecstp */
                    gen_op_fdecstp();
                    break;
                default:
                case 7: /* fincstp */
                    gen_op_fincstp();
                    break;
                }
                break;
            case 0x0f: /* grp d9/7 */
                switch(rm) {
                case 0: /* fprem */
                    gen_op_fprem();
                    break;
                case 1: /* fyl2xp1 */
                    gen_op_fyl2xp1();
                    break;
                case 2: /* fsqrt */
                    gen_op_fsqrt();
                    break;
                case 3: /* fsincos */
                    gen_op_fsincos();
                    break;
                case 5: /* fscale */
                    gen_op_fscale();
                    break;
                case 4: /* frndint */
                    gen_op_frndint();
                    break;
                case 6: /* fsin */
                    gen_op_fsin();
                    break;
                default:
                case 7: /* fcos */
                    gen_op_fcos();
                    break;
                }
                break;
            case 0x00: case 0x01: case 0x04 ... 0x07: /* fxxx st, sti */
            case 0x20: case 0x21: case 0x24 ... 0x27: /* fxxx sti, st */
            case 0x30: case 0x31: case 0x34 ... 0x37: /* fxxxp sti, st */
                {
                    int op1;

                    op1 = op & 7;
                    if (op >= 0x20) {
                        gen_op_fp_arith_STN_ST0[op1](opreg);
                        if (op >= 0x30)
                            gen_op_fpop();
                    } else {
                        gen_op_fmov_FT0_STN(opreg);
                        gen_op_fp_arith_ST0_FT0[op1]();
                    }
                }
                break;
            case 0x02: /* fcom */
            case 0x22: /* fcom2, undocumented op */
                gen_op_fmov_FT0_STN(opreg);
                gen_op_fcom_ST0_FT0();
                break;
            case 0x03: /* fcomp */
            case 0x23: /* fcomp3, undocumented op */
            case 0x32: /* fcomp5, undocumented op */
                gen_op_fmov_FT0_STN(opreg);
                gen_op_fcom_ST0_FT0();
                gen_op_fpop();
                break;
            case 0x15: /* da/5 */
                switch(rm) {
                case 1: /* fucompp */
                    gen_op_fmov_FT0_STN(1);
                    gen_op_fucom_ST0_FT0();
                    gen_op_fpop();
                    gen_op_fpop();
                    break;
                default:
                    goto illegal_op;
                }
                break;
            case 0x1c:
                switch(rm) {
                case 0: /* feni (287 only, just do nop here) */
                    break;
                case 1: /* fdisi (287 only, just do nop here) */
                    break;
                case 2: /* fclex */
                    gen_op_fclex();
                    break;
                case 3: /* fninit */
                    gen_op_fninit();
                    break;
                case 4: /* fsetpm (287 only, just do nop here) */
                    break;
                default:
                    goto illegal_op;
                }
                break;
            case 0x1d: /* fucomi */
                if (s->cc_op != CC_OP_DYNAMIC)
                    gen_op_set_cc_op(s->cc_op);
                gen_op_fmov_FT0_STN(opreg);
                gen_op_fucomi_ST0_FT0();
                s->cc_op = CC_OP_EFLAGS;
                break;
            case 0x1e: /* fcomi */
                if (s->cc_op != CC_OP_DYNAMIC)
                    gen_op_set_cc_op(s->cc_op);
                gen_op_fmov_FT0_STN(opreg);
                gen_op_fcomi_ST0_FT0();
                s->cc_op = CC_OP_EFLAGS;
                break;
            case 0x28: /* ffree sti */
                gen_op_ffree_STN(opreg);
                break;
            case 0x2a: /* fst sti */
                gen_op_fmov_STN_ST0(opreg);
                break;
            case 0x2b: /* fstp sti */
            case 0x0b: /* fstp1 sti, undocumented op */
            case 0x3a: /* fstp8 sti, undocumented op */
            case 0x3b: /* fstp9 sti, undocumented op */
                gen_op_fmov_STN_ST0(opreg);
                gen_op_fpop();
                break;
            case 0x2c: /* fucom st(i) */
                gen_op_fmov_FT0_STN(opreg);
                gen_op_fucom_ST0_FT0();
                break;
            case 0x2d: /* fucomp st(i) */
                gen_op_fmov_FT0_STN(opreg);
                gen_op_fucom_ST0_FT0();
                gen_op_fpop();
                break;
            case 0x33: /* de/3 */
                switch(rm) {
                case 1: /* fcompp */
                    gen_op_fmov_FT0_STN(1);
                    gen_op_fcom_ST0_FT0();
                    gen_op_fpop();
                    gen_op_fpop();
                    break;
                default:
                    goto illegal_op;
                }
                break;
            case 0x38: /* ffreep sti, undocumented op */
                gen_op_ffree_STN(opreg);
                gen_op_fpop();
                break;
            case 0x3c: /* df/4 */
                switch(rm) {
                case 0:
                    gen_op_fnstsw_EAX();
                    break;
                default:
                    goto illegal_op;
                }
                break;
            case 0x3d: /* fucomip */
                if (s->cc_op != CC_OP_DYNAMIC)
                    gen_op_set_cc_op(s->cc_op);
                gen_op_fmov_FT0_STN(opreg);
                gen_op_fucomi_ST0_FT0();
                gen_op_fpop();
                s->cc_op = CC_OP_EFLAGS;
                break;
            case 0x3e: /* fcomip */
                if (s->cc_op != CC_OP_DYNAMIC)
                    gen_op_set_cc_op(s->cc_op);
                gen_op_fmov_FT0_STN(opreg);
                gen_op_fcomi_ST0_FT0();
                gen_op_fpop();
                s->cc_op = CC_OP_EFLAGS;
                break;
            case 0x10 ... 0x13: /* fcmovxx */
            case 0x18 ... 0x1b:
                {
                    int op1;
                    const static uint8_t fcmov_cc[8] = {
                        (JCC_B << 1),
                        (JCC_Z << 1),
                        (JCC_BE << 1),
                        (JCC_P << 1),
                    };
                    op1 = fcmov_cc[op & 3] | ((op >> 3) & 1);
                    gen_setcc(s, op1);
                    gen_op_fcmov_ST0_STN_T0(opreg);
                }
                break;
            default:
                goto illegal_op;
            }
        }
#ifdef USE_CODE_COPY
        s->tb->cflags |= CF_TB_FP_USED;
#endif
        break;
        /************************/
        /* string ops */

    case 0xa4: /* movsS */
    case 0xa5:
        if ((b & 1) == 0)
            ot = OT_BYTE;
        else
            ot = dflag + OT_WORD;

        if (prefixes & (PREFIX_REPZ | PREFIX_REPNZ)) {
            gen_repz_movs(s, ot, pc_start - s->cs_base, s->pc - s->cs_base);
        } else {
            gen_movs(s, ot);
        }
        break;

    case 0xaa: /* stosS */
    case 0xab:
        if ((b & 1) == 0)
            ot = OT_BYTE;
        else
            ot = dflag + OT_WORD;

        if (prefixes & (PREFIX_REPZ | PREFIX_REPNZ)) {
            gen_repz_stos(s, ot, pc_start - s->cs_base, s->pc - s->cs_base);
        } else {
            gen_stos(s, ot);
        }
        break;
    case 0xac: /* lodsS */
    case 0xad:
        if ((b & 1) == 0)
            ot = OT_BYTE;
        else
            ot = dflag + OT_WORD;
        if (prefixes & (PREFIX_REPZ | PREFIX_REPNZ)) {
            gen_repz_lods(s, ot, pc_start - s->cs_base, s->pc - s->cs_base);
        } else {
            gen_lods(s, ot);
        }
        break;
    case 0xae: /* scasS */
    case 0xaf:
        if ((b & 1) == 0)
            ot = OT_BYTE;
        else
            ot = dflag + OT_WORD;
        if (prefixes & PREFIX_REPNZ) {
            gen_repz_scas(s, ot, pc_start - s->cs_base, s->pc - s->cs_base, 1);
        } else if (prefixes & PREFIX_REPZ) {
            gen_repz_scas(s, ot, pc_start - s->cs_base, s->pc - s->cs_base, 0);
        } else {
            gen_scas(s, ot);
            s->cc_op = CC_OP_SUBB + ot;
        }
        break;

    case 0xa6: /* cmpsS */
    case 0xa7:
        if ((b & 1) == 0)
            ot = OT_BYTE;
        else
            ot = dflag + OT_WORD;
        if (prefixes & PREFIX_REPNZ) {
            gen_repz_cmps(s, ot, pc_start - s->cs_base, s->pc - s->cs_base, 1);
        } else if (prefixes & PREFIX_REPZ) {
            gen_repz_cmps(s, ot, pc_start - s->cs_base, s->pc - s->cs_base, 0);
        } else {
            gen_cmps(s, ot);
            s->cc_op = CC_OP_SUBB + ot;
        }
        break;
    case 0x6c: /* insS */
    case 0x6d:
        if ((b & 1) == 0)
            ot = OT_BYTE;
        else
            ot = dflag ? OT_LONG : OT_WORD;
        gen_check_io(s, ot, 1, pc_start - s->cs_base);
        gen_op_mov_TN_reg[OT_WORD][0][R_EDX]();
        gen_op_andl_T0_ffff();
        if (gen_svm_check_io(s, pc_start,
                             SVM_IOIO_TYPE_MASK | (1 << (4+ot)) |
                             svm_is_rep(prefixes) | 4 | (1 << (7+s->aflag))))
            break;
        if (prefixes & (PREFIX_REPZ | PREFIX_REPNZ)) {
            gen_repz_ins(s, ot, pc_start - s->cs_base, s->pc - s->cs_base);
        } else {
            gen_ins(s, ot);
        }
        break;
    case 0x6e: /* outsS */
    case 0x6f:
        if ((b & 1) == 0)
            ot = OT_BYTE;
        else
            ot = dflag ? OT_LONG : OT_WORD;
        gen_check_io(s, ot, 1, pc_start - s->cs_base);
        gen_op_mov_TN_reg[OT_WORD][0][R_EDX]();
        gen_op_andl_T0_ffff();
        if (gen_svm_check_io(s, pc_start,
                             (1 << (4+ot)) | svm_is_rep(prefixes) |
                             4 | (1 << (7+s->aflag))))
            break;
        if (prefixes & (PREFIX_REPZ | PREFIX_REPNZ)) {
            gen_repz_outs(s, ot, pc_start - s->cs_base, s->pc - s->cs_base);
        } else {
            gen_outs(s, ot);
        }
        break;

        /************************/
        /* port I/O */

    case 0xe4:
    case 0xe5:
        if ((b & 1) == 0)
            ot = OT_BYTE;
        else
            ot = dflag ? OT_LONG : OT_WORD;
        val = ldub_code(s->pc++);
        gen_op_movl_T0_im(val);
        gen_check_io(s, ot, 0, pc_start - s->cs_base);
        if (gen_svm_check_io(s, pc_start,
                             SVM_IOIO_TYPE_MASK | svm_is_rep(prefixes) |
                             (1 << (4+ot))))
            break;
        gen_op_in[ot]();
        gen_op_mov_reg_T1[ot][R_EAX]();
        break;
    case 0xe6:
    case 0xe7:
        if ((b & 1) == 0)
            ot = OT_BYTE;
        else
            ot = dflag ? OT_LONG : OT_WORD;
        val = ldub_code(s->pc++);
        gen_op_movl_T0_im(val);
        gen_check_io(s, ot, 0, pc_start - s->cs_base);
        if (gen_svm_check_io(s, pc_start, svm_is_rep(prefixes) |
                             (1 << (4+ot))))
            break;
        gen_op_mov_TN_reg[ot][1][R_EAX]();
        gen_op_out[ot]();
        break;
    case 0xec:
    case 0xed:
        if ((b & 1) == 0)
            ot = OT_BYTE;
        else
            ot = dflag ? OT_LONG : OT_WORD;
        gen_op_mov_TN_reg[OT_WORD][0][R_EDX]();
        gen_op_andl_T0_ffff();
        gen_check_io(s, ot, 0, pc_start - s->cs_base);
        if (gen_svm_check_io(s, pc_start,
                             SVM_IOIO_TYPE_MASK | svm_is_rep(prefixes) |
                             (1 << (4+ot))))
            break;
        gen_op_in[ot]();
        gen_op_mov_reg_T1[ot][R_EAX]();
        break;
    case 0xee:
    case 0xef:
        if ((b & 1) == 0)
            ot = OT_BYTE;
        else
            ot = dflag ? OT_LONG : OT_WORD;
        gen_op_mov_TN_reg[OT_WORD][0][R_EDX]();
        gen_op_andl_T0_ffff();
        gen_check_io(s, ot, 0, pc_start - s->cs_base);
        if (gen_svm_check_io(s, pc_start,
                             svm_is_rep(prefixes) | (1 << (4+ot))))
            break;
        gen_op_mov_TN_reg[ot][1][R_EAX]();
        gen_op_out[ot]();
        break;

        /************************/
        /* control */
    case 0xc2: /* ret im */
        val = ldsw_code(s->pc);
        s->pc += 2;
        gen_pop_T0(s);
        if (CODE64(s) && s->dflag)
            s->dflag = 2;
        gen_stack_update(s, val + (2 << s->dflag));
        if (s->dflag == 0)
            gen_op_andl_T0_ffff();
        gen_op_jmp_T0();
        gen_eob(s);
        break;
    case 0xc3: /* ret */
        gen_pop_T0(s);
        gen_pop_update(s);
        if (s->dflag == 0)
            gen_op_andl_T0_ffff();
        gen_op_jmp_T0();
        gen_eob(s);
        break;
    case 0xca: /* lret im */
        val = ldsw_code(s->pc);
        s->pc += 2;
    do_lret:
        if (s->pe && !s->vm86) {
            if (s->cc_op != CC_OP_DYNAMIC)
                gen_op_set_cc_op(s->cc_op);
            gen_jmp_im(pc_start - s->cs_base);
            gen_op_lret_protected(s->dflag, val);
        } else {
            gen_stack_A0(s);
            /* pop offset */
            gen_op_ld_T0_A0[1 + s->dflag + s->mem_index]();
            if (s->dflag == 0)
                gen_op_andl_T0_ffff();
            /* NOTE: keeping EIP updated is not a problem in case of
               exception */
            gen_op_jmp_T0();
            /* pop selector */
            gen_op_addl_A0_im(2 << s->dflag);
            gen_op_ld_T0_A0[1 + s->dflag + s->mem_index]();
            gen_op_movl_seg_T0_vm(offsetof(CPUX86State,segs[R_CS]));
            /* add stack offset */
            gen_stack_update(s, val + (4 << s->dflag));
        }
        gen_eob(s);
        break;
    case 0xcb: /* lret */
        val = 0;
        goto do_lret;
    case 0xcf: /* iret */
        if (gen_svm_check_intercept(s, pc_start, SVM_EXIT_IRET))
            break;
        if (!s->pe) {
            /* real mode */
            gen_op_iret_real(s->dflag);
            s->cc_op = CC_OP_EFLAGS;
        } else if (s->vm86) {
            if (s->iopl != 3) {
                gen_exception(s, EXCP0D_GPF, pc_start - s->cs_base);
            } else {
                gen_op_iret_real(s->dflag);
                s->cc_op = CC_OP_EFLAGS;
            }
        } else {
            if (s->cc_op != CC_OP_DYNAMIC)
                gen_op_set_cc_op(s->cc_op);
            gen_jmp_im(pc_start - s->cs_base);
            gen_op_iret_protected(s->dflag, s->pc - s->cs_base);
            s->cc_op = CC_OP_EFLAGS;
        }
        gen_eob(s);
        break;
    case 0xe8: /* call im */
        {
            if (dflag)
                tval = (int32_t)insn_get(s, OT_LONG);
            else
                tval = (int16_t)insn_get(s, OT_WORD);
            next_eip = s->pc - s->cs_base;
            tval += next_eip;
            if (s->dflag == 0)
                tval &= 0xffff;
            gen_movtl_T0_im(next_eip);
            gen_push_T0(s);
            gen_jmp(s, tval);
        }
        break;
    case 0x9a: /* lcall im */
        {
            unsigned int selector, offset;

            if (CODE64(s))
                goto illegal_op;
            ot = dflag ? OT_LONG : OT_WORD;
            offset = insn_get(s, ot);
            selector = insn_get(s, OT_WORD);

            gen_op_movl_T0_im(selector);
            gen_op_movl_T1_imu(offset);
        }
        goto do_lcall;
    case 0xe9: /* jmp im */
        if (dflag)
            tval = (int32_t)insn_get(s, OT_LONG);
        else
            tval = (int16_t)insn_get(s, OT_WORD);
        tval += s->pc - s->cs_base;
        if (s->dflag == 0)
            tval &= 0xffff;
        gen_jmp(s, tval);
        break;
    case 0xea: /* ljmp im */
        {
            unsigned int selector, offset;

            if (CODE64(s))
                goto illegal_op;
            ot = dflag ? OT_LONG : OT_WORD;
            offset = insn_get(s, ot);
            selector = insn_get(s, OT_WORD);

            gen_op_movl_T0_im(selector);
            gen_op_movl_T1_imu(offset);
        }
        goto do_ljmp;
    case 0xeb: /* jmp Jb */
        tval = (int8_t)insn_get(s, OT_BYTE);
        tval += s->pc - s->cs_base;
        if (s->dflag == 0)
            tval &= 0xffff;
        gen_jmp(s, tval);
        break;
    case 0x70 ... 0x7f: /* jcc Jb */
        tval = (int8_t)insn_get(s, OT_BYTE);
        goto do_jcc;
    case 0x180 ... 0x18f: /* jcc Jv */
        if (dflag) {
            tval = (int32_t)insn_get(s, OT_LONG);
        } else {
            tval = (int16_t)insn_get(s, OT_WORD);
        }
    do_jcc:
        next_eip = s->pc - s->cs_base;
        tval += next_eip;
        if (s->dflag == 0)
            tval &= 0xffff;
        gen_jcc(s, b, tval, next_eip);
        break;

    case 0x190 ... 0x19f: /* setcc Gv */
        modrm = ldub_code(s->pc++);
        gen_setcc(s, b);
        gen_ldst_modrm(s, modrm, OT_BYTE, OR_TMP0, 1);
        break;
    case 0x140 ... 0x14f: /* cmov Gv, Ev */
        ot = dflag + OT_WORD;
        modrm = ldub_code(s->pc++);
        reg = ((modrm >> 3) & 7) | rex_r;
        mod = (modrm >> 6) & 3;
        gen_setcc(s, b);
        if (mod != 3) {
            gen_lea_modrm(s, modrm, &reg_addr, &offset_addr);
            gen_op_ld_T1_A0[ot + s->mem_index]();
        } else {
            rm = (modrm & 7) | REX_B(s);
            gen_op_mov_TN_reg[ot][1][rm]();
        }
        gen_op_cmov_reg_T1_T0[ot - OT_WORD][reg]();
        break;

        /************************/
        /* flags */
    case 0x9c: /* pushf */
        if (gen_svm_check_intercept(s, pc_start, SVM_EXIT_PUSHF))
            break;
        if (s->vm86 && s->iopl != 3) {
            gen_exception(s, EXCP0D_GPF, pc_start - s->cs_base);
        } else {
            if (s->cc_op != CC_OP_DYNAMIC)
                gen_op_set_cc_op(s->cc_op);
            gen_op_movl_T0_eflags();
            gen_push_T0(s);
        }
        break;
    case 0x9d: /* popf */
        if (gen_svm_check_intercept(s, pc_start, SVM_EXIT_POPF))
            break;
        if (s->vm86 && s->iopl != 3) {
            gen_exception(s, EXCP0D_GPF, pc_start - s->cs_base);
        } else {
            gen_pop_T0(s);
            if (s->cpl == 0) {
                if (s->dflag) {
                    gen_op_movl_eflags_T0_cpl0();
                } else {
                    gen_op_movw_eflags_T0_cpl0();
                }
            } else {
                if (s->cpl <= s->iopl) {
                    if (s->dflag) {
                        gen_op_movl_eflags_T0_io();
                    } else {
                        gen_op_movw_eflags_T0_io();
                    }
                } else {
                    if (s->dflag) {
                        gen_op_movl_eflags_T0();
                    } else {
                        gen_op_movw_eflags_T0();
                    }
                }
            }
            gen_pop_update(s);
            s->cc_op = CC_OP_EFLAGS;
            /* abort translation because TF flag may change */
            gen_jmp_im(s->pc - s->cs_base);
            gen_eob(s);
        }
        break;
    case 0x9e: /* sahf */
        if (CODE64(s))
            goto illegal_op;
        gen_op_mov_TN_reg[OT_BYTE][0][R_AH]();
        if (s->cc_op != CC_OP_DYNAMIC)
            gen_op_set_cc_op(s->cc_op);
        gen_op_movb_eflags_T0();
        s->cc_op = CC_OP_EFLAGS;
        break;
    case 0x9f: /* lahf */
        if (CODE64(s))
            goto illegal_op;
        if (s->cc_op != CC_OP_DYNAMIC)
            gen_op_set_cc_op(s->cc_op);
        gen_op_movl_T0_eflags();
        gen_op_mov_reg_T0[OT_BYTE][R_AH]();
        break;
    case 0xf5: /* cmc */
        if (s->cc_op != CC_OP_DYNAMIC)
            gen_op_set_cc_op(s->cc_op);
        gen_op_cmc();
        s->cc_op = CC_OP_EFLAGS;
        break;
    case 0xf8: /* clc */
        if (s->cc_op != CC_OP_DYNAMIC)
            gen_op_set_cc_op(s->cc_op);
        gen_op_clc();
        s->cc_op = CC_OP_EFLAGS;
        break;
    case 0xf9: /* stc */
        if (s->cc_op != CC_OP_DYNAMIC)
            gen_op_set_cc_op(s->cc_op);
        gen_op_stc();
        s->cc_op = CC_OP_EFLAGS;
        break;
    case 0xfc: /* cld */
        gen_op_cld();
        break;
    case 0xfd: /* std */
        gen_op_std();
        break;

        /************************/
        /* bit operations */
    case 0x1ba: /* bt/bts/btr/btc Gv, im */
        ot = dflag + OT_WORD;
        modrm = ldub_code(s->pc++);
        op = (modrm >> 3) & 7;
        mod = (modrm >> 6) & 3;
        rm = (modrm & 7) | REX_B(s);
        if (mod != 3) {
            s->rip_offset = 1;
            gen_lea_modrm(s, modrm, &reg_addr, &offset_addr);
            gen_op_ld_T0_A0[ot + s->mem_index]();
        } else {
            gen_op_mov_TN_reg[ot][0][rm]();
        }
        /* load shift */
        val = ldub_code(s->pc++);
        gen_op_movl_T1_im(val);
        if (op < 4)
            goto illegal_op;
        op -= 4;
        gen_op_btx_T0_T1_cc[ot - OT_WORD][op]();
        s->cc_op = CC_OP_SARB + ot;
        if (op != 0) {
            if (mod != 3)
                gen_op_st_T0_A0[ot + s->mem_index]();
            else
                gen_op_mov_reg_T0[ot][rm]();
            gen_op_update_bt_cc();
        }
        break;
    case 0x1a3: /* bt Gv, Ev */
        op = 0;
        goto do_btx;
    case 0x1ab: /* bts */
        op = 1;
        goto do_btx;
    case 0x1b3: /* btr */
        op = 2;
        goto do_btx;
    case 0x1bb: /* btc */
        op = 3;
    do_btx:
        ot = dflag + OT_WORD;
        modrm = ldub_code(s->pc++);
        reg = ((modrm >> 3) & 7) | rex_r;
        mod = (modrm >> 6) & 3;
        rm = (modrm & 7) | REX_B(s);
        gen_op_mov_TN_reg[OT_LONG][1][reg]();
        if (mod != 3) {
            gen_lea_modrm(s, modrm, &reg_addr, &offset_addr);
            /* specific case: we need to add a displacement */
            gen_op_add_bit_A0_T1[ot - OT_WORD]();
            gen_op_ld_T0_A0[ot + s->mem_index]();
        } else {
            gen_op_mov_TN_reg[ot][0][rm]();
        }
        gen_op_btx_T0_T1_cc[ot - OT_WORD][op]();
        s->cc_op = CC_OP_SARB + ot;
        if (op != 0) {
            if (mod != 3)
                gen_op_st_T0_A0[ot + s->mem_index]();
            else
                gen_op_mov_reg_T0[ot][rm]();
            gen_op_update_bt_cc();
        }
        break;
    case 0x1bc: /* bsf */
    case 0x1bd: /* bsr */
        ot = dflag + OT_WORD;
        modrm = ldub_code(s->pc++);
        reg = ((modrm >> 3) & 7) | rex_r;
        gen_ldst_modrm(s, modrm, ot, OR_TMP0, 0);
        /* NOTE: in order to handle the 0 case, we must load the
           result. It could be optimized with a generated jump */
        gen_op_mov_TN_reg[ot][1][reg]();
        gen_op_bsx_T0_cc[ot - OT_WORD][b & 1]();
        gen_op_mov_reg_T1[ot][reg]();
        s->cc_op = CC_OP_LOGICB + ot;
        break;
        /************************/
        /* bcd */
    case 0x27: /* daa */
        if (CODE64(s))
            goto illegal_op;
        if (s->cc_op != CC_OP_DYNAMIC)
            gen_op_set_cc_op(s->cc_op);
        gen_op_daa();
        s->cc_op = CC_OP_EFLAGS;
        break;
    case 0x2f: /* das */
        if (CODE64(s))
            goto illegal_op;
        if (s->cc_op != CC_OP_DYNAMIC)
            gen_op_set_cc_op(s->cc_op);
        gen_op_das();
        s->cc_op = CC_OP_EFLAGS;
        break;
    case 0x37: /* aaa */
        if (CODE64(s))
            goto illegal_op;
        if (s->cc_op != CC_OP_DYNAMIC)
            gen_op_set_cc_op(s->cc_op);
        gen_op_aaa();
        s->cc_op = CC_OP_EFLAGS;
        break;
    case 0x3f: /* aas */
        if (CODE64(s))
            goto illegal_op;
        if (s->cc_op != CC_OP_DYNAMIC)
            gen_op_set_cc_op(s->cc_op);
        gen_op_aas();
        s->cc_op = CC_OP_EFLAGS;
        break;
    case 0xd4: /* aam */
        if (CODE64(s))
            goto illegal_op;
        val = ldub_code(s->pc++);
        if (val == 0) {
            gen_exception(s, EXCP00_DIVZ, pc_start - s->cs_base);
        } else {
            gen_op_aam(val);
            s->cc_op = CC_OP_LOGICB;
        }
        break;
    case 0xd5: /* aad */
        if (CODE64(s))
            goto illegal_op;
        val = ldub_code(s->pc++);
        gen_op_aad(val);
        s->cc_op = CC_OP_LOGICB;
        break;
        /************************/
        /* misc */
    case 0x90: /* nop */
        /* XXX: xchg + rex handling */
        /* XXX: correct lock test for all insn */
        if (prefixes & PREFIX_LOCK)
            goto illegal_op;
        if (prefixes & PREFIX_REPZ) {
            gen_svm_check_intercept(s, pc_start, SVM_EXIT_PAUSE);
        }
        break;
    case 0x9b: /* fwait */
        if ((s->flags & (HF_MP_MASK | HF_TS_MASK)) ==
            (HF_MP_MASK | HF_TS_MASK)) {
            gen_exception(s, EXCP07_PREX, pc_start - s->cs_base);
        } else {
            if (s->cc_op != CC_OP_DYNAMIC)
                gen_op_set_cc_op(s->cc_op);
            gen_jmp_im(pc_start - s->cs_base);
            gen_op_fwait();
        }
        break;
    case 0xcc: /* int3 */
        if (gen_svm_check_intercept(s, pc_start, SVM_EXIT_SWINT))
            break;
        gen_interrupt(s, EXCP03_INT3, pc_start - s->cs_base, s->pc - s->cs_base);
        break;
    case 0xcd: /* int N */
        val = ldub_code(s->pc++);
        if (gen_svm_check_intercept(s, pc_start, SVM_EXIT_SWINT))
            break;
        if (s->vm86 && s->iopl != 3) {
            gen_exception(s, EXCP0D_GPF, pc_start - s->cs_base);
        } else {
            gen_interrupt(s, val, pc_start - s->cs_base, s->pc - s->cs_base);
        }
        break;
    case 0xce: /* into */
        if (CODE64(s))
            goto illegal_op;
        if (gen_svm_check_intercept(s, pc_start, SVM_EXIT_SWINT))
            break;
        if (s->cc_op != CC_OP_DYNAMIC)
            gen_op_set_cc_op(s->cc_op);
        gen_jmp_im(pc_start - s->cs_base);
        gen_op_into(s->pc - pc_start);
        break;
    case 0xf1: /* icebp (undocumented, exits to external debugger) */
        if (gen_svm_check_intercept(s, pc_start, SVM_EXIT_ICEBP))
            break;
#if 1
        gen_debug(s, pc_start - s->cs_base);
#else
        /* start debug */
        tb_flush(cpu_single_env);
        cpu_set_log(CPU_LOG_INT | CPU_LOG_TB_IN_ASM);
#endif
        break;
    case 0xfa: /* cli */
        if (!s->vm86) {
            if (s->cpl <= s->iopl) {
                gen_op_cli();
            } else {
                gen_exception(s, EXCP0D_GPF, pc_start - s->cs_base);
            }
        } else {
            if (s->iopl == 3) {
                gen_op_cli();
            } else {
                gen_exception(s, EXCP0D_GPF, pc_start - s->cs_base);
            }
        }
        break;
    case 0xfb: /* sti */
        if (!s->vm86) {
            if (s->cpl <= s->iopl) {
            gen_sti:
                gen_op_sti();
                /* interruptions are enabled only the first insn after sti */
                /* If several instructions disable interrupts, only the
                   _first_ does it */
                if (!(s->tb->flags & HF_INHIBIT_IRQ_MASK))
                    gen_op_set_inhibit_irq();
                /* give a chance to handle pending irqs */
                gen_jmp_im(s->pc - s->cs_base);
                gen_eob(s);
            } else {
                gen_exception(s, EXCP0D_GPF, pc_start - s->cs_base);
            }
        } else {
            if (s->iopl == 3) {
                goto gen_sti;
            } else {
                gen_exception(s, EXCP0D_GPF, pc_start - s->cs_base);
            }
        }
        break;
    case 0x62: /* bound */
        if (CODE64(s))
            goto illegal_op;
        ot = dflag ? OT_LONG : OT_WORD;
        modrm = ldub_code(s->pc++);
        reg = (modrm >> 3) & 7;
        mod = (modrm >> 6) & 3;
        if (mod == 3)
            goto illegal_op;
        gen_op_mov_TN_reg[ot][0][reg]();
        gen_lea_modrm(s, modrm, &reg_addr, &offset_addr);
        gen_jmp_im(pc_start - s->cs_base);
        if (ot == OT_WORD)
            gen_op_boundw();
        else
            gen_op_boundl();
        break;
    case 0x1c8 ... 0x1cf: /* bswap reg */
        reg = (b & 7) | REX_B(s);
#ifdef TARGET_X86_64
        if (dflag == 2) {
            gen_op_mov_TN_reg[OT_QUAD][0][reg]();
            gen_op_bswapq_T0();
            gen_op_mov_reg_T0[OT_QUAD][reg]();
        } else
#endif
        {
            gen_op_mov_TN_reg[OT_LONG][0][reg]();
            gen_op_bswapl_T0();
            gen_op_mov_reg_T0[OT_LONG][reg]();
        }
        break;
    case 0xd6: /* salc */
        if (CODE64(s))
            goto illegal_op;
        if (s->cc_op != CC_OP_DYNAMIC)
            gen_op_set_cc_op(s->cc_op);
        gen_op_salc();
        break;
    case 0xe0: /* loopnz */
    case 0xe1: /* loopz */
        if (s->cc_op != CC_OP_DYNAMIC)
            gen_op_set_cc_op(s->cc_op);
        /* FALL THRU */
    case 0xe2: /* loop */
    case 0xe3: /* jecxz */
        {
            int l1, l2;

            tval = (int8_t)insn_get(s, OT_BYTE);
            next_eip = s->pc - s->cs_base;
            tval += next_eip;
            if (s->dflag == 0)
                tval &= 0xffff;

            l1 = gen_new_label();
            l2 = gen_new_label();
            b &= 3;
            if (b == 3) {
                gen_op_jz_ecx[s->aflag](l1);
            } else {
                gen_op_dec_ECX[s->aflag]();
                if (b <= 1)
                    gen_op_mov_T0_cc();
                gen_op_loop[s->aflag][b](l1);
            }

            gen_jmp_im(next_eip);
            gen_op_jmp_label(l2);
            gen_set_label(l1);
            gen_jmp_im(tval);
            gen_set_label(l2);
            gen_eob(s);
        }
        break;
    case 0x130: /* wrmsr */
    case 0x132: /* rdmsr */
        if (s->cpl != 0) {
            gen_exception(s, EXCP0D_GPF, pc_start - s->cs_base);
        } else {
            int retval = 0;
            if (b & 2) {
                retval = gen_svm_check_intercept_param(s, pc_start, SVM_EXIT_MSR, 0);
                gen_op_rdmsr();
            } else {
                retval = gen_svm_check_intercept_param(s, pc_start, SVM_EXIT_MSR, 1);
                gen_op_wrmsr();
            }
            if(retval)
                gen_eob(s);
        }
        break;
    case 0x131: /* rdtsc */
        if (gen_svm_check_intercept(s, pc_start, SVM_EXIT_RDTSC))
            break;
        gen_jmp_im(pc_start - s->cs_base);
        gen_op_rdtsc();
        break;
    case 0x134: /* sysenter */
        if (CODE64(s))
            goto illegal_op;
        if (!s->pe) {
            gen_exception(s, EXCP0D_GPF, pc_start - s->cs_base);
        } else {
            if (s->cc_op != CC_OP_DYNAMIC) {
                gen_op_set_cc_op(s->cc_op);
                s->cc_op = CC_OP_DYNAMIC;
            }
            gen_jmp_im(pc_start - s->cs_base);
            gen_op_sysenter();
            gen_eob(s);
        }
        break;
    case 0x135: /* sysexit */
        if (CODE64(s))
            goto illegal_op;
        if (!s->pe) {
            gen_exception(s, EXCP0D_GPF, pc_start - s->cs_base);
        } else {
            if (s->cc_op != CC_OP_DYNAMIC) {
                gen_op_set_cc_op(s->cc_op);
                s->cc_op = CC_OP_DYNAMIC;
            }
            gen_jmp_im(pc_start - s->cs_base);
            gen_op_sysexit();
            gen_eob(s);
        }
        break;
#ifdef TARGET_X86_64
    case 0x105: /* syscall */
        /* XXX: is it usable in real mode ? */
        if (s->cc_op != CC_OP_DYNAMIC) {
            gen_op_set_cc_op(s->cc_op);
            s->cc_op = CC_OP_DYNAMIC;
        }
        gen_jmp_im(pc_start - s->cs_base);
        gen_op_syscall(s->pc - pc_start);
        gen_eob(s);
        break;
    case 0x107: /* sysret */
        if (!s->pe) {
            gen_exception(s, EXCP0D_GPF, pc_start - s->cs_base);
        } else {
            if (s->cc_op != CC_OP_DYNAMIC) {
                gen_op_set_cc_op(s->cc_op);
                s->cc_op = CC_OP_DYNAMIC;
            }
            gen_jmp_im(pc_start - s->cs_base);
            gen_op_sysret(s->dflag);
            /* condition codes are modified only in long mode */
            if (s->lma)
                s->cc_op = CC_OP_EFLAGS;
            gen_eob(s);
        }
        break;
#endif
    case 0x1a2: /* cpuid */
        if (gen_svm_check_intercept(s, pc_start, SVM_EXIT_CPUID))
            break;
        gen_op_cpuid();
        break;
    case 0xf4: /* hlt */
        if (s->cpl != 0) {
            gen_exception(s, EXCP0D_GPF, pc_start - s->cs_base);
        } else {
            if (gen_svm_check_intercept(s, pc_start, SVM_EXIT_HLT))
                break;
            if (s->cc_op != CC_OP_DYNAMIC)
                gen_op_set_cc_op(s->cc_op);
            gen_jmp_im(s->pc - s->cs_base);
            gen_op_hlt();
            s->is_jmp = 3;
        }
        break;
    case 0x100:
        modrm = ldub_code(s->pc++);
        mod = (modrm >> 6) & 3;
        op = (modrm >> 3) & 7;
        switch(op) {
        case 0: /* sldt */
            if (!s->pe || s->vm86)
                goto illegal_op;
            if (gen_svm_check_intercept(s, pc_start, SVM_EXIT_LDTR_READ))
                break;
            gen_op_movl_T0_env(offsetof(CPUX86State,ldt.selector));
            ot = OT_WORD;
            if (mod == 3)
                ot += s->dflag;
            gen_ldst_modrm(s, modrm, ot, OR_TMP0, 1);
            break;
        case 2: /* lldt */
            if (!s->pe || s->vm86)
                goto illegal_op;
            if (s->cpl != 0) {
                gen_exception(s, EXCP0D_GPF, pc_start - s->cs_base);
            } else {
                if (gen_svm_check_intercept(s, pc_start, SVM_EXIT_LDTR_WRITE))
                    break;
                gen_ldst_modrm(s, modrm, OT_WORD, OR_TMP0, 0);
                gen_jmp_im(pc_start - s->cs_base);
                gen_op_lldt_T0();
            }
            break;
        case 1: /* str */
            if (!s->pe || s->vm86)
                goto illegal_op;
            if (gen_svm_check_intercept(s, pc_start, SVM_EXIT_TR_READ))
                break;
            gen_op_movl_T0_env(offsetof(CPUX86State,tr.selector));
            ot = OT_WORD;
            if (mod == 3)
                ot += s->dflag;
            gen_ldst_modrm(s, modrm, ot, OR_TMP0, 1);
            break;
        case 3: /* ltr */
            if (!s->pe || s->vm86)
                goto illegal_op;
            if (s->cpl != 0) {
                gen_exception(s, EXCP0D_GPF, pc_start - s->cs_base);
            } else {
                if (gen_svm_check_intercept(s, pc_start, SVM_EXIT_TR_WRITE))
                    break;
                gen_ldst_modrm(s, modrm, OT_WORD, OR_TMP0, 0);
                gen_jmp_im(pc_start - s->cs_base);
                gen_op_ltr_T0();
            }
            break;
        case 4: /* verr */
        case 5: /* verw */
            if (!s->pe || s->vm86)
                goto illegal_op;
            gen_ldst_modrm(s, modrm, OT_WORD, OR_TMP0, 0);
            if (s->cc_op != CC_OP_DYNAMIC)
                gen_op_set_cc_op(s->cc_op);
            if (op == 4)
                gen_op_verr();
            else
                gen_op_verw();
            s->cc_op = CC_OP_EFLAGS;
            break;
        default:
            goto illegal_op;
        }
        break;
    case 0x101:
        modrm = ldub_code(s->pc++);
        mod = (modrm >> 6) & 3;
        op = (modrm >> 3) & 7;
        rm = modrm & 7;
        switch(op) {
        case 0: /* sgdt */
            if (mod == 3)
                goto illegal_op;
            if (gen_svm_check_intercept(s, pc_start, SVM_EXIT_GDTR_READ))
                break;
            gen_lea_modrm(s, modrm, &reg_addr, &offset_addr);
            gen_op_movl_T0_env(offsetof(CPUX86State, gdt.limit));
            gen_op_st_T0_A0[OT_WORD + s->mem_index]();
            gen_add_A0_im(s, 2);
            gen_op_movtl_T0_env(offsetof(CPUX86State, gdt.base));
            if (!s->dflag)
                gen_op_andl_T0_im(0xffffff);
            gen_op_st_T0_A0[CODE64(s) + OT_LONG + s->mem_index]();
            break;
        case 1:
            if (mod == 3) {
                switch (rm) {
                case 0: /* monitor */
                    if (!(s->cpuid_ext_features & CPUID_EXT_MONITOR) ||
                        s->cpl != 0)
                        goto illegal_op;
<<<<<<< HEAD
=======
                    if (gen_svm_check_intercept(s, pc_start, SVM_EXIT_MONITOR))
                        break;
>>>>>>> 5632a7b7
                    gen_jmp_im(pc_start - s->cs_base);
#ifdef TARGET_X86_64
                    if (s->aflag == 2) {
                        gen_op_movq_A0_reg[R_EBX]();
                        gen_op_addq_A0_AL();
<<<<<<< HEAD
                    } else 
=======
                    } else
>>>>>>> 5632a7b7
#endif
                    {
                        gen_op_movl_A0_reg[R_EBX]();
                        gen_op_addl_A0_AL();
                        if (s->aflag == 0)
                            gen_op_andl_A0_ffff();
                    }
                    gen_add_A0_ds_seg(s);
                    gen_op_monitor();
                    break;
                case 1: /* mwait */
                    if (!(s->cpuid_ext_features & CPUID_EXT_MONITOR) ||
                        s->cpl != 0)
                        goto illegal_op;
                    if (s->cc_op != CC_OP_DYNAMIC) {
                        gen_op_set_cc_op(s->cc_op);
                        s->cc_op = CC_OP_DYNAMIC;
                    }
<<<<<<< HEAD
=======
                    if (gen_svm_check_intercept(s, pc_start, SVM_EXIT_MWAIT))
                        break;
>>>>>>> 5632a7b7
                    gen_jmp_im(s->pc - s->cs_base);
                    gen_op_mwait();
                    gen_eob(s);
                    break;
                default:
                    goto illegal_op;
                }
            } else { /* sidt */
<<<<<<< HEAD
=======
                if (gen_svm_check_intercept(s, pc_start, SVM_EXIT_IDTR_READ))
                    break;
>>>>>>> 5632a7b7
                gen_lea_modrm(s, modrm, &reg_addr, &offset_addr);
                gen_op_movl_T0_env(offsetof(CPUX86State, idt.limit));
                gen_op_st_T0_A0[OT_WORD + s->mem_index]();
                gen_add_A0_im(s, 2);
                gen_op_movtl_T0_env(offsetof(CPUX86State, idt.base));
                if (!s->dflag)
                    gen_op_andl_T0_im(0xffffff);
                gen_op_st_T0_A0[CODE64(s) + OT_LONG + s->mem_index]();
            }
            break;
        case 2: /* lgdt */
        case 3: /* lidt */
            if (mod == 3) {
                switch(rm) {
                case 0: /* VMRUN */
                    if (gen_svm_check_intercept(s, pc_start, SVM_EXIT_VMRUN))
                        break;
                    if (s->cc_op != CC_OP_DYNAMIC)
                        gen_op_set_cc_op(s->cc_op);
                    gen_jmp_im(s->pc - s->cs_base);
                    gen_op_vmrun();
                    s->cc_op = CC_OP_EFLAGS;
                    gen_eob(s);
                    break;
                case 1: /* VMMCALL */
                    if (gen_svm_check_intercept(s, pc_start, SVM_EXIT_VMMCALL))
                         break;
                    /* FIXME: cause #UD if hflags & SVM */
                    gen_op_vmmcall();
                    break;
                case 2: /* VMLOAD */
                    if (gen_svm_check_intercept(s, pc_start, SVM_EXIT_VMLOAD))
                         break;
                    gen_op_vmload();
                    break;
                case 3: /* VMSAVE */
                    if (gen_svm_check_intercept(s, pc_start, SVM_EXIT_VMSAVE))
                         break;
                    gen_op_vmsave();
                    break;
                case 4: /* STGI */
                    if (gen_svm_check_intercept(s, pc_start, SVM_EXIT_STGI))
                         break;
                    gen_op_stgi();
                    break;
                case 5: /* CLGI */
                    if (gen_svm_check_intercept(s, pc_start, SVM_EXIT_CLGI))
                         break;
                    gen_op_clgi();
                    break;
                case 6: /* SKINIT */
                    if (gen_svm_check_intercept(s, pc_start, SVM_EXIT_SKINIT))
                         break;
                    gen_op_skinit();
                    break;
                case 7: /* INVLPGA */
                    if (gen_svm_check_intercept(s, pc_start, SVM_EXIT_INVLPGA))
                         break;
                    gen_op_invlpga();
                    break;
                default:
                    goto illegal_op;
                }
            } else if (s->cpl != 0) {
                gen_exception(s, EXCP0D_GPF, pc_start - s->cs_base);
            } else {
                if (gen_svm_check_intercept(s, pc_start,
                                            op==2 ? SVM_EXIT_GDTR_WRITE : SVM_EXIT_IDTR_WRITE))
                    break;
                gen_lea_modrm(s, modrm, &reg_addr, &offset_addr);
                gen_op_ld_T1_A0[OT_WORD + s->mem_index]();
                gen_add_A0_im(s, 2);
                gen_op_ld_T0_A0[CODE64(s) + OT_LONG + s->mem_index]();
                if (!s->dflag)
                    gen_op_andl_T0_im(0xffffff);
                if (op == 2) {
                    gen_op_movtl_env_T0(offsetof(CPUX86State,gdt.base));
                    gen_op_movl_env_T1(offsetof(CPUX86State,gdt.limit));
                } else {
                    gen_op_movtl_env_T0(offsetof(CPUX86State,idt.base));
                    gen_op_movl_env_T1(offsetof(CPUX86State,idt.limit));
                }
            }
            break;
        case 4: /* smsw */
            if (gen_svm_check_intercept(s, pc_start, SVM_EXIT_READ_CR0))
                break;
            gen_op_movl_T0_env(offsetof(CPUX86State,cr[0]));
            gen_ldst_modrm(s, modrm, OT_WORD, OR_TMP0, 1);
            break;
        case 6: /* lmsw */
            if (s->cpl != 0) {
                gen_exception(s, EXCP0D_GPF, pc_start - s->cs_base);
            } else {
                if (gen_svm_check_intercept(s, pc_start, SVM_EXIT_WRITE_CR0))
                    break;
                gen_ldst_modrm(s, modrm, OT_WORD, OR_TMP0, 0);
                gen_op_lmsw_T0();
                gen_jmp_im(s->pc - s->cs_base);
                gen_eob(s);
            }
            break;
        case 7: /* invlpg */
            if (s->cpl != 0) {
                gen_exception(s, EXCP0D_GPF, pc_start - s->cs_base);
            } else {
                if (mod == 3) {
#ifdef TARGET_X86_64
                    if (CODE64(s) && rm == 0) {
                        /* swapgs */
                        gen_op_movtl_T0_env(offsetof(CPUX86State,segs[R_GS].base));
                        gen_op_movtl_T1_env(offsetof(CPUX86State,kernelgsbase));
                        gen_op_movtl_env_T1(offsetof(CPUX86State,segs[R_GS].base));
                        gen_op_movtl_env_T0(offsetof(CPUX86State,kernelgsbase));
                    } else
#endif
                    {
                        goto illegal_op;
                    }
                } else {
                    if (gen_svm_check_intercept(s, pc_start, SVM_EXIT_INVLPG))
                        break;
                    gen_lea_modrm(s, modrm, &reg_addr, &offset_addr);
                    gen_op_invlpg_A0();
                    gen_jmp_im(s->pc - s->cs_base);
                    gen_eob(s);
                }
            }
            break;
        default:
            goto illegal_op;
        }
        break;
    case 0x108: /* invd */
    case 0x109: /* wbinvd */
        if (s->cpl != 0) {
            gen_exception(s, EXCP0D_GPF, pc_start - s->cs_base);
        } else {
            if (gen_svm_check_intercept(s, pc_start, SVM_EXIT_INVD))
                break;
            /* nothing to do */
        }
        break;
    case 0x63: /* arpl or movslS (x86_64) */
#ifdef TARGET_X86_64
        if (CODE64(s)) {
            int d_ot;
            /* d_ot is the size of destination */
            d_ot = dflag + OT_WORD;

            modrm = ldub_code(s->pc++);
            reg = ((modrm >> 3) & 7) | rex_r;
            mod = (modrm >> 6) & 3;
            rm = (modrm & 7) | REX_B(s);

            if (mod == 3) {
                gen_op_mov_TN_reg[OT_LONG][0][rm]();
                /* sign extend */
                if (d_ot == OT_QUAD)
                    gen_op_movslq_T0_T0();
                gen_op_mov_reg_T0[d_ot][reg]();
            } else {
                gen_lea_modrm(s, modrm, &reg_addr, &offset_addr);
                if (d_ot == OT_QUAD) {
                    gen_op_lds_T0_A0[OT_LONG + s->mem_index]();
                } else {
                    gen_op_ld_T0_A0[OT_LONG + s->mem_index]();
                }
                gen_op_mov_reg_T0[d_ot][reg]();
            }
        } else
#endif
        {
            if (!s->pe || s->vm86)
                goto illegal_op;
            ot = dflag ? OT_LONG : OT_WORD;
            modrm = ldub_code(s->pc++);
            reg = (modrm >> 3) & 7;
            mod = (modrm >> 6) & 3;
            rm = modrm & 7;
            if (mod != 3) {
                gen_lea_modrm(s, modrm, &reg_addr, &offset_addr);
                gen_op_ld_T0_A0[ot + s->mem_index]();
            } else {
                gen_op_mov_TN_reg[ot][0][rm]();
            }
            if (s->cc_op != CC_OP_DYNAMIC)
                gen_op_set_cc_op(s->cc_op);
            gen_op_arpl();
            s->cc_op = CC_OP_EFLAGS;
            if (mod != 3) {
                gen_op_st_T0_A0[ot + s->mem_index]();
            } else {
                gen_op_mov_reg_T0[ot][rm]();
            }
            gen_op_arpl_update();
        }
        break;
    case 0x102: /* lar */
    case 0x103: /* lsl */
        if (!s->pe || s->vm86)
            goto illegal_op;
        ot = dflag ? OT_LONG : OT_WORD;
        modrm = ldub_code(s->pc++);
        reg = ((modrm >> 3) & 7) | rex_r;
        gen_ldst_modrm(s, modrm, ot, OR_TMP0, 0);
        gen_op_mov_TN_reg[ot][1][reg]();
        if (s->cc_op != CC_OP_DYNAMIC)
            gen_op_set_cc_op(s->cc_op);
        if (b == 0x102)
            gen_op_lar();
        else
            gen_op_lsl();
        s->cc_op = CC_OP_EFLAGS;
        gen_op_mov_reg_T1[ot][reg]();
        break;
    case 0x118:
        modrm = ldub_code(s->pc++);
        mod = (modrm >> 6) & 3;
        op = (modrm >> 3) & 7;
        switch(op) {
        case 0: /* prefetchnta */
        case 1: /* prefetchnt0 */
        case 2: /* prefetchnt0 */
        case 3: /* prefetchnt0 */
            if (mod == 3)
                goto illegal_op;
            gen_lea_modrm(s, modrm, &reg_addr, &offset_addr);
            /* nothing more to do */
            break;
        default: /* nop (multi byte) */
            gen_nop_modrm(s, modrm);
            break;
        }
        break;
    case 0x119 ... 0x11f: /* nop (multi byte) */
        modrm = ldub_code(s->pc++);
        gen_nop_modrm(s, modrm);
        break;
    case 0x120: /* mov reg, crN */
    case 0x122: /* mov crN, reg */
        if (s->cpl != 0) {
            gen_exception(s, EXCP0D_GPF, pc_start - s->cs_base);
        } else {
            modrm = ldub_code(s->pc++);
            if ((modrm & 0xc0) != 0xc0)
                goto illegal_op;
            rm = (modrm & 7) | REX_B(s);
            reg = ((modrm >> 3) & 7) | rex_r;
            if (CODE64(s))
                ot = OT_QUAD;
            else
                ot = OT_LONG;
            switch(reg) {
            case 0:
            case 2:
            case 3:
            case 4:
            case 8:
                if (b & 2) {
                    gen_svm_check_intercept(s, pc_start, SVM_EXIT_WRITE_CR0 + reg);
                    gen_op_mov_TN_reg[ot][0][rm]();
                    gen_op_movl_crN_T0(reg);
                    gen_jmp_im(s->pc - s->cs_base);
                    gen_eob(s);
                } else {
                    gen_svm_check_intercept(s, pc_start, SVM_EXIT_READ_CR0 + reg);
#if !defined(CONFIG_USER_ONLY)
                    if (reg == 8)
                        gen_op_movtl_T0_cr8();
                    else
#endif
                        gen_op_movtl_T0_env(offsetof(CPUX86State,cr[reg]));
                    gen_op_mov_reg_T0[ot][rm]();
                }
                break;
            default:
                goto illegal_op;
            }
        }
        break;
    case 0x121: /* mov reg, drN */
    case 0x123: /* mov drN, reg */
        if (s->cpl != 0) {
            gen_exception(s, EXCP0D_GPF, pc_start - s->cs_base);
        } else {
            modrm = ldub_code(s->pc++);
            if ((modrm & 0xc0) != 0xc0)
                goto illegal_op;
            rm = (modrm & 7) | REX_B(s);
            reg = ((modrm >> 3) & 7) | rex_r;
            if (CODE64(s))
                ot = OT_QUAD;
            else
                ot = OT_LONG;
            /* XXX: do it dynamically with CR4.DE bit */
            if (reg == 4 || reg == 5 || reg >= 8)
                goto illegal_op;
            if (b & 2) {
                gen_svm_check_intercept(s, pc_start, SVM_EXIT_WRITE_DR0 + reg);
                gen_op_mov_TN_reg[ot][0][rm]();
                gen_op_movl_drN_T0(reg);
                gen_jmp_im(s->pc - s->cs_base);
                gen_eob(s);
            } else {
                gen_svm_check_intercept(s, pc_start, SVM_EXIT_READ_DR0 + reg);
                gen_op_movtl_T0_env(offsetof(CPUX86State,dr[reg]));
                gen_op_mov_reg_T0[ot][rm]();
            }
        }
        break;
    case 0x106: /* clts */
        if (s->cpl != 0) {
            gen_exception(s, EXCP0D_GPF, pc_start - s->cs_base);
        } else {
            gen_svm_check_intercept(s, pc_start, SVM_EXIT_WRITE_CR0);
            gen_op_clts();
            /* abort block because static cpu state changed */
            gen_jmp_im(s->pc - s->cs_base);
            gen_eob(s);
        }
        break;
    /* MMX/SSE/SSE2/PNI support */
    case 0x1c3: /* MOVNTI reg, mem */
        if (!(s->cpuid_features & CPUID_SSE2))
            goto illegal_op;
        ot = s->dflag == 2 ? OT_QUAD : OT_LONG;
        modrm = ldub_code(s->pc++);
        mod = (modrm >> 6) & 3;
        if (mod == 3)
            goto illegal_op;
        reg = ((modrm >> 3) & 7) | rex_r;
        /* generate a generic store */
        gen_ldst_modrm(s, modrm, ot, reg, 1);
        break;
    case 0x1ae:
        modrm = ldub_code(s->pc++);
        mod = (modrm >> 6) & 3;
        op = (modrm >> 3) & 7;
        switch(op) {
        case 0: /* fxsave */
            if (mod == 3 || !(s->cpuid_features & CPUID_FXSR) ||
                (s->flags & HF_EM_MASK))
                goto illegal_op;
            if (s->flags & HF_TS_MASK) {
                gen_exception(s, EXCP07_PREX, pc_start - s->cs_base);
                break;
            }
            gen_lea_modrm(s, modrm, &reg_addr, &offset_addr);
            gen_op_fxsave_A0((s->dflag == 2));
            break;
        case 1: /* fxrstor */
            if (mod == 3 || !(s->cpuid_features & CPUID_FXSR) ||
                (s->flags & HF_EM_MASK))
                goto illegal_op;
            if (s->flags & HF_TS_MASK) {
                gen_exception(s, EXCP07_PREX, pc_start - s->cs_base);
                break;
            }
            gen_lea_modrm(s, modrm, &reg_addr, &offset_addr);
            gen_op_fxrstor_A0((s->dflag == 2));
            break;
        case 2: /* ldmxcsr */
        case 3: /* stmxcsr */
            if (s->flags & HF_TS_MASK) {
                gen_exception(s, EXCP07_PREX, pc_start - s->cs_base);
                break;
            }
            if ((s->flags & HF_EM_MASK) || !(s->flags & HF_OSFXSR_MASK) ||
                mod == 3)
                goto illegal_op;
            gen_lea_modrm(s, modrm, &reg_addr, &offset_addr);
            if (op == 2) {
                gen_op_ld_T0_A0[OT_LONG + s->mem_index]();
                gen_op_movl_env_T0(offsetof(CPUX86State, mxcsr));
            } else {
                gen_op_movl_T0_env(offsetof(CPUX86State, mxcsr));
                gen_op_st_T0_A0[OT_LONG + s->mem_index]();
            }
            break;
        case 5: /* lfence */
        case 6: /* mfence */
            if ((modrm & 0xc7) != 0xc0 || !(s->cpuid_features & CPUID_SSE))
                goto illegal_op;
            break;
        case 7: /* sfence / clflush */
            if ((modrm & 0xc7) == 0xc0) {
                /* sfence */
                if (!(s->cpuid_features & CPUID_SSE))
                    goto illegal_op;
            } else {
                /* clflush */
                if (!(s->cpuid_features & CPUID_CLFLUSH))
                    goto illegal_op;
                gen_lea_modrm(s, modrm, &reg_addr, &offset_addr);
            }
            break;
        default:
            goto illegal_op;
        }
        break;
    case 0x10d: /* prefetch */
        modrm = ldub_code(s->pc++);
        gen_lea_modrm(s, modrm, &reg_addr, &offset_addr);
        /* ignore for now */
        break;
    case 0x1aa: /* rsm */
<<<<<<< HEAD
=======
        if (gen_svm_check_intercept(s, pc_start, SVM_EXIT_RSM))
            break;
>>>>>>> 5632a7b7
        if (!(s->flags & HF_SMM_MASK))
            goto illegal_op;
        if (s->cc_op != CC_OP_DYNAMIC) {
            gen_op_set_cc_op(s->cc_op);
            s->cc_op = CC_OP_DYNAMIC;
        }
        gen_jmp_im(s->pc - s->cs_base);
        gen_op_rsm();
        gen_eob(s);
        break;
    case 0x110 ... 0x117:
    case 0x128 ... 0x12f:
    case 0x150 ... 0x177:
    case 0x17c ... 0x17f:
    case 0x1c2:
    case 0x1c4 ... 0x1c6:
    case 0x1d0 ... 0x1fe:
        gen_sse(s, b, pc_start, rex_r);
        break;
    default:
        goto illegal_op;
    }
    /* lock generation */
    if (s->prefix & PREFIX_LOCK)
        gen_op_unlock();
    return s->pc;
 illegal_op:
    if (s->prefix & PREFIX_LOCK)
        gen_op_unlock();
    /* XXX: ensure that no lock was generated */
    gen_exception(s, EXCP06_ILLOP, pc_start - s->cs_base);
    return s->pc;
}

#define CC_OSZAPC (CC_O | CC_S | CC_Z | CC_A | CC_P | CC_C)
#define CC_OSZAP (CC_O | CC_S | CC_Z | CC_A | CC_P)

/* flags read by an operation */
static uint16_t opc_read_flags[NB_OPS] = {
    [INDEX_op_aas] = CC_A,
    [INDEX_op_aaa] = CC_A,
    [INDEX_op_das] = CC_A | CC_C,
    [INDEX_op_daa] = CC_A | CC_C,

    /* subtle: due to the incl/decl implementation, C is used */
    [INDEX_op_update_inc_cc] = CC_C,

    [INDEX_op_into] = CC_O,

    [INDEX_op_jb_subb] = CC_C,
    [INDEX_op_jb_subw] = CC_C,
    [INDEX_op_jb_subl] = CC_C,

    [INDEX_op_jz_subb] = CC_Z,
    [INDEX_op_jz_subw] = CC_Z,
    [INDEX_op_jz_subl] = CC_Z,

    [INDEX_op_jbe_subb] = CC_Z | CC_C,
    [INDEX_op_jbe_subw] = CC_Z | CC_C,
    [INDEX_op_jbe_subl] = CC_Z | CC_C,

    [INDEX_op_js_subb] = CC_S,
    [INDEX_op_js_subw] = CC_S,
    [INDEX_op_js_subl] = CC_S,

    [INDEX_op_jl_subb] = CC_O | CC_S,
    [INDEX_op_jl_subw] = CC_O | CC_S,
    [INDEX_op_jl_subl] = CC_O | CC_S,

    [INDEX_op_jle_subb] = CC_O | CC_S | CC_Z,
    [INDEX_op_jle_subw] = CC_O | CC_S | CC_Z,
    [INDEX_op_jle_subl] = CC_O | CC_S | CC_Z,

    [INDEX_op_loopnzw] = CC_Z,
    [INDEX_op_loopnzl] = CC_Z,
    [INDEX_op_loopzw] = CC_Z,
    [INDEX_op_loopzl] = CC_Z,

    [INDEX_op_seto_T0_cc] = CC_O,
    [INDEX_op_setb_T0_cc] = CC_C,
    [INDEX_op_setz_T0_cc] = CC_Z,
    [INDEX_op_setbe_T0_cc] = CC_Z | CC_C,
    [INDEX_op_sets_T0_cc] = CC_S,
    [INDEX_op_setp_T0_cc] = CC_P,
    [INDEX_op_setl_T0_cc] = CC_O | CC_S,
    [INDEX_op_setle_T0_cc] = CC_O | CC_S | CC_Z,

    [INDEX_op_setb_T0_subb] = CC_C,
    [INDEX_op_setb_T0_subw] = CC_C,
    [INDEX_op_setb_T0_subl] = CC_C,

    [INDEX_op_setz_T0_subb] = CC_Z,
    [INDEX_op_setz_T0_subw] = CC_Z,
    [INDEX_op_setz_T0_subl] = CC_Z,

    [INDEX_op_setbe_T0_subb] = CC_Z | CC_C,
    [INDEX_op_setbe_T0_subw] = CC_Z | CC_C,
    [INDEX_op_setbe_T0_subl] = CC_Z | CC_C,

    [INDEX_op_sets_T0_subb] = CC_S,
    [INDEX_op_sets_T0_subw] = CC_S,
    [INDEX_op_sets_T0_subl] = CC_S,

    [INDEX_op_setl_T0_subb] = CC_O | CC_S,
    [INDEX_op_setl_T0_subw] = CC_O | CC_S,
    [INDEX_op_setl_T0_subl] = CC_O | CC_S,

    [INDEX_op_setle_T0_subb] = CC_O | CC_S | CC_Z,
    [INDEX_op_setle_T0_subw] = CC_O | CC_S | CC_Z,
    [INDEX_op_setle_T0_subl] = CC_O | CC_S | CC_Z,

    [INDEX_op_movl_T0_eflags] = CC_OSZAPC,
    [INDEX_op_cmc] = CC_C,
    [INDEX_op_salc] = CC_C,

    /* needed for correct flag optimisation before string ops */
    [INDEX_op_jnz_ecxw] = CC_OSZAPC,
    [INDEX_op_jnz_ecxl] = CC_OSZAPC,
    [INDEX_op_jz_ecxw] = CC_OSZAPC,
    [INDEX_op_jz_ecxl] = CC_OSZAPC,

#ifdef TARGET_X86_64
    [INDEX_op_jb_subq] = CC_C,
    [INDEX_op_jz_subq] = CC_Z,
    [INDEX_op_jbe_subq] = CC_Z | CC_C,
    [INDEX_op_js_subq] = CC_S,
    [INDEX_op_jl_subq] = CC_O | CC_S,
    [INDEX_op_jle_subq] = CC_O | CC_S | CC_Z,

    [INDEX_op_loopnzq] = CC_Z,
    [INDEX_op_loopzq] = CC_Z,

    [INDEX_op_setb_T0_subq] = CC_C,
    [INDEX_op_setz_T0_subq] = CC_Z,
    [INDEX_op_setbe_T0_subq] = CC_Z | CC_C,
    [INDEX_op_sets_T0_subq] = CC_S,
    [INDEX_op_setl_T0_subq] = CC_O | CC_S,
    [INDEX_op_setle_T0_subq] = CC_O | CC_S | CC_Z,

    [INDEX_op_jnz_ecxq] = CC_OSZAPC,
    [INDEX_op_jz_ecxq] = CC_OSZAPC,
#endif

#define DEF_READF(SUFFIX)\
    [INDEX_op_adcb ## SUFFIX ## _T0_T1_cc] = CC_C,\
    [INDEX_op_adcw ## SUFFIX ## _T0_T1_cc] = CC_C,\
    [INDEX_op_adcl ## SUFFIX ## _T0_T1_cc] = CC_C,\
    X86_64_DEF([INDEX_op_adcq ## SUFFIX ## _T0_T1_cc] = CC_C,)\
    [INDEX_op_sbbb ## SUFFIX ## _T0_T1_cc] = CC_C,\
    [INDEX_op_sbbw ## SUFFIX ## _T0_T1_cc] = CC_C,\
    [INDEX_op_sbbl ## SUFFIX ## _T0_T1_cc] = CC_C,\
    X86_64_DEF([INDEX_op_sbbq ## SUFFIX ## _T0_T1_cc] = CC_C,)\
\
    [INDEX_op_rclb ## SUFFIX ## _T0_T1_cc] = CC_C,\
    [INDEX_op_rclw ## SUFFIX ## _T0_T1_cc] = CC_C,\
    [INDEX_op_rcll ## SUFFIX ## _T0_T1_cc] = CC_C,\
    X86_64_DEF([INDEX_op_rclq ## SUFFIX ## _T0_T1_cc] = CC_C,)\
    [INDEX_op_rcrb ## SUFFIX ## _T0_T1_cc] = CC_C,\
    [INDEX_op_rcrw ## SUFFIX ## _T0_T1_cc] = CC_C,\
    [INDEX_op_rcrl ## SUFFIX ## _T0_T1_cc] = CC_C,\
    X86_64_DEF([INDEX_op_rcrq ## SUFFIX ## _T0_T1_cc] = CC_C,)

    DEF_READF( )
    DEF_READF(_raw)
#ifndef CONFIG_USER_ONLY
    DEF_READF(_kernel)
    DEF_READF(_user)
#endif
};

/* flags written by an operation */
static uint16_t opc_write_flags[NB_OPS] = {
    [INDEX_op_update2_cc] = CC_OSZAPC,
    [INDEX_op_update1_cc] = CC_OSZAPC,
    [INDEX_op_cmpl_T0_T1_cc] = CC_OSZAPC,
    [INDEX_op_update_neg_cc] = CC_OSZAPC,
    /* subtle: due to the incl/decl implementation, C is used */
    [INDEX_op_update_inc_cc] = CC_OSZAPC,
    [INDEX_op_testl_T0_T1_cc] = CC_OSZAPC,

    [INDEX_op_mulb_AL_T0] = CC_OSZAPC,
    [INDEX_op_mulw_AX_T0] = CC_OSZAPC,
    [INDEX_op_mull_EAX_T0] = CC_OSZAPC,
    X86_64_DEF([INDEX_op_mulq_EAX_T0] = CC_OSZAPC,)
    [INDEX_op_imulb_AL_T0] = CC_OSZAPC,
    [INDEX_op_imulw_AX_T0] = CC_OSZAPC,
    [INDEX_op_imull_EAX_T0] = CC_OSZAPC,
    X86_64_DEF([INDEX_op_imulq_EAX_T0] = CC_OSZAPC,)
    [INDEX_op_imulw_T0_T1] = CC_OSZAPC,
    [INDEX_op_imull_T0_T1] = CC_OSZAPC,
    X86_64_DEF([INDEX_op_imulq_T0_T1] = CC_OSZAPC,)

    /* sse */
    [INDEX_op_ucomiss] = CC_OSZAPC,
    [INDEX_op_ucomisd] = CC_OSZAPC,
    [INDEX_op_comiss] = CC_OSZAPC,
    [INDEX_op_comisd] = CC_OSZAPC,

    /* bcd */
    [INDEX_op_aam] = CC_OSZAPC,
    [INDEX_op_aad] = CC_OSZAPC,
    [INDEX_op_aas] = CC_OSZAPC,
    [INDEX_op_aaa] = CC_OSZAPC,
    [INDEX_op_das] = CC_OSZAPC,
    [INDEX_op_daa] = CC_OSZAPC,

    [INDEX_op_movb_eflags_T0] = CC_S | CC_Z | CC_A | CC_P | CC_C,
    [INDEX_op_movw_eflags_T0] = CC_OSZAPC,
    [INDEX_op_movl_eflags_T0] = CC_OSZAPC,
    [INDEX_op_movw_eflags_T0_io] = CC_OSZAPC,
    [INDEX_op_movl_eflags_T0_io] = CC_OSZAPC,
    [INDEX_op_movw_eflags_T0_cpl0] = CC_OSZAPC,
    [INDEX_op_movl_eflags_T0_cpl0] = CC_OSZAPC,
    [INDEX_op_clc] = CC_C,
    [INDEX_op_stc] = CC_C,
    [INDEX_op_cmc] = CC_C,

    [INDEX_op_btw_T0_T1_cc] = CC_OSZAPC,
    [INDEX_op_btl_T0_T1_cc] = CC_OSZAPC,
    X86_64_DEF([INDEX_op_btq_T0_T1_cc] = CC_OSZAPC,)
    [INDEX_op_btsw_T0_T1_cc] = CC_OSZAPC,
    [INDEX_op_btsl_T0_T1_cc] = CC_OSZAPC,
    X86_64_DEF([INDEX_op_btsq_T0_T1_cc] = CC_OSZAPC,)
    [INDEX_op_btrw_T0_T1_cc] = CC_OSZAPC,
    [INDEX_op_btrl_T0_T1_cc] = CC_OSZAPC,
    X86_64_DEF([INDEX_op_btrq_T0_T1_cc] = CC_OSZAPC,)
    [INDEX_op_btcw_T0_T1_cc] = CC_OSZAPC,
    [INDEX_op_btcl_T0_T1_cc] = CC_OSZAPC,
    X86_64_DEF([INDEX_op_btcq_T0_T1_cc] = CC_OSZAPC,)

    [INDEX_op_bsfw_T0_cc] = CC_OSZAPC,
    [INDEX_op_bsfl_T0_cc] = CC_OSZAPC,
    X86_64_DEF([INDEX_op_bsfq_T0_cc] = CC_OSZAPC,)
    [INDEX_op_bsrw_T0_cc] = CC_OSZAPC,
    [INDEX_op_bsrl_T0_cc] = CC_OSZAPC,
    X86_64_DEF([INDEX_op_bsrq_T0_cc] = CC_OSZAPC,)

    [INDEX_op_cmpxchgb_T0_T1_EAX_cc] = CC_OSZAPC,
    [INDEX_op_cmpxchgw_T0_T1_EAX_cc] = CC_OSZAPC,
    [INDEX_op_cmpxchgl_T0_T1_EAX_cc] = CC_OSZAPC,
    X86_64_DEF([INDEX_op_cmpxchgq_T0_T1_EAX_cc] = CC_OSZAPC,)

    [INDEX_op_cmpxchg8b] = CC_Z,
    [INDEX_op_lar] = CC_Z,
    [INDEX_op_lsl] = CC_Z,
    [INDEX_op_verr] = CC_Z,
    [INDEX_op_verw] = CC_Z,
    [INDEX_op_fcomi_ST0_FT0] = CC_Z | CC_P | CC_C,
    [INDEX_op_fucomi_ST0_FT0] = CC_Z | CC_P | CC_C,

#define DEF_WRITEF(SUFFIX)\
    [INDEX_op_adcb ## SUFFIX ## _T0_T1_cc] = CC_OSZAPC,\
    [INDEX_op_adcw ## SUFFIX ## _T0_T1_cc] = CC_OSZAPC,\
    [INDEX_op_adcl ## SUFFIX ## _T0_T1_cc] = CC_OSZAPC,\
    X86_64_DEF([INDEX_op_adcq ## SUFFIX ## _T0_T1_cc] = CC_OSZAPC,)\
    [INDEX_op_sbbb ## SUFFIX ## _T0_T1_cc] = CC_OSZAPC,\
    [INDEX_op_sbbw ## SUFFIX ## _T0_T1_cc] = CC_OSZAPC,\
    [INDEX_op_sbbl ## SUFFIX ## _T0_T1_cc] = CC_OSZAPC,\
    X86_64_DEF([INDEX_op_sbbq ## SUFFIX ## _T0_T1_cc] = CC_OSZAPC,)\
\
    [INDEX_op_rolb ## SUFFIX ## _T0_T1_cc] = CC_O | CC_C,\
    [INDEX_op_rolw ## SUFFIX ## _T0_T1_cc] = CC_O | CC_C,\
    [INDEX_op_roll ## SUFFIX ## _T0_T1_cc] = CC_O | CC_C,\
    X86_64_DEF([INDEX_op_rolq ## SUFFIX ## _T0_T1_cc] = CC_O | CC_C,)\
    [INDEX_op_rorb ## SUFFIX ## _T0_T1_cc] = CC_O | CC_C,\
    [INDEX_op_rorw ## SUFFIX ## _T0_T1_cc] = CC_O | CC_C,\
    [INDEX_op_rorl ## SUFFIX ## _T0_T1_cc] = CC_O | CC_C,\
    X86_64_DEF([INDEX_op_rorq ## SUFFIX ## _T0_T1_cc] = CC_O | CC_C,)\
\
    [INDEX_op_rclb ## SUFFIX ## _T0_T1_cc] = CC_O | CC_C,\
    [INDEX_op_rclw ## SUFFIX ## _T0_T1_cc] = CC_O | CC_C,\
    [INDEX_op_rcll ## SUFFIX ## _T0_T1_cc] = CC_O | CC_C,\
    X86_64_DEF([INDEX_op_rclq ## SUFFIX ## _T0_T1_cc] = CC_O | CC_C,)\
    [INDEX_op_rcrb ## SUFFIX ## _T0_T1_cc] = CC_O | CC_C,\
    [INDEX_op_rcrw ## SUFFIX ## _T0_T1_cc] = CC_O | CC_C,\
    [INDEX_op_rcrl ## SUFFIX ## _T0_T1_cc] = CC_O | CC_C,\
    X86_64_DEF([INDEX_op_rcrq ## SUFFIX ## _T0_T1_cc] = CC_O | CC_C,)\
\
    [INDEX_op_shlb ## SUFFIX ## _T0_T1_cc] = CC_OSZAPC,\
    [INDEX_op_shlw ## SUFFIX ## _T0_T1_cc] = CC_OSZAPC,\
    [INDEX_op_shll ## SUFFIX ## _T0_T1_cc] = CC_OSZAPC,\
    X86_64_DEF([INDEX_op_shlq ## SUFFIX ## _T0_T1_cc] = CC_OSZAPC,)\
\
    [INDEX_op_shrb ## SUFFIX ## _T0_T1_cc] = CC_OSZAPC,\
    [INDEX_op_shrw ## SUFFIX ## _T0_T1_cc] = CC_OSZAPC,\
    [INDEX_op_shrl ## SUFFIX ## _T0_T1_cc] = CC_OSZAPC,\
    X86_64_DEF([INDEX_op_shrq ## SUFFIX ## _T0_T1_cc] = CC_OSZAPC,)\
\
    [INDEX_op_sarb ## SUFFIX ## _T0_T1_cc] = CC_OSZAPC,\
    [INDEX_op_sarw ## SUFFIX ## _T0_T1_cc] = CC_OSZAPC,\
    [INDEX_op_sarl ## SUFFIX ## _T0_T1_cc] = CC_OSZAPC,\
    X86_64_DEF([INDEX_op_sarq ## SUFFIX ## _T0_T1_cc] = CC_OSZAPC,)\
\
    [INDEX_op_shldw ## SUFFIX ## _T0_T1_ECX_cc] = CC_OSZAPC,\
    [INDEX_op_shldl ## SUFFIX ## _T0_T1_ECX_cc] = CC_OSZAPC,\
    X86_64_DEF([INDEX_op_shldq ## SUFFIX ## _T0_T1_ECX_cc] = CC_OSZAPC,)\
    [INDEX_op_shldw ## SUFFIX ## _T0_T1_im_cc] = CC_OSZAPC,\
    [INDEX_op_shldl ## SUFFIX ## _T0_T1_im_cc] = CC_OSZAPC,\
    X86_64_DEF([INDEX_op_shldq ## SUFFIX ## _T0_T1_im_cc] = CC_OSZAPC,)\
\
    [INDEX_op_shrdw ## SUFFIX ## _T0_T1_ECX_cc] = CC_OSZAPC,\
    [INDEX_op_shrdl ## SUFFIX ## _T0_T1_ECX_cc] = CC_OSZAPC,\
    X86_64_DEF([INDEX_op_shrdq ## SUFFIX ## _T0_T1_ECX_cc] = CC_OSZAPC,)\
    [INDEX_op_shrdw ## SUFFIX ## _T0_T1_im_cc] = CC_OSZAPC,\
    [INDEX_op_shrdl ## SUFFIX ## _T0_T1_im_cc] = CC_OSZAPC,\
    X86_64_DEF([INDEX_op_shrdq ## SUFFIX ## _T0_T1_im_cc] = CC_OSZAPC,)\
\
    [INDEX_op_cmpxchgb ## SUFFIX ## _T0_T1_EAX_cc] = CC_OSZAPC,\
    [INDEX_op_cmpxchgw ## SUFFIX ## _T0_T1_EAX_cc] = CC_OSZAPC,\
    [INDEX_op_cmpxchgl ## SUFFIX ## _T0_T1_EAX_cc] = CC_OSZAPC,\
    X86_64_DEF([INDEX_op_cmpxchgq ## SUFFIX ## _T0_T1_EAX_cc] = CC_OSZAPC,)


    DEF_WRITEF( )
    DEF_WRITEF(_raw)
#ifndef CONFIG_USER_ONLY
    DEF_WRITEF(_kernel)
    DEF_WRITEF(_user)
#endif
};

/* simpler form of an operation if no flags need to be generated */
static uint16_t opc_simpler[NB_OPS] = {
    [INDEX_op_update2_cc] = INDEX_op_nop,
    [INDEX_op_update1_cc] = INDEX_op_nop,
    [INDEX_op_update_neg_cc] = INDEX_op_nop,
#if 0
    /* broken: CC_OP logic must be rewritten */
    [INDEX_op_update_inc_cc] = INDEX_op_nop,
#endif

    [INDEX_op_shlb_T0_T1_cc] = INDEX_op_shlb_T0_T1,
    [INDEX_op_shlw_T0_T1_cc] = INDEX_op_shlw_T0_T1,
    [INDEX_op_shll_T0_T1_cc] = INDEX_op_shll_T0_T1,
    X86_64_DEF([INDEX_op_shlq_T0_T1_cc] = INDEX_op_shlq_T0_T1,)

    [INDEX_op_shrb_T0_T1_cc] = INDEX_op_shrb_T0_T1,
    [INDEX_op_shrw_T0_T1_cc] = INDEX_op_shrw_T0_T1,
    [INDEX_op_shrl_T0_T1_cc] = INDEX_op_shrl_T0_T1,
    X86_64_DEF([INDEX_op_shrq_T0_T1_cc] = INDEX_op_shrq_T0_T1,)

    [INDEX_op_sarb_T0_T1_cc] = INDEX_op_sarb_T0_T1,
    [INDEX_op_sarw_T0_T1_cc] = INDEX_op_sarw_T0_T1,
    [INDEX_op_sarl_T0_T1_cc] = INDEX_op_sarl_T0_T1,
    X86_64_DEF([INDEX_op_sarq_T0_T1_cc] = INDEX_op_sarq_T0_T1,)

#define DEF_SIMPLER(SUFFIX)\
    [INDEX_op_rolb ## SUFFIX ## _T0_T1_cc] = INDEX_op_rolb ## SUFFIX ## _T0_T1,\
    [INDEX_op_rolw ## SUFFIX ## _T0_T1_cc] = INDEX_op_rolw ## SUFFIX ## _T0_T1,\
    [INDEX_op_roll ## SUFFIX ## _T0_T1_cc] = INDEX_op_roll ## SUFFIX ## _T0_T1,\
    X86_64_DEF([INDEX_op_rolq ## SUFFIX ## _T0_T1_cc] = INDEX_op_rolq ## SUFFIX ## _T0_T1,)\
\
    [INDEX_op_rorb ## SUFFIX ## _T0_T1_cc] = INDEX_op_rorb ## SUFFIX ## _T0_T1,\
    [INDEX_op_rorw ## SUFFIX ## _T0_T1_cc] = INDEX_op_rorw ## SUFFIX ## _T0_T1,\
    [INDEX_op_rorl ## SUFFIX ## _T0_T1_cc] = INDEX_op_rorl ## SUFFIX ## _T0_T1,\
    X86_64_DEF([INDEX_op_rorq ## SUFFIX ## _T0_T1_cc] = INDEX_op_rorq ## SUFFIX ## _T0_T1,)

    DEF_SIMPLER( )
    DEF_SIMPLER(_raw)
#ifndef CONFIG_USER_ONLY
    DEF_SIMPLER(_kernel)
    DEF_SIMPLER(_user)
#endif
};

void optimize_flags_init(void)
{
    int i;
    /* put default values in arrays */
    for(i = 0; i < NB_OPS; i++) {
        if (opc_simpler[i] == 0)
            opc_simpler[i] = i;
    }
}

/* CPU flags computation optimization: we move backward thru the
   generated code to see which flags are needed. The operation is
   modified if suitable */
static void optimize_flags(uint16_t *opc_buf, int opc_buf_len)
{
    uint16_t *opc_ptr;
    int live_flags, write_flags, op;

    opc_ptr = opc_buf + opc_buf_len;
    /* live_flags contains the flags needed by the next instructions
       in the code. At the end of the block, we consider that all the
       flags are live. */
    live_flags = CC_OSZAPC;
    while (opc_ptr > opc_buf) {
        op = *--opc_ptr;
        /* if none of the flags written by the instruction is used,
           then we can try to find a simpler instruction */
        write_flags = opc_write_flags[op];
        if ((live_flags & write_flags) == 0) {
            *opc_ptr = opc_simpler[op];
        }
        /* compute the live flags before the instruction */
        live_flags &= ~write_flags;
        live_flags |= opc_read_flags[op];
    }
}

/* generate intermediate code in gen_opc_buf and gen_opparam_buf for
   basic block 'tb'. If search_pc is TRUE, also generate PC
   information for each intermediate instruction. */
static inline int gen_intermediate_code_internal(CPUState *env,
                                                 TranslationBlock *tb,
                                                 int search_pc)
{
    DisasContext dc1, *dc = &dc1;
    target_ulong pc_ptr;
    uint16_t *gen_opc_end;
    int j, lj, cflags;
    uint64_t flags;
    target_ulong pc_start;
    target_ulong cs_base;

    /* generate intermediate code */
    pc_start = tb->pc;
    cs_base = tb->cs_base;
    flags = tb->flags;
    cflags = tb->cflags;

    dc->pe = (flags >> HF_PE_SHIFT) & 1;
    dc->code32 = (flags >> HF_CS32_SHIFT) & 1;
    dc->ss32 = (flags >> HF_SS32_SHIFT) & 1;
    dc->addseg = (flags >> HF_ADDSEG_SHIFT) & 1;
    dc->f_st = 0;
    dc->vm86 = (flags >> VM_SHIFT) & 1;
    dc->cpl = (flags >> HF_CPL_SHIFT) & 3;
    dc->iopl = (flags >> IOPL_SHIFT) & 3;
    dc->tf = (flags >> TF_SHIFT) & 1;
    dc->singlestep_enabled = env->singlestep_enabled;
    dc->cc_op = CC_OP_DYNAMIC;
    dc->cs_base = cs_base;
    dc->tb = tb;
    dc->popl_esp_hack = 0;
    /* select memory access functions */
    dc->mem_index = 0;
    if (flags & HF_SOFTMMU_MASK) {
        if (dc->cpl == 3)
            dc->mem_index = 2 * 4;
        else
            dc->mem_index = 1 * 4;
    }
    dc->cpuid_features = env->cpuid_features;
    dc->cpuid_ext_features = env->cpuid_ext_features;
#ifdef TARGET_X86_64
    dc->lma = (flags >> HF_LMA_SHIFT) & 1;
    dc->code64 = (flags >> HF_CS64_SHIFT) & 1;
#endif
    dc->flags = flags;
    dc->jmp_opt = !(dc->tf || env->singlestep_enabled ||
                    (flags & HF_INHIBIT_IRQ_MASK)
#ifndef CONFIG_SOFTMMU
                    || (flags & HF_SOFTMMU_MASK)
#endif
                    );
#if 0
    /* check addseg logic */
    if (!dc->addseg && (dc->vm86 || !dc->pe || !dc->code32))
        printf("ERROR addseg\n");
#endif

    gen_opc_ptr = gen_opc_buf;
    gen_opc_end = gen_opc_buf + OPC_MAX_SIZE;
    gen_opparam_ptr = gen_opparam_buf;
    nb_gen_labels = 0;

    dc->is_jmp = DISAS_NEXT;
    pc_ptr = pc_start;
    lj = -1;

    for(;;) {
        if (env->nb_breakpoints > 0) {
            for(j = 0; j < env->nb_breakpoints; j++) {
                if (env->breakpoints[j] == pc_ptr) {
                    gen_debug(dc, pc_ptr - dc->cs_base);
                    break;
                }
            }
        }
        if (search_pc) {
            j = gen_opc_ptr - gen_opc_buf;
            if (lj < j) {
                lj++;
                while (lj < j)
                    gen_opc_instr_start[lj++] = 0;
            }
            gen_opc_pc[lj] = pc_ptr;
            gen_opc_cc_op[lj] = dc->cc_op;
            gen_opc_instr_start[lj] = 1;
        }
        pc_ptr = disas_insn(dc, pc_ptr);
        /* stop translation if indicated */
        if (dc->is_jmp)
            break;
        /* if single step mode, we generate only one instruction and
           generate an exception */
        /* if irq were inhibited with HF_INHIBIT_IRQ_MASK, we clear
           the flag and abort the translation to give the irqs a
           change to be happen */
        if (dc->tf || dc->singlestep_enabled ||
            (flags & HF_INHIBIT_IRQ_MASK) ||
            (cflags & CF_SINGLE_INSN)) {
            gen_jmp_im(pc_ptr - dc->cs_base);
            gen_eob(dc);
            break;
        }
        /* if too long translation, stop generation too */
        if (gen_opc_ptr >= gen_opc_end ||
            (pc_ptr - pc_start) >= (TARGET_PAGE_SIZE - 32)) {
            gen_jmp_im(pc_ptr - dc->cs_base);
            gen_eob(dc);
            break;
        }
    }
    *gen_opc_ptr = INDEX_op_end;
    /* we don't forget to fill the last values */
    if (search_pc) {
        j = gen_opc_ptr - gen_opc_buf;
        lj++;
        while (lj <= j)
            gen_opc_instr_start[lj++] = 0;
    }

#ifdef DEBUG_DISAS
    if (loglevel & CPU_LOG_TB_CPU) {
        cpu_dump_state(env, logfile, fprintf, X86_DUMP_CCOP);
    }
    if (loglevel & CPU_LOG_TB_IN_ASM) {
        int disas_flags;
        fprintf(logfile, "----------------\n");
        fprintf(logfile, "IN: %s\n", lookup_symbol(pc_start));
#ifdef TARGET_X86_64
        if (dc->code64)
            disas_flags = 2;
        else
#endif
            disas_flags = !dc->code32;
	target_disas(logfile, pc_start, pc_ptr - pc_start, disas_flags);
        fprintf(logfile, "\n");
        if (loglevel & CPU_LOG_TB_OP) {
            fprintf(logfile, "OP:\n");
            dump_ops(gen_opc_buf, gen_opparam_buf);
            fprintf(logfile, "\n");
        }
    }
#endif

    /* optimize flag computations */
    optimize_flags(gen_opc_buf, gen_opc_ptr - gen_opc_buf);

#ifdef DEBUG_DISAS
    if (loglevel & CPU_LOG_TB_OP_OPT) {
        fprintf(logfile, "AFTER FLAGS OPT:\n");
        dump_ops(gen_opc_buf, gen_opparam_buf);
        fprintf(logfile, "\n");
    }
#endif
    if (!search_pc)
        tb->size = pc_ptr - pc_start;
    return 0;
}

int gen_intermediate_code(CPUState *env, TranslationBlock *tb)
{
    return gen_intermediate_code_internal(env, tb, 0);
}

int gen_intermediate_code_pc(CPUState *env, TranslationBlock *tb)
{
    return gen_intermediate_code_internal(env, tb, 1);
}
<|MERGE_RESOLUTION|>--- conflicted
+++ resolved
@@ -1627,20 +1627,12 @@
     if (s->aflag) {
 
         base = rm;
-<<<<<<< HEAD
-        
-=======
-
->>>>>>> 5632a7b7
+
         if (base == 4) {
             code = ldub_code(s->pc++);
             base = (code & 7);
         }
-<<<<<<< HEAD
-        
-=======
-
->>>>>>> 5632a7b7
+
         switch (mod) {
         case 0:
             if (base == 5) {
@@ -2725,11 +2717,7 @@
             if (s->dflag == 2) {
                 gen_ldst_modrm(s, modrm, OT_QUAD, OR_TMP0, 0);
                 gen_op_movq_mm_T0_mmx(offsetof(CPUX86State,fpregs[reg].mmx));
-<<<<<<< HEAD
-            } else 
-=======
             } else
->>>>>>> 5632a7b7
 #endif
             {
                 gen_ldst_modrm(s, modrm, OT_LONG, OR_TMP0, 0);
@@ -2741,11 +2729,7 @@
             if (s->dflag == 2) {
                 gen_ldst_modrm(s, modrm, OT_QUAD, OR_TMP0, 0);
                 gen_op_movq_mm_T0_xmm(offsetof(CPUX86State,xmm_regs[reg]));
-<<<<<<< HEAD
-            } else 
-=======
             } else
->>>>>>> 5632a7b7
 #endif
             {
                 gen_ldst_modrm(s, modrm, OT_LONG, OR_TMP0, 0);
@@ -2878,11 +2862,7 @@
             if (s->dflag == 2) {
                 gen_op_movq_T0_mm_mmx(offsetof(CPUX86State,fpregs[reg].mmx));
                 gen_ldst_modrm(s, modrm, OT_QUAD, OR_TMP0, 1);
-<<<<<<< HEAD
-            } else 
-=======
             } else
->>>>>>> 5632a7b7
 #endif
             {
                 gen_op_movl_T0_mm_mmx(offsetof(CPUX86State,fpregs[reg].mmx));
@@ -2894,11 +2874,7 @@
             if (s->dflag == 2) {
                 gen_op_movq_T0_mm_xmm(offsetof(CPUX86State,xmm_regs[reg]));
                 gen_ldst_modrm(s, modrm, OT_QUAD, OR_TMP0, 1);
-<<<<<<< HEAD
-            } else 
-=======
             } else
->>>>>>> 5632a7b7
 #endif
             {
                 gen_op_movl_T0_mm_xmm(offsetof(CPUX86State,xmm_regs[reg]));
@@ -3103,11 +3079,7 @@
             gen_op_mov_reg_T0[ot][reg]();
             break;
         case 0xc4: /* pinsrw */
-<<<<<<< HEAD
-        case 0x1c4: 
-=======
         case 0x1c4:
->>>>>>> 5632a7b7
             s->rip_offset = 1;
             gen_ldst_modrm(s, modrm, OT_WORD, OR_TMP0, 0);
             val = ldub_code(s->pc++);
@@ -5862,21 +5834,14 @@
                     if (!(s->cpuid_ext_features & CPUID_EXT_MONITOR) ||
                         s->cpl != 0)
                         goto illegal_op;
-<<<<<<< HEAD
-=======
                     if (gen_svm_check_intercept(s, pc_start, SVM_EXIT_MONITOR))
                         break;
->>>>>>> 5632a7b7
                     gen_jmp_im(pc_start - s->cs_base);
 #ifdef TARGET_X86_64
                     if (s->aflag == 2) {
                         gen_op_movq_A0_reg[R_EBX]();
                         gen_op_addq_A0_AL();
-<<<<<<< HEAD
-                    } else 
-=======
                     } else
->>>>>>> 5632a7b7
 #endif
                     {
                         gen_op_movl_A0_reg[R_EBX]();
@@ -5895,11 +5860,8 @@
                         gen_op_set_cc_op(s->cc_op);
                         s->cc_op = CC_OP_DYNAMIC;
                     }
-<<<<<<< HEAD
-=======
                     if (gen_svm_check_intercept(s, pc_start, SVM_EXIT_MWAIT))
                         break;
->>>>>>> 5632a7b7
                     gen_jmp_im(s->pc - s->cs_base);
                     gen_op_mwait();
                     gen_eob(s);
@@ -5908,11 +5870,8 @@
                     goto illegal_op;
                 }
             } else { /* sidt */
-<<<<<<< HEAD
-=======
                 if (gen_svm_check_intercept(s, pc_start, SVM_EXIT_IDTR_READ))
                     break;
->>>>>>> 5632a7b7
                 gen_lea_modrm(s, modrm, &reg_addr, &offset_addr);
                 gen_op_movl_T0_env(offsetof(CPUX86State, idt.limit));
                 gen_op_st_T0_A0[OT_WORD + s->mem_index]();
@@ -6320,11 +6279,8 @@
         /* ignore for now */
         break;
     case 0x1aa: /* rsm */
-<<<<<<< HEAD
-=======
         if (gen_svm_check_intercept(s, pc_start, SVM_EXIT_RSM))
             break;
->>>>>>> 5632a7b7
         if (!(s->flags & HF_SMM_MASK))
             goto illegal_op;
         if (s->cc_op != CC_OP_DYNAMIC) {
