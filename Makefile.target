CFLAGS=
LDFLAGS=

include config.mak
include $(SRC_PATH)/rules.mak

LDFLAGS_BASE:=$(LDFLAGS)

TARGET_PATH=$(SRC_PATH)/target-$(TARGET_BASE_ARCH)
VPATH=$(SRC_PATH):$(TARGET_PATH):$(SRC_PATH)/hw
QEMU_CFLAGS+= -I.. -I$(TARGET_PATH) -DNEED_CPU_H

ifdef CONFIG_USER_ONLY
# user emulator name
QEMU_PROG=qemu-$(TARGET_ARCH2)
else
# system emulator name
ifeq ($(TARGET_ARCH), i386)
QEMU_PROG=qemu$(EXESUF)
else
QEMU_PROG=qemu-system-$(TARGET_ARCH2)$(EXESUF)
endif
endif

PROGS=$(QEMU_PROG)

ifeq ($(subst ppc64,ppc,$(ARCH))$(TARGET_BASE_ARCH),ppcppc)
translate.o: QEMU_CFLAGS += $(call cc-option, $(QEMU_CFLAGS), -fno-unit-at-a-time,)
endif

LIBS+=-lm
ifdef CONFIG_SOLARIS
ifdef CONFIG_NEEDS_LIBSUNMATH
LIBS+=-lsunmath
LDFLAGS+=-L/opt/SUNWspro/prod/lib -R/opt/SUNWspro/prod/lib
QEMU_CFLAGS+=-I/opt/SUNWspro/prod/include/cc
endif
endif

kvm.o kvm-all.o: QEMU_CFLAGS+=$(KVM_CFLAGS)

CFLAGS += $(KVM_CFLAGS)

all: $(PROGS)
# Dummy command so that make thinks it has done something
	@true

#########################################################
# cpu emulator library
libobj-y = exec.o cpu-exec.o host-utils.o
ifeq ($(NO_CPU_EMULATION), 1)
libobj-y += fack-exec.o
else
libobj-y += translate-all.o translate.o 
endif
libobj-$(CONFIG_KQEMU) += kqemu.o
ifneq ($(NO_CPU_EMULATION), 1)
libobj-y += tcg/tcg.o tcg/tcg-runtime.o
endif
libobj-$(CONFIG_SOFTFLOAT) += fpu/softfloat.o
libobj-$(CONFIG_NOSOFTFLOAT) += fpu/softfloat-native.o
libobj-y += op_helper.o helper.o
libobj-$(CONFIG_NEED_MMU) += mmu.o

ifeq ($(TARGET_BASE_ARCH), i386)
libobj-y += helper.o
libobj-$(CONFIG_KVM) += kvm-tpr-opt.o
libobj-$(CONFIG_KVM) += qemu-kvm-helper.o
endif

libobj-y += op_helper.o

ifneq ($(TARGET_ARCH), ia64)
libobj-y += helper.o
endif

ifeq ($(TARGET_BASE_ARCH), arm)
libobj-y += neon_helper.o iwmmxt_helper.o
endif

ifeq ($(TARGET_BASE_ARCH), alpha)
libobj-y += alpha_palcode.o
endif

# NOTE: the disassembler code is only needed for debugging
libobj-y += disas.o
libobj-$(CONFIG_ALPHA_DIS) += alpha-dis.o
libobj-$(CONFIG_ARM_DIS) += arm-dis.o
libobj-$(CONFIG_CRIS_DIS) += cris-dis.o
libobj-$(CONFIG_HPPA_DIS) += hppa-dis.o
libobj-$(CONFIG_I386_DIS) += i386-dis.o
libobj-$(CONFIG_M68K_DIS) += m68k-dis.o
libobj-$(CONFIG_MICROBLAZE_DIS) += microblaze-dis.o
libobj-$(CONFIG_MIPS_DIS) += mips-dis.o
libobj-$(CONFIG_PPC_DIS) += ppc-dis.o
libobj-$(CONFIG_S390_DIS) += s390-dis.o
libobj-$(CONFIG_SH4_DIS) += sh4-dis.o
libobj-$(CONFIG_SPARC_DIS) += sparc-dis.o

# libqemu

libqemu.a: $(libobj-y)

translate.o: translate.c cpu.h

translate-all.o: translate-all.c cpu.h

tcg/tcg.o: cpu.h

# HELPER_CFLAGS is used for all the code compiled with static register
# variables
op_helper.o cpu-exec.o: QEMU_CFLAGS += $(HELPER_CFLAGS)

# Note: this is a workaround. The real fix is to avoid compiling
# cpu_signal_handler() in cpu-exec.c.
signal.o: QEMU_CFLAGS += $(HELPER_CFLAGS)

qemu-kvm-helper.o: qemu-kvm-helper.c
	$(CC) $(HELPER_CFLAGS) $(QEMU_CFLAGS) $(CFLAGS) -c -o $@ $<


#########################################################
# Linux user emulator target

ifdef CONFIG_LINUX_USER

VPATH+=:$(SRC_PATH)/linux-user:$(SRC_PATH)/linux-user/$(TARGET_ABI_DIR)
QEMU_CFLAGS+=-I$(SRC_PATH)/linux-user -I$(SRC_PATH)/linux-user/$(TARGET_ABI_DIR)

obj-y = main.o syscall.o strace.o mmap.o signal.o path.o thunk.o \
      elfload.o linuxload.o uaccess.o envlist.o gdbstub.o gdbstub-xml.o \
      ioport-user.o
obj-$(TARGET_HAS_BFLT) += flatload.o
obj-$(TARGET_HAS_ELFLOAD32) += elfload32.o

ifeq ($(TARGET_ARCH), i386)
obj-y += vm86.o
endif

nwfpe-obj-y = fpa11.o fpa11_cpdo.o fpa11_cpdt.o fpa11_cprt.o fpopcode.o
nwfpe-obj-y += single_cpdo.o double_cpdo.o extended_cpdo.o
obj-arm-y +=  $(addprefix nwfpe/, $(nwfpe-obj-y))
obj-arm-y += arm-semi.o

obj-m68k-y += m68k-sim.o m68k-semi.o

ARLIBS=../libqemu_user.a libqemu.a
endif #CONFIG_LINUX_USER

#########################################################
# Darwin user emulator target

ifdef CONFIG_DARWIN_USER

VPATH+=:$(SRC_PATH)/darwin-user
QEMU_CFLAGS+=-I$(SRC_PATH)/darwin-user -I$(SRC_PATH)/darwin-user/$(TARGET_ARCH)

# Leave some space for the regular program loading zone
LDFLAGS+=-Wl,-segaddr,__STD_PROG_ZONE,0x1000 -image_base 0x0e000000

LIBS+=-lmx

obj-y = main.o commpage.o machload.o mmap.o signal.o syscall.o thunk.o \
        gdbstub.o gdbstub-xml.o ioport-user.o

ARLIBS=libqemu.a

endif #CONFIG_DARWIN_USER

#########################################################
# BSD user emulator target

ifdef CONFIG_BSD_USER

VPATH+=:$(SRC_PATH)/bsd-user
QEMU_CFLAGS+=-I$(SRC_PATH)/bsd-user -I$(SRC_PATH)/bsd-user/$(TARGET_ARCH)

obj-y = main.o bsdload.o elfload.o mmap.o path.o signal.o strace.o syscall.o \
        gdbstub.o gdbstub-xml.o ioport-user.o
obj-y += uaccess.o

ARLIBS=libqemu.a ../libqemu_user.a

endif #CONFIG_BSD_USER

#########################################################
# System emulator target
ifdef CONFIG_SOFTMMU

obj-y = vl.o osdep.o monitor.o pci.o loader.o isa_mmio.o machine.o \
        gdbstub.o gdbstub-xml.o msix.o ioport.o qemu-config.o
# virtio has to be here due to weird dependency between PCI and virtio-net.
# need to fix this properly
obj-y += virtio-blk.o virtio-balloon.o virtio-net.o virtio-console.o
obj-$(CONFIG_KVM) += kvm.o kvm-all.o

LIBS+=-lz

sound-obj-y =
sound-obj-$(CONFIG_SB16) += sb16.o
sound-obj-$(CONFIG_ES1370) += es1370.o
sound-obj-$(CONFIG_AC97) += ac97.o
sound-obj-$(CONFIG_ADLIB) += fmopl.o adlib.o
sound-obj-$(CONFIG_GUS) += gus.o gusemu_hal.o gusemu_mixer.o
sound-obj-$(CONFIG_CS4231A) += cs4231a.o

adlib.o fmopl.o: QEMU_CFLAGS += -DBUILD_Y8950=0

QEMU_CFLAGS += $(VNC_TLS_CFLAGS)
QEMU_CFLAGS += $(VNC_SASL_CFLAGS)

# xen backend driver support
obj-$(CONFIG_XEN) += xen_machine_pv.o xen_domainbuild.o

# USB layer
obj-y += usb-ohci.o

# PCI network cards
obj-y += eepro100.o
obj-y += ne2000.o
obj-y += pcnet.o
obj-y += rtl8139.o
obj-y += e1000.o

# Generic watchdog support and some watchdog devices
obj-y += wdt_ib700.o wdt_i6300esb.o

# Hardware support
obj-i386-y = ide.o pckbd.o vga.o $(sound-obj-y) dma.o isa-bus.o
obj-i386-y += fdc.o mc146818rtc.o serial.o i8259.o i8254.o pcspk.o pc.o
obj-i386-y += cirrus_vga.o apic.o ioapic.o parallel.o acpi.o piix_pci.o
obj-i386-y += usb-uhci.o vmmouse.o vmport.o vmware_vga.o hpet.o
obj-i386-y += device-hotplug.o pci-hotplug.o smbios.o
obj-i386-y += extboot.o
ifeq ($(USE_KVM_PIT), 1)
obj-i386-y += i8254-kvm.o
endif
ifeq ($(USE_KVM_DEVICE_ASSIGNMENT), 1)
obj-i386-y += device-assignment.o
LIBS+=-lpci
endif

<<<<<<< HEAD
ifeq ($(TARGET_BASE_ARCH), i386)
QEMU_CFLAGS += -DHAS_AUDIO -DHAS_AUDIO_CHOICE
endif

# Hardware support
obj-ia64-y += ide.o pckbd.o vga.o $(SOUND_HW) dma.o $(AUDIODRV)
obj-ia64-y += fdc.o mc146818rtc.o serial.o i8259.o ipf.o
obj-ia64-y += cirrus_vga.o parallel.o acpi.o piix_pci.o
obj-ia64-y += usb-uhci.o

ifeq ($(USE_KVM_DEVICE_ASSIGNMENT), 1)
obj-ia64-y += device-assignment.o
LIBS+=-lpci
endif

=======
>>>>>>> 55d9c04b
# shared objects
obj-ppc-y = ppc.o ide.o vga.o $(sound-obj-y) dma.o isa-bus.o openpic.o
obj-ppc-y += cirrus_vga.o
# PREP target
obj-ppc-y += pckbd.o serial.o i8259.o i8254.o fdc.o mc146818rtc.o
obj-ppc-y += prep_pci.o ppc_prep.o
# Mac shared devices
obj-ppc-y += macio.o cuda.o adb.o mac_nvram.o mac_dbdma.o
# OldWorld PowerMac
obj-ppc-y += heathrow_pic.o grackle_pci.o ppc_oldworld.o
# NewWorld PowerMac
obj-ppc-y += unin_pci.o ppc_newworld.o
# PowerPC 4xx boards
obj-ppc-y += pflash_cfi02.o ppc4xx_devs.o ppc4xx_pci.o ppc405_uc.o ppc405_boards.o
obj-ppc-y += ppc440.o ppc440_bamboo.o
# PowerPC E500 boards
obj-ppc-y += ppce500_pci.o ppce500_mpc8544ds.o
obj-ppc-$(CONFIG_KVM) += kvm_ppc.o
obj-ppc-$(CONFIG_FDT) += device_tree.o

obj-mips-y = mips_r4k.o mips_jazz.o mips_malta.o mips_mipssim.o
obj-mips-y += mips_timer.o mips_int.o dma.o vga.o serial.o i8254.o i8259.o rc4030.o
obj-mips-y += g364fb.o jazz_led.o dp8393x.o
obj-mips-y += ide.o gt64xxx.o pckbd.o fdc.o mc146818rtc.o usb-uhci.o acpi.o ds1225y.o
obj-mips-y += piix_pci.o parallel.o cirrus_vga.o isa-bus.o pcspk.o $(sound-obj-y)
obj-mips-y += mipsnet.o
obj-mips-y += pflash_cfi01.o
obj-mips-y += vmware_vga.o

obj-microblaze-y = petalogix_s3adsp1800_mmu.o

obj-microblaze-y += microblaze_pic_cpu.o
obj-microblaze-y += xilinx_intc.o
obj-microblaze-y += xilinx_timer.o
obj-microblaze-y += xilinx_uartlite.o
obj-microblaze-y += xilinx_ethlite.o

obj-microblaze-y += pflash_cfi02.o

obj-microblaze-$(CONFIG_FDT) += device_tree.o

# Boards
obj-cris-y = cris_pic_cpu.o etraxfs.o axis_dev88.o

# IO blocks
obj-cris-y += etraxfs_dma.o
obj-cris-y += etraxfs_pic.o
obj-cris-y += etraxfs_eth.o
obj-cris-y += etraxfs_timer.o
obj-cris-y += etraxfs_ser.o

obj-cris-y += pflash_cfi02.o

ifeq ($(TARGET_ARCH), sparc64)
obj-sparc-y = sun4u.o ide.o isa-bus.o pckbd.o vga.o apb_pci.o
obj-sparc-y += fdc.o mc146818rtc.o serial.o
obj-sparc-y += cirrus_vga.o parallel.o
else
obj-sparc-y = sun4m.o tcx.o iommu.o slavio_intctl.o
obj-sparc-y += slavio_timer.o slavio_misc.o fdc.o isa-bus.o sparc32_dma.o
obj-sparc-y += cs4231.o eccmemctl.o sbi.o sun4c_intctl.o
endif

obj-arm-y = integratorcp.o versatilepb.o smc91c111.o arm_pic.o arm_timer.o
obj-arm-y += arm_boot.o pl011.o pl031.o pl050.o pl080.o pl110.o pl181.o pl190.o
obj-arm-y += versatile_pci.o
obj-arm-y += realview_gic.o realview.o arm_sysctl.o mpcore.o
obj-arm-y += armv7m.o armv7m_nvic.o stellaris.o pl022.o stellaris_enet.o
obj-arm-y += pl061.o
obj-arm-y += arm-semi.o
obj-arm-y += pxa2xx.o pxa2xx_pic.o pxa2xx_gpio.o pxa2xx_timer.o pxa2xx_dma.o
obj-arm-y += pxa2xx_lcd.o pxa2xx_mmci.o pxa2xx_pcmcia.o pxa2xx_keypad.o
obj-arm-y += pflash_cfi01.o gumstix.o
obj-arm-y += zaurus.o ide.o serial.o spitz.o tosa.o tc6393xb.o
obj-arm-y += omap1.o omap_lcdc.o omap_dma.o omap_clk.o omap_mmc.o omap_i2c.o
obj-arm-y += omap2.o omap_dss.o soc_dma.o
obj-arm-y += omap_sx1.o palm.o tsc210x.o
obj-arm-y += nseries.o blizzard.o onenand.o vga.o cbus.o tusb6010.o usb-musb.o
obj-arm-y += mst_fpga.o mainstone.o
obj-arm-y += musicpal.o pflash_cfi02.o
obj-arm-y += framebuffer.o
obj-arm-y += syborg.o syborg_fb.o syborg_interrupt.o syborg_keyboard.o
obj-arm-y += syborg_serial.o syborg_timer.o syborg_pointer.o syborg_rtc.o
obj-arm-y += syborg_virtio.o

obj-sh4-y = shix.o r2d.o sh7750.o sh7750_regnames.o tc58128.o
obj-sh4-y += sh_timer.o sh_serial.o sh_intc.o sh_pci.o sm501.o serial.o
obj-sh4-y += ide.o

obj-m68k-y = an5206.o mcf5206.o mcf_uart.o mcf_intc.o mcf5208.o mcf_fec.o
obj-m68k-y += m68k-semi.o dummy_m68k.o

ifdef CONFIG_COCOA
COCOA_LIBS=-F/System/Library/Frameworks -framework Cocoa -framework IOKit
endif

# profiling code
ifdef TARGET_GPROF
main.o vl.o: QEMU_CFLAGS+=-p
endif
ifeq ($(TARGET_ARCH), ia64)
firmware.o: firmware.c
	$(CC) $(HELPER_CFLAGS) $(CPPFLAGS) $(BASE_CFLAGS) -c -o $@ $<
endif

vl.o: QEMU_CFLAGS+=$(SDL_CFLAGS)

vl.o: qemu-options.h

monitor.o: qemu-monitor.h

LIBS += $(COCOA_LIBS) $(VDE_LIBS) $(CURL_LIBS)
ARLIBS=../libqemu_common.a libqemu.a $(HWLIB)

$(QEMU_PROG): ARLIBS += $(DEPLIBS)
$(QEMU_PROG): $(DEPLIBS)

endif # CONFIG_SOFTMMU

$(QEMU_PROG): $(obj-y) $(obj-$(TARGET_BASE_ARCH)-y) $(ARLIBS)
	$(call LINK,$(obj-y) $(obj-$(TARGET_BASE_ARCH)-y))


gdbstub-xml.c: $(TARGET_XML_FILES) feature_to_c.sh
ifeq ($(TARGET_XML_FILES),)
	$(call quiet-command,rm -f $@ && echo > $@,"  GEN   $(TARGET_DIR)$@")
else
	$(call quiet-command,rm -f $@ && $(SHELL) $(SRC_PATH)/feature_to_c.sh $@ $(TARGET_XML_FILES),"  GEN   $(TARGET_DIR)$@")
endif

qemu-options.h: $(SRC_PATH)/qemu-options.hx
	$(call quiet-command,sh $(SRC_PATH)/hxtool -h < $< > $@,"  GEN   $(TARGET_DIR)$@")

qemu-monitor.h: $(SRC_PATH)/qemu-monitor.hx
	$(call quiet-command,sh $(SRC_PATH)/hxtool -h < $< > $@,"  GEN   $(TARGET_DIR)$@")

clean:
	rm -f *.o *.a *~ $(PROGS) nwfpe/*.o fpu/*.o
	rm -f *.d */*.d tcg/*.o
	rm -f qemu-options.h qemu-monitor.h gdbstub-xml.c

install: all
ifneq ($(PROGS),)
	$(INSTALL) -m 755 $(STRIP_OPT) $(PROGS) "$(DESTDIR)$(bindir)"
endif

# Include automatically generated dependency files
-include $(wildcard *.d */*.d)<|MERGE_RESOLUTION|>--- conflicted
+++ resolved
@@ -240,11 +240,6 @@
 LIBS+=-lpci
 endif
 
-<<<<<<< HEAD
-ifeq ($(TARGET_BASE_ARCH), i386)
-QEMU_CFLAGS += -DHAS_AUDIO -DHAS_AUDIO_CHOICE
-endif
-
 # Hardware support
 obj-ia64-y += ide.o pckbd.o vga.o $(SOUND_HW) dma.o $(AUDIODRV)
 obj-ia64-y += fdc.o mc146818rtc.o serial.o i8259.o ipf.o
@@ -256,8 +251,6 @@
 LIBS+=-lpci
 endif
 
-=======
->>>>>>> 55d9c04b
 # shared objects
 obj-ppc-y = ppc.o ide.o vga.o $(sound-obj-y) dma.o isa-bus.o openpic.o
 obj-ppc-y += cirrus_vga.o
