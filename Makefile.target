--- conflicted
+++ resolved
@@ -642,12 +642,8 @@
 ifeq ($(TARGET_BASE_ARCH), ppc)
 CPPFLAGS += -DHAS_AUDIO -DHAS_AUDIO_CHOICE
 # shared objects
-<<<<<<< HEAD
-obj-y += ppc.o ide.o vga.o $(SOUND_HW) dma.o openpic.o
+obj-y += ppc.o ide.o vga.o $(sound-obj-y) dma.o openpic.o
 obj-y += cirrus_vga.o
-=======
-obj-y += ppc.o ide.o vga.o $(sound-obj-y) dma.o openpic.o
->>>>>>> 5f877627
 # PREP target
 obj-y += pckbd.o serial.o i8259.o i8254.o fdc.o mc146818rtc.o
 obj-y += prep_pci.o ppc_prep.o
