--- conflicted
+++ resolved
@@ -123,19 +123,7 @@
 CONFIG_NO_CORE_DUMP = $(if $(subst n,,$(CONFIG_HAVE_CORE_DUMP)),n,y)
 
 obj-y += arch_init.o cpus.o monitor.o gdbstub.o balloon.o ioport.o
-<<<<<<< HEAD
-# virtio has to be here due to weird dependency between PCI and virtio-net.
-# need to fix this properly
-obj-$(CONFIG_NO_PCI) += pci-stub.o
-obj-$(CONFIG_PCI) += pci.o
-obj-$(CONFIG_VIRTIO) += virtio.o virtio-blk.o virtio-balloon.o virtio-net.o virtio-serial-bus.o
-obj-$(CONFIG_VIRTIO) += virtio-scsi.o
-obj-y += vhost_net.o
-obj-$(CONFIG_VHOST_NET) += vhost.o
-obj-$(CONFIG_REALLY_VIRTFS) += 9pfs/virtio-9p-device.o
-=======
 obj-y += hw/
->>>>>>> c353f261
 obj-$(CONFIG_KVM) += kvm-all.o
 obj-$(CONFIG_NO_KVM) += kvm-stub.o
 obj-y += memory.o savevm.o cputlb.o
