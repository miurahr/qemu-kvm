--- conflicted
+++ resolved
@@ -171,14 +171,11 @@
 # need to fix this properly
 obj-y += virtio-blk.o virtio-balloon.o virtio-net.o virtio-console.o virtio-pci.o
 obj-$(CONFIG_KVM) += kvm.o kvm-all.o
-<<<<<<< HEAD
 # MSI-X depends on kvm for interrupt injection,
 # so moved it from Makefile.hw to Makefile.target for now
 obj-y += msix.o
 
-=======
 obj-$(CONFIG_ISA_MMIO) += isa_mmio.o
->>>>>>> 185c66c8
 LIBS+=-lz
 
 sound-obj-y =
