--- conflicted
+++ resolved
@@ -101,13 +101,9 @@
 VPATH+=:$(SRC_PATH)/linux-user:$(SRC_PATH)/linux-user/$(TARGET_ABI_DIR)
 QEMU_CFLAGS+=-I$(SRC_PATH)/linux-user -I$(SRC_PATH)/linux-user/$(TARGET_ABI_DIR)
 obj-y = main.o syscall.o strace.o mmap.o signal.o thunk.o \
-<<<<<<< HEAD
-      elfload.o linuxload.o uaccess.o gdbstub.o gdbstub-xml.o
+      elfload.o linuxload.o uaccess.o gdbstub.o
 obj-$(CONFIG_CPU_EMULATION) += tcg-runtime.o
 obj-y += host-utils.o
-=======
-      elfload.o linuxload.o uaccess.o gdbstub.o
->>>>>>> 3d0f1517
 
 obj-$(TARGET_HAS_BFLT) += flatload.o
 obj-$(TARGET_HAS_ELFLOAD32) += elfload32.o
