#!/bin/sh
#
# qemu configure script (c) 2003 Fabrice Bellard
#
# set temporary file name
if test ! -z "$TMPDIR" ; then
    TMPDIR1="${TMPDIR}"
elif test ! -z "$TEMPDIR" ; then
    TMPDIR1="${TEMPDIR}"
else
    TMPDIR1="/tmp"
fi

TMPC="${TMPDIR1}/qemu-conf-${RANDOM}-$$-${RANDOM}.c"
TMPO="${TMPDIR1}/qemu-conf-${RANDOM}-$$-${RANDOM}.o"
TMPE="${TMPDIR1}/qemu-conf-${RANDOM}-$$-${RANDOM}.exe"

trap "rm -f $TMPC $TMPO $TMPE ; exit" 0 2 3 15

compile_object() {
  $cc $QEMU_CFLAGS -c -o $TMPO $TMPC > /dev/null 2> /dev/null
}

compile_prog() {
  local_cflags="$1"
  local_ldflags="$2"
  $cc $QEMU_CFLAGS $local_cflags -o $TMPE $TMPC $LDFLAGS $local_ldflags > /dev/null 2> /dev/null
}

# check whether a command is available to this shell (may be either an
# executable or a builtin)
has() {
    type "$1" >/dev/null 2>&1
}

# search for an executable in PATH
path_of() {
    local_command="$1"
    local_ifs="$IFS"
    local_dir=""

    # pathname has a dir component?
    if [ "${local_command#*/}" != "$local_command" ]; then
        if [ -x "$local_command" ] && [ ! -d "$local_command" ]; then
            echo "$local_command"
            return 0
        fi
    fi
    if [ -z "$local_command" ]; then
        return 1
    fi

    IFS=:
    for local_dir in $PATH; do
        if [ -x "$local_dir/$local_command" ] && [ ! -d "$local_dir/$local_command" ]; then
            echo "$local_dir/$local_command"
            IFS="${local_ifs:-$(printf ' \t\n')}"
            return 0
        fi
    done
    # not found
    IFS="${local_ifs:-$(printf ' \t\n')}"
    return 1
}

# default parameters
cpu=""
prefix=""
interp_prefix="/usr/gnemul/qemu-%M"
static="no"
sysconfdir=""
sparc_cpu=""
cross_prefix=""
cc="gcc"
audio_drv_list=""
audio_card_list="ac97 es1370 sb16"
audio_possible_cards="ac97 es1370 sb16 cs4231a adlib gus"
block_drv_whitelist=""
host_cc="gcc"
ar="ar"
make="make"
install="install"
objcopy="objcopy"
ld="ld"
helper_cflags=""
libs_softmmu=""
libs_tools=""
audio_pt_int=""
audio_win_int=""

# parse CC options first
for opt do
  optarg=`expr "x$opt" : 'x[^=]*=\(.*\)'`
  case "$opt" in
  --cross-prefix=*) cross_prefix="$optarg"
  ;;
  --cc=*) cc="$optarg"
  ;;
  --cpu=*) cpu="$optarg"
  ;;
  --extra-cflags=*) QEMU_CFLAGS="$optarg $QEMU_CFLAGS"
  ;;
  --extra-ldflags=*) LDFLAGS="$optarg $LDFLAGS"
  ;;
  --sparc_cpu=*)
    sparc_cpu="$optarg"
    case $sparc_cpu in
    v7|v8|v8plus|v8plusa)
      cpu="sparc"
    ;;
    v9)
      cpu="sparc64"
    ;;
    *)
      echo "undefined SPARC architecture. Exiting";
      exit 1
    ;;
    esac
  ;;
  esac
done
# OS specific
# Using uname is really, really broken.  Once we have the right set of checks
# we can eliminate it's usage altogether

cc="${cross_prefix}${cc}"
ar="${cross_prefix}${ar}"
objcopy="${cross_prefix}${objcopy}"
ld="${cross_prefix}${ld}"

# default flags for all hosts
QEMU_CFLAGS="-fno-strict-aliasing $QEMU_CFLAGS"
CFLAGS="-g $CFLAGS"
QEMU_CFLAGS="-Wall -Wundef -Wendif-labels -Wwrite-strings -Wmissing-prototypes $QEMU_CFLAGS"
QEMU_CFLAGS="-Wstrict-prototypes -Wredundant-decls $QEMU_CFLAGS"
QEMU_CFLAGS="-D_GNU_SOURCE -D_FILE_OFFSET_BITS=64 -D_LARGEFILE_SOURCE $QEMU_CFLAGS"
QEMU_CFLAGS="-D_FORTIFY_SOURCE=2 $QEMU_CFLAGS"
QEMU_CFLAGS="-I. -I\$(SRC_PATH) $QEMU_CFLAGS"
LDFLAGS="-g $LDFLAGS"

gcc_flags="-Wold-style-declaration -Wold-style-definition -fstack-protector-all"
cat > $TMPC << EOF
int main(void) { return 0; }
EOF
for flag in $gcc_flags; do
    if compile_prog "-Werror $QEMU_CFLAGS" "-Werror $flag" ; then
	QEMU_CFLAGS="$flag $QEMU_CFLAGS"
    fi
done

# check that the C compiler works.
cat > $TMPC <<EOF
int main(void) {}
EOF

if compile_object ; then
  : C compiler works ok
else
    echo "ERROR: \"$cc\" either does not exist or does not work"
    exit 1
fi

check_define() {
cat > $TMPC <<EOF
#if !defined($1)
#error Not defined
#endif
int main(void) { return 0; }
EOF
  compile_object
}

if test ! -z "$cpu" ; then
  # command line argument
  :
elif check_define __i386__ ; then
  cpu="i386"
elif check_define __x86_64__ ; then
  cpu="x86_64"
elif check_define __sparc__ ; then
  # We can't check for 64 bit (when gcc is biarch) or V8PLUSA
  # They must be specified using --sparc_cpu
  if check_define __arch64__ ; then
    cpu="sparc64"
  else
    cpu="sparc"
  fi
elif check_define _ARCH_PPC ; then
  if check_define _ARCH_PPC64 ; then
    cpu="ppc64"
  else
    cpu="ppc"
  fi
elif check_define __mips__ ; then
  cpu="mips"
else
  cpu=`uname -m`
fi

target_list="x86_64-softmmu"
case "$cpu" in
  alpha|cris|ia64|m68k|microblaze|ppc|ppc64|sparc64)
    cpu="$cpu"
  ;;
  i386|i486|i586|i686|i86pc|BePC)
    cpu="i386"
  ;;
  x86_64|amd64)
    cpu="x86_64"
  ;;
  armv*b)
    cpu="armv4b"
  ;;
  armv*l)
    cpu="armv4l"
  ;;
  parisc|parisc64)
    cpu="hppa"
  ;;
  mips*)
    cpu="mips"
  ;;
  s390)
    cpu="s390"
  ;;
  s390x)
    cpu="s390x"
  ;;
  sparc|sun4[cdmuv])
    cpu="sparc"
  ;;
  *)
    cpu="unknown"
  ;;
esac

kvm_version() {
    local fname="$(dirname "$0")/KVM_VERSION"

    if test -f "$fname"; then
        cat "$fname"
    else
        echo "qemu-kvm-devel"
    fi
}

# Default value for a variable defining feature "foo".
#  * foo="no"  feature will only be used if --enable-foo arg is given
#  * foo=""    feature will be searched for, and if found, will be used
#              unless --disable-foo is given
#  * foo="yes" this value will only be set by --enable-foo flag.
#              feature will searched for,
#              if not found, configure exits with error
#
# Always add --enable-foo and --disable-foo command line args.
# Distributions want to ensure that several features are compiled in, and it
# is impossible without a --enable-foo that exits if a feature is not found.

bluez=""
brlapi=""
curl=""
curses=""
docs=""
fdt=""
kvm=""
kvm_para=""
nptl=""
sdl=""
sparse="no"
uuid=""
vde=""
vnc_tls=""
vnc_sasl=""
xen=""
linux_aio=""
vhost_net=""

gprof="no"
debug_tcg="no"
debug_mon="no"
debug="no"
strip_opt="yes"
bigendian="no"
mingw32="no"
EXESUF=""
slirp="yes"
fmod_lib=""
fmod_inc=""
oss_lib=""
bsd="no"
linux="no"
solaris="no"
profiler="no"
cocoa="no"
softmmu="yes"
linux_user="no"
darwin_user="no"
bsd_user="no"
guest_base=""
uname_release=""
io_thread="no"
mixemu="no"
kvm_trace="no"
kvm_cap_pit=""
kvm_cap_device_assignment=""
kerneldir=""
aix="no"
blobs="yes"
pkgversion=" ($(kvm_version))"
cpu_emulation="yes"
kvm_kmod="no"
check_utests="no"
user_pie="no"
zero_malloc=""

# OS specific
if check_define __linux__ ; then
  targetos="Linux"
elif check_define _WIN32 ; then
  targetos='MINGW32'
elif check_define __OpenBSD__ ; then
  targetos='OpenBSD'
elif check_define __sun__ ; then
  targetos='SunOS'
else
  targetos=`uname -s`
fi

case $targetos in
CYGWIN*)
  mingw32="yes"
  QEMU_CFLAGS="-mno-cygwin $QEMU_CFLAGS"
  audio_possible_drivers="winwave sdl"
  audio_drv_list="winwave"
;;
MINGW32*)
  mingw32="yes"
  audio_possible_drivers="winwave dsound sdl fmod"
  audio_drv_list="winwave"
;;
GNU/kFreeBSD)
  bsd="yes"
  audio_drv_list="oss"
  audio_possible_drivers="oss sdl esd pa"
;;
FreeBSD)
  bsd="yes"
  make="gmake"
  audio_drv_list="oss"
  audio_possible_drivers="oss sdl esd pa"
  # needed for kinfo_getvmmap(3) in libutil.h
  LIBS="-lutil $LIBS"
;;
DragonFly)
  bsd="yes"
  make="gmake"
  audio_drv_list="oss"
  audio_possible_drivers="oss sdl esd pa"
;;
NetBSD)
  bsd="yes"
  make="gmake"
  audio_drv_list="oss"
  audio_possible_drivers="oss sdl esd"
  oss_lib="-lossaudio"
;;
OpenBSD)
  bsd="yes"
  make="gmake"
  audio_drv_list="oss"
  audio_possible_drivers="oss sdl esd"
  oss_lib="-lossaudio"
;;
Darwin)
  bsd="yes"
  darwin="yes"
  # on Leopard most of the system is 32-bit, so we have to ask the kernel it if we can
  # run 64-bit userspace code
  if [ "$cpu" = "i386" ] ; then
    is_x86_64=`sysctl -n hw.optional.x86_64`
    [ "$is_x86_64" = "1" ] && cpu=x86_64
  fi
  if [ "$cpu" = "x86_64" ] ; then
    QEMU_CFLAGS="-arch x86_64 $QEMU_CFLAGS"
    LDFLAGS="-arch x86_64 $LDFLAGS"
  else
    QEMU_CFLAGS="-mdynamic-no-pic $QEMU_CFLAGS"
  fi
  darwin_user="yes"
  cocoa="yes"
  audio_drv_list="coreaudio"
  audio_possible_drivers="coreaudio sdl fmod"
  LDFLAGS="-framework CoreFoundation -framework IOKit $LDFLAGS"
  libs_softmmu="-F/System/Library/Frameworks -framework Cocoa -framework IOKit $libs_softmmu"
;;
SunOS)
  solaris="yes"
  make="gmake"
  install="ginstall"
  ld="gld"
  needs_libsunmath="no"
  solarisrev=`uname -r | cut -f2 -d.`
  # have to select again, because `uname -m` returns i86pc
  # even on an x86_64 box.
  solariscpu=`isainfo -k`
  if test "${solariscpu}" = "amd64" ; then
    cpu="x86_64"
  fi
  if [ "$cpu" = "i386" -o "$cpu" = "x86_64" ] ; then
    if test "$solarisrev" -le 9 ; then
      if test -f /opt/SUNWspro/prod/lib/libsunmath.so.1; then
        needs_libsunmath="yes"
        QEMU_CFLAGS="-I/opt/SUNWspro/prod/include/cc $QEMU_CFLAGS"
        LDFLAGS="-L/opt/SUNWspro/prod/lib -R/opt/SUNWspro/prod/lib $LDFLAGS"
        LIBS="-lsunmath $LIBS"
      else
        echo "QEMU will not link correctly on Solaris 8/X86 or 9/x86 without"
        echo "libsunmath from the Sun Studio compilers tools, due to a lack of"
        echo "C99 math features in libm.so in Solaris 8/x86 and Solaris 9/x86"
        echo "Studio 11 can be downloaded from www.sun.com."
        exit 1
      fi
    fi
  fi
  if test -f /usr/include/sys/soundcard.h ; then
    audio_drv_list="oss"
  fi
  audio_possible_drivers="oss sdl"
# needed for CMSG_ macros in sys/socket.h
  QEMU_CFLAGS="-D_XOPEN_SOURCE=600 $QEMU_CFLAGS"
# needed for TIOCWIN* defines in termios.h
  QEMU_CFLAGS="-D__EXTENSIONS__ $QEMU_CFLAGS"
  QEMU_CFLAGS="-std=gnu99 $QEMU_CFLAGS"
  LIBS="-lsocket -lnsl -lresolv $LIBS"
;;
AIX)
  aix="yes"
  make="gmake"
;;
*)
  audio_drv_list="oss"
  audio_possible_drivers="oss alsa sdl esd pa"
  linux="yes"
  linux_user="yes"
  usb="linux"
  if [ "$cpu" = "i386" -o "$cpu" = "x86_64" ] ; then
    audio_possible_drivers="$audio_possible_drivers fmod"
  fi
  if [ "$cpu" = "ia64" ] ; then
     xen="no"
     target_list="ia64-softmmu"
     cpu_emulation="no"
     gdbstub="no"
     slirp="no"
  fi
;;
esac

if [ "$bsd" = "yes" ] ; then
  if [ "$darwin" != "yes" ] ; then
    usb="bsd"
  fi
  bsd_user="yes"
fi

if test "$mingw32" = "yes" ; then
  EXESUF=".exe"
  QEMU_CFLAGS="-DWIN32_LEAN_AND_MEAN -DWINVER=0x501 $QEMU_CFLAGS"
  # enable C99/POSIX format strings (needs mingw32-runtime 3.15 or later)
  QEMU_CFLAGS="-D__USE_MINGW_ANSI_STDIO=1 $QEMU_CFLAGS"
  LIBS="-lwinmm -lws2_32 -liphlpapi $LIBS"
fi

# find source path
source_path=`dirname "$0"`
source_path_used="no"
workdir=`pwd`
if [ -z "$source_path" ]; then
    source_path=$workdir
else
    source_path=`cd "$source_path"; pwd`
fi
[ -f "$workdir/vl.c" ] || source_path_used="yes"

werror=""

for opt do
  optarg=`expr "x$opt" : 'x[^=]*=\(.*\)'`
  case "$opt" in
  --help|-h) show_help=yes
  ;;
  --prefix=*) prefix="$optarg"
  ;;
  --interp-prefix=*) interp_prefix="$optarg"
  ;;
  --source-path=*) source_path="$optarg"
  source_path_used="yes"
  ;;
  --cross-prefix=*)
  ;;
  --cc=*)
  ;;
  --host-cc=*) host_cc="$optarg"
  ;;
  --make=*) make="$optarg"
  ;;
  --install=*) install="$optarg"
  ;;
  --extra-cflags=*)
  ;;
  --extra-ldflags=*)
  ;;
  --cpu=*)
  ;;
  --target-list=*) target_list="$optarg"
  ;;
  --enable-gprof) gprof="yes"
  ;;
  --static)
    static="yes"
    LDFLAGS="-static $LDFLAGS"
  ;;
  --sysconfdir=*) sysconfdir="$optarg"
  ;;
  --disable-sdl) sdl="no"
  ;;
  --enable-sdl) sdl="yes"
  ;;
  --fmod-lib=*) fmod_lib="$optarg"
  ;;
  --fmod-inc=*) fmod_inc="$optarg"
  ;;
  --oss-lib=*) oss_lib="$optarg"
  ;;
  --audio-card-list=*) audio_card_list=`echo "$optarg" | sed -e 's/,/ /g'`
  ;;
  --audio-drv-list=*) audio_drv_list="$optarg"
  ;;
  --block-drv-whitelist=*) block_drv_whitelist=`echo "$optarg" | sed -e 's/,/ /g'`
  ;;
  --enable-debug-tcg) debug_tcg="yes"
  ;;
  --disable-debug-tcg) debug_tcg="no"
  ;;
  --enable-debug-mon) debug_mon="yes"
  ;;
  --disable-debug-mon) debug_mon="no"
  ;;
  --enable-debug)
      # Enable debugging options that aren't excessively noisy
      debug_tcg="yes"
      debug_mon="yes"
      debug="yes"
      strip_opt="no"
  ;;
  --enable-sparse) sparse="yes"
  ;;
  --disable-sparse) sparse="no"
  ;;
  --disable-strip) strip_opt="no"
  ;;
  --disable-vnc-tls) vnc_tls="no"
  ;;
  --enable-vnc-tls) vnc_tls="yes"
  ;;
  --disable-vnc-sasl) vnc_sasl="no"
  ;;
  --enable-vnc-sasl) vnc_sasl="yes"
  ;;
  --disable-slirp) slirp="no"
  ;;
  --disable-uuid) uuid="no"
  ;;
  --enable-uuid) uuid="yes"
  ;;
  --disable-vde) vde="no"
  ;;
  --enable-vde) vde="yes"
  ;;
  --disable-xen) xen="no"
  ;;
  --enable-xen) xen="yes"
  ;;
  --disable-brlapi) brlapi="no"
  ;;
  --enable-brlapi) brlapi="yes"
  ;;
  --disable-bluez) bluez="no"
  ;;
  --enable-bluez) bluez="yes"
  ;;
  --disable-kvm) kvm="no"
  ;;
  --enable-kvm) kvm="yes"
  ;;
  --disable-kvm-pit) kvm_cap_pit="no"
  ;;
  --enable-kvm-pit) kvm_cap_pit="yes"
  ;;
  --disable-kvm-device-assignment) kvm_cap_device_assignment="no"
  ;;
  --enable-kvm-device-assignment) kvm_cap_device_assignment="yes"
  ;;
  --enable-profiler) profiler="yes"
  ;;
  --enable-cocoa)
      cocoa="yes" ;
      sdl="no" ;
      audio_drv_list="coreaudio `echo $audio_drv_list | sed s,coreaudio,,g`"
  ;;
  --disable-system) softmmu="no"
  ;;
  --enable-system) softmmu="yes"
  ;;
  --disable-user)
      linux_user="no" ;
      bsd_user="no" ;
      darwin_user="no"
  ;;
  --enable-user) ;;
  --disable-linux-user) linux_user="no"
  ;;
  --enable-linux-user) linux_user="yes"
  ;;
  --disable-darwin-user) darwin_user="no"
  ;;
  --enable-darwin-user) darwin_user="yes"
  ;;
  --disable-bsd-user) bsd_user="no"
  ;;
  --enable-bsd-user) bsd_user="yes"
  ;;
  --enable-guest-base) guest_base="yes"
  ;;
  --disable-guest-base) guest_base="no"
  ;;
  --enable-user-pie) user_pie="yes"
  ;;
  --disable-user-pie) user_pie="no"
  ;;
  --enable-uname-release=*) uname_release="$optarg"
  ;;
  --sparc_cpu=*)
  ;;
  --enable-werror) werror="yes"
  ;;
  --disable-werror) werror="no"
  ;;
  --disable-curses) curses="no"
  ;;
  --enable-curses) curses="yes"
  ;;
  --disable-curl) curl="no"
  ;;
  --enable-curl) curl="yes"
  ;;
  --disable-fdt) fdt="no"
  ;;
  --enable-fdt) fdt="yes"
  ;;
  --disable-check-utests) check_utests="no"
  ;;
  --enable-check-utests) check_utests="yes"
  ;;
  --disable-nptl) nptl="no"
  ;;
  --enable-nptl) nptl="yes"
  ;;
  --enable-mixemu) mixemu="yes"
  ;;
  --disable-linux-aio) linux_aio="no"
  ;;
  --enable-linux-aio) linux_aio="yes"
  ;;
  --enable-io-thread) io_thread="yes"
  ;;
  --disable-blobs) blobs="no"
  ;;
  --kerneldir=*) kerneldir="$optarg"
  ;;
  --with-kvm-trace) kvm_trace="yes"
  ;;
  --with-pkgversion=*) pkgversion=" ($optarg)"
  ;;
  --disable-docs) docs="no"
  ;;
  --enable-docs) docs="yes"
  ;;
<<<<<<< HEAD
  --disable-cpu-emulation) cpu_emulation="no"
=======
  --disable-vhost-net) vhost_net="no"
  ;;
  --enable-vhost-net) vhost_net="yes"
>>>>>>> d5970055
  ;;
  *) echo "ERROR: unknown option $opt"; show_help="yes"
  ;;
  esac
done

#
# If cpu ~= sparc and  sparc_cpu hasn't been defined, plug in the right
# QEMU_CFLAGS/LDFLAGS (assume sparc_v8plus for 32-bit and sparc_v9 for 64-bit)
#
host_guest_base="no"
case "$cpu" in
    sparc) case $sparc_cpu in
           v7|v8)
             QEMU_CFLAGS="-mcpu=${sparc_cpu} -D__sparc_${sparc_cpu}__ $QEMU_CFLAGS"
           ;;
           v8plus|v8plusa)
             QEMU_CFLAGS="-mcpu=ultrasparc -D__sparc_${sparc_cpu}__ $QEMU_CFLAGS"
           ;;
           *) # sparc_cpu not defined in the command line
             QEMU_CFLAGS="-mcpu=ultrasparc -D__sparc_v8plus__ $QEMU_CFLAGS"
           esac
           LDFLAGS="-m32 $LDFLAGS"
           QEMU_CFLAGS="-m32 -ffixed-g2 -ffixed-g3 $QEMU_CFLAGS"
           if test "$solaris" = "no" ; then
             QEMU_CFLAGS="-ffixed-g1 -ffixed-g6 $QEMU_CFLAGS"
             helper_cflags="-ffixed-i0"
           fi
           ;;
    sparc64)
           QEMU_CFLAGS="-m64 -mcpu=ultrasparc -D__sparc_v9__ $QEMU_CFLAGS"
           LDFLAGS="-m64 $LDFLAGS"
           QEMU_CFLAGS="-ffixed-g5 -ffixed-g6 -ffixed-g7 $QEMU_CFLAGS"
           if test "$solaris" != "no" ; then
             QEMU_CFLAGS="-ffixed-g1 $QEMU_CFLAGS"
           fi
           ;;
    s390)
           QEMU_CFLAGS="-march=z900 $QEMU_CFLAGS"
           ;;
    i386)
           QEMU_CFLAGS="-m32 $QEMU_CFLAGS"
           LDFLAGS="-m32 $LDFLAGS"
           helper_cflags="-fomit-frame-pointer"
           host_guest_base="yes"
           ;;
    x86_64)
           QEMU_CFLAGS="-m64 $QEMU_CFLAGS"
           LDFLAGS="-m64 $LDFLAGS"
           host_guest_base="yes"
           ;;
    arm*)
           host_guest_base="yes"
           ;;
    ppc*)
           host_guest_base="yes"
           ;;
    mips*)
           host_guest_base="yes"
           ;;
esac

[ -z "$guest_base" ] && guest_base="$host_guest_base"

if test x"$show_help" = x"yes" ; then
cat << EOF

Usage: configure [options]
Options: [defaults in brackets after descriptions]

EOF
echo "Standard options:"
echo "  --help                   print this message"
echo "  --prefix=PREFIX          install in PREFIX [$prefix]"
echo "  --interp-prefix=PREFIX   where to find shared libraries, etc."
echo "                           use %M for cpu name [$interp_prefix]"
echo "  --target-list=LIST       set target list [$target_list]"
echo ""
echo "Advanced options (experts only):"
echo "  --source-path=PATH       path of source code [$source_path]"
echo "  --cross-prefix=PREFIX    use PREFIX for compile tools [$cross_prefix]"
echo "  --cc=CC                  use C compiler CC [$cc]"
echo "  --host-cc=CC             use C compiler CC [$host_cc] for dyngen etc."
echo "  --extra-cflags=CFLAGS    append extra C compiler flags QEMU_CFLAGS"
echo "  --extra-ldflags=LDFLAGS  append extra linker flags LDFLAGS"
echo "  --make=MAKE              use specified make [$make]"
echo "  --install=INSTALL        use specified install [$install]"
echo "  --static                 enable static build [$static]"
echo "  --sysconfdir=PATH        install config in PATH"
echo "  --enable-debug-tcg       enable TCG debugging"
echo "  --disable-debug-tcg      disable TCG debugging (default)"
echo "  --enable-debug           enable common debug build options"
echo "  --enable-sparse          enable sparse checker"
echo "  --disable-sparse         disable sparse checker (default)"
echo "  --disable-strip          disable stripping binaries"
echo "  --disable-werror         disable compilation abort on warning"
echo "  --disable-sdl            disable SDL"
echo "  --enable-sdl             enable SDL"
echo "  --enable-cocoa           enable COCOA (Mac OS X only)"
echo "  --audio-drv-list=LIST    set audio drivers list:"
echo "                           Available drivers: $audio_possible_drivers"
echo "  --audio-card-list=LIST   set list of emulated audio cards [$audio_card_list]"
echo "                           Available cards: $audio_possible_cards"
echo "  --block-drv-whitelist=L  set block driver whitelist"
echo "                           (affects only QEMU, not qemu-img)"
echo "  --enable-mixemu          enable mixer emulation"
echo "  --disable-xen            disable xen backend driver support"
echo "  --enable-xen             enable xen backend driver support"
echo "  --disable-brlapi         disable BrlAPI"
echo "  --enable-brlapi          enable BrlAPI"
echo "  --disable-vnc-tls        disable TLS encryption for VNC server"
echo "  --enable-vnc-tls         enable TLS encryption for VNC server"
echo "  --disable-vnc-sasl       disable SASL encryption for VNC server"
echo "  --enable-vnc-sasl        enable SASL encryption for VNC server"
echo "  --disable-curses         disable curses output"
echo "  --enable-curses          enable curses output"
echo "  --disable-curl           disable curl connectivity"
echo "  --enable-curl            enable curl connectivity"
echo "  --disable-fdt            disable fdt device tree"
echo "  --enable-fdt             enable fdt device tree"
echo "  --disable-check-utests   disable check unit-tests"
echo "  --enable-check-utests    enable check unit-tests"
echo "  --disable-bluez          disable bluez stack connectivity"
echo "  --enable-bluez           enable bluez stack connectivity"
echo "  --disable-kvm            disable KVM acceleration support"
echo "  --enable-kvm             enable KVM acceleration support"
echo "  --disable-kvm-pit        disable KVM pit support"
echo "  --enable-kvm-pit         enable KVM pit support"
echo "  --disable-kvm-device-assignment  disable KVM device assignment support"
echo "  --enable-kvm-device-assignment   enable KVM device assignment support"
echo "  --disable-nptl           disable usermode NPTL support"
echo "  --enable-nptl            enable usermode NPTL support"
echo "  --enable-system          enable all system emulation targets"
echo "  --disable-system         disable all system emulation targets"
echo "  --enable-user            enable supported user emulation targets"
echo "  --disable-user           disable all user emulation targets"
echo "  --enable-linux-user      enable all linux usermode emulation targets"
echo "  --disable-linux-user     disable all linux usermode emulation targets"
echo "  --enable-darwin-user     enable all darwin usermode emulation targets"
echo "  --disable-darwin-user    disable all darwin usermode emulation targets"
echo "  --enable-bsd-user        enable all BSD usermode emulation targets"
echo "  --disable-bsd-user       disable all BSD usermode emulation targets"
echo "  --enable-guest-base      enable GUEST_BASE support for usermode"
echo "                           emulation targets"
echo "  --disable-guest-base     disable GUEST_BASE support"
echo "  --enable-user-pie        build usermode emulation targets as PIE"
echo "  --disable-user-pie       do not build usermode emulation targets as PIE"
echo "  --fmod-lib               path to FMOD library"
echo "  --fmod-inc               path to FMOD includes"
echo "  --oss-lib                path to OSS library"
echo "  --enable-uname-release=R Return R for uname -r in usermode emulation"
echo "  --sparc_cpu=V            Build qemu for Sparc architecture v7, v8, v8plus, v8plusa, v9"
echo "  --disable-uuid           disable uuid support"
echo "  --enable-uuid            enable uuid support"
echo "  --disable-vde            disable support for vde network"
echo "  --enable-vde             enable support for vde network"
echo "  --disable-linux-aio      disable Linux AIO support"
echo "  --enable-linux-aio       enable Linux AIO support"
echo "  --enable-io-thread       enable IO thread"
echo "  --disable-blobs          disable installing provided firmware blobs"
echo "  --kerneldir=PATH         look for kernel includes in PATH"
echo "  --with-kvm-trace         enable building the KVM module with the kvm trace option"
echo "  --disable-cpu-emulation  disables use of qemu cpu emulation code"
echo "  --enable-docs            enable documentation build"
echo "  --disable-docs           disable documentation build"
echo "  --disable-vhost-net      disable vhost-net acceleration support"
echo "  --enable-vhost-net       enable vhost-net acceleration support"
echo ""
echo "NOTE: The object files are built at the place where configure is launched"
exit 1
fi

#
# Solaris specific configure tool chain decisions
#
if test "$solaris" = "yes" ; then
  if has $install; then
    :
  else
    echo "Solaris install program not found. Use --install=/usr/ucb/install or"
    echo "install fileutils from www.blastwave.org using pkg-get -i fileutils"
    echo "to get ginstall which is used by default (which lives in /opt/csw/bin)"
    exit 1
  fi
  if test "`path_of $install`" = "/usr/sbin/install" ; then
    echo "Error: Solaris /usr/sbin/install is not an appropriate install program."
    echo "try ginstall from the GNU fileutils available from www.blastwave.org"
    echo "using pkg-get -i fileutils, or use --install=/usr/ucb/install"
    exit 1
  fi
  if has ar; then
    :
  else
    echo "Error: No path includes ar"
    if test -f /usr/ccs/bin/ar ; then
      echo "Add /usr/ccs/bin to your path and rerun configure"
    fi
    exit 1
  fi
fi


if test -z "$target_list" ; then
# these targets are portable
    if [ "$softmmu" = "yes" ] ; then
        target_list="\
i386-softmmu \
x86_64-softmmu \
arm-softmmu \
cris-softmmu \
m68k-softmmu \
microblaze-softmmu \
mips-softmmu \
mipsel-softmmu \
mips64-softmmu \
mips64el-softmmu \
ppc-softmmu \
ppcemb-softmmu \
ppc64-softmmu \
sh4-softmmu \
sh4eb-softmmu \
sparc-softmmu \
sparc64-softmmu \
"
    fi
# the following are Linux specific
    if [ "$linux_user" = "yes" ] ; then
        target_list="${target_list}\
i386-linux-user \
x86_64-linux-user \
alpha-linux-user \
arm-linux-user \
armeb-linux-user \
cris-linux-user \
m68k-linux-user \
microblaze-linux-user \
mips-linux-user \
mipsel-linux-user \
ppc-linux-user \
ppc64-linux-user \
ppc64abi32-linux-user \
sh4-linux-user \
sh4eb-linux-user \
sparc-linux-user \
sparc64-linux-user \
sparc32plus-linux-user \
"
    fi
# the following are Darwin specific
    if [ "$darwin_user" = "yes" ] ; then
        target_list="$target_list i386-darwin-user ppc-darwin-user "
    fi
# the following are BSD specific
    if [ "$bsd_user" = "yes" ] ; then
        target_list="${target_list}\
i386-bsd-user \
x86_64-bsd-user \
sparc-bsd-user \
sparc64-bsd-user \
"
    fi
else
    target_list=`echo "$target_list" | sed -e 's/,/ /g'`
fi
if test -z "$target_list" ; then
    echo "No targets enabled"
    exit 1
fi

feature_not_found() {
  feature=$1

  echo "ERROR"
  echo "ERROR: User requested feature $feature"
  echo "ERROR: configure was not able to find it"
  echo "ERROR"
  exit 1;
}

if test -z "$cross_prefix" ; then

# ---
# big/little endian test
cat > $TMPC << EOF
#include <inttypes.h>
int main(int argc, char ** argv){
        volatile uint32_t i=0x01234567;
        return (*((uint8_t*)(&i))) == 0x67;
}
EOF

if compile_prog "" "" ; then
$TMPE && bigendian="yes"
else
echo big/little test failed
fi

else

# if cross compiling, cannot launch a program, so make a static guess
case "$cpu" in
  armv4b|hppa|m68k|mips|mips64|ppc|ppc64|s390|s390x|sparc|sparc64)
    bigendian=yes
  ;;
esac

fi

# host long bits test
hostlongbits="32"
case "$cpu" in
  x86_64|alpha|ia64|sparc64|ppc64|s390x)
    hostlongbits=64
  ;;
esac


##########################################
# NPTL probe

if test "$nptl" != "no" ; then
  cat > $TMPC <<EOF
#include <sched.h>
#include <linux/futex.h>
void foo()
{
#if !defined(CLONE_SETTLS) || !defined(FUTEX_WAIT)
#error bork
#endif
}
EOF

  if compile_object ; then
    nptl=yes
  else
    if test "$nptl" = "yes" ; then
      feature_not_found "nptl"
    fi
    nptl=no
  fi
fi

##########################################
# zlib check

cat > $TMPC << EOF
#include <zlib.h>
int main(void) { zlibVersion(); return 0; }
EOF
if compile_prog "" "-lz" ; then
    :
else
    echo
    echo "Error: zlib check failed"
    echo "Make sure to have the zlib libs and headers installed."
    echo
    exit 1
fi

##########################################
# xen probe

if test "$xen" != "no" ; then
  xen_libs="-lxenstore -lxenctrl -lxenguest"
  cat > $TMPC <<EOF
#include <xenctrl.h>
#include <xs.h>
int main(void) { xs_daemon_open(); xc_interface_open(); return 0; }
EOF
  if compile_prog "" "$xen_libs" ; then
    xen=yes
    libs_softmmu="$xen_libs $libs_softmmu"
  else
    if test "$xen" = "yes" ; then
      feature_not_found "xen"
    fi
    xen=no
  fi
fi

##########################################
# pkgconfig probe

pkgconfig="${cross_prefix}pkg-config"
if ! has $pkgconfig; then
  # likely not cross compiling, or hope for the best
  pkgconfig=pkg-config
fi

##########################################
# Sparse probe
if test "$sparse" != "no" ; then
  if has cgcc; then
    sparse=yes
  else
    if test "$sparse" = "yes" ; then
      feature_not_found "sparse"
    fi
    sparse=no
  fi
fi

##########################################
# SDL probe

if $pkgconfig sdl --modversion >/dev/null 2>&1; then
  sdlconfig="$pkgconfig sdl"
  _sdlversion=`$sdlconfig --modversion 2>/dev/null | sed 's/[^0-9]//g'`
elif has sdl-config; then
  sdlconfig='sdl-config'
  _sdlversion=`$sdlconfig --version | sed 's/[^0-9]//g'`
else
  if test "$sdl" = "yes" ; then
    feature_not_found "sdl"
  fi
  sdl=no
fi

sdl_too_old=no
if test "$sdl" != "no" ; then
  cat > $TMPC << EOF
#include <SDL.h>
#undef main /* We don't want SDL to override our main() */
int main( void ) { return SDL_Init (SDL_INIT_VIDEO); }
EOF
  sdl_cflags=`$sdlconfig --cflags 2> /dev/null`
  if test "$static" = "yes" ; then
    sdl_libs=`$sdlconfig --static-libs 2>/dev/null`
  else
    sdl_libs=`$sdlconfig --libs 2> /dev/null`
  fi
  if compile_prog "$sdl_cflags" "$sdl_libs" ; then
    if test "$_sdlversion" -lt 121 ; then
      sdl_too_old=yes
    else
      if test "$cocoa" = "no" ; then
        sdl=yes
      fi
    fi

    # static link with sdl ? (note: sdl.pc's --static --libs is broken)
    if test "$sdl" = "yes" -a "$static" = "yes" ; then
      if test $? = 0 && echo $sdl_libs | grep -- -laa > /dev/null; then
         sdl_libs="$sdl_libs `aalib-config --static-libs 2>/dev/null`"
         sdl_cflags="$sdl_cflags `aalib-config --cflags 2>/dev/null`"
      fi
      if compile_prog "$sdl_cflags" "$sdl_libs" ; then
	:
      else
        sdl=no
      fi
    fi # static link
  else # sdl not found
    if test "$sdl" = "yes" ; then
      feature_not_found "sdl"
    fi
    sdl=no
  fi # sdl compile test
fi

if test "$sdl" = "yes" ; then
  cat > $TMPC <<EOF
#include <SDL.h>
#if defined(SDL_VIDEO_DRIVER_X11)
#include <X11/XKBlib.h>
#else
#error No x11 support
#endif
int main(void) { return 0; }
EOF
  if compile_prog "$sdl_cflags" "$sdl_libs" ; then
    sdl_libs="$sdl_libs -lX11"
  fi
  if test "$mingw32" = "yes" ; then
    sdl_libs="`echo $sdl_libs | sed s/-mwindows//g` -mconsole"
  fi
  libs_softmmu="$sdl_libs $libs_softmmu"
fi

##########################################
# VNC TLS detection
if test "$vnc_tls" != "no" ; then
  cat > $TMPC <<EOF
#include <gnutls/gnutls.h>
int main(void) { gnutls_session_t s; gnutls_init(&s, GNUTLS_SERVER); return 0; }
EOF
  vnc_tls_cflags=`$pkgconfig --cflags gnutls 2> /dev/null`
  vnc_tls_libs=`$pkgconfig --libs gnutls 2> /dev/null`
  if compile_prog "$vnc_tls_cflags" "$vnc_tls_libs" ; then
    vnc_tls=yes
    libs_softmmu="$vnc_tls_libs $libs_softmmu"
  else
    if test "$vnc_tls" = "yes" ; then
      feature_not_found "vnc-tls"
    fi
    vnc_tls=no
  fi
fi

##########################################
# VNC SASL detection
if test "$vnc_sasl" != "no" ; then
  cat > $TMPC <<EOF
#include <sasl/sasl.h>
#include <stdio.h>
int main(void) { sasl_server_init(NULL, "qemu"); return 0; }
EOF
  # Assuming Cyrus-SASL installed in /usr prefix
  vnc_sasl_cflags=""
  vnc_sasl_libs="-lsasl2"
  if compile_prog "$vnc_sasl_cflags" "$vnc_sasl_libs" ; then
    vnc_sasl=yes
    libs_softmmu="$vnc_sasl_libs $libs_softmmu"
  else
    if test "$vnc_sasl" = "yes" ; then
      feature_not_found "vnc-sasl"
    fi
    vnc_sasl=no
  fi
fi

##########################################
# fnmatch() probe, used for ACL routines
fnmatch="no"
cat > $TMPC << EOF
#include <fnmatch.h>
int main(void)
{
    fnmatch("foo", "foo", 0);
    return 0;
}
EOF
if compile_prog "" "" ; then
   fnmatch="yes"
fi

##########################################
# uuid_generate() probe, used for vdi block driver
if test "$uuid" != "no" ; then
  uuid_libs="-luuid"
  cat > $TMPC << EOF
#include <uuid/uuid.h>
int main(void)
{
    uuid_t my_uuid;
    uuid_generate(my_uuid);
    return 0;
}
EOF
  if compile_prog "" "$uuid_libs" ; then
    uuid="yes"
    libs_softmmu="$uuid_libs $libs_softmmu"
    libs_tools="$uuid_libs $libs_tools"
  else
    if test "$uuid" = "yes" ; then
      feature_not_found "uuid"
    fi
    uuid=no
  fi
fi

##########################################
# vde libraries probe
if test "$vde" != "no" ; then
  vde_libs="-lvdeplug"
  cat > $TMPC << EOF
#include <libvdeplug.h>
int main(void)
{
    struct vde_open_args a = {0, 0, 0};
    vde_open("", "", &a);
    return 0;
}
EOF
  if compile_prog "" "$vde_libs" ; then
    vde=yes
    libs_softmmu="$vde_libs $libs_softmmu"
    libs_tools="$vde_libs $libs_tools"
  else
    if test "$vde" = "yes" ; then
      feature_not_found "vde"
    fi
    vde=no
  fi
fi

##########################################
# Sound support libraries probe

audio_drv_probe()
{
    drv=$1
    hdr=$2
    lib=$3
    exp=$4
    cfl=$5
        cat > $TMPC << EOF
#include <$hdr>
int main(void) { $exp }
EOF
    if compile_prog "$cfl" "$lib" ; then
        :
    else
        echo
        echo "Error: $drv check failed"
        echo "Make sure to have the $drv libs and headers installed."
        echo
        exit 1
    fi
}

audio_drv_list=`echo "$audio_drv_list" | sed -e 's/,/ /g'`
for drv in $audio_drv_list; do
    case $drv in
    alsa)
    audio_drv_probe $drv alsa/asoundlib.h -lasound \
        "snd_pcm_t **handle; return snd_pcm_close(*handle);"
    libs_softmmu="-lasound $libs_softmmu"
    ;;

    fmod)
    if test -z $fmod_lib || test -z $fmod_inc; then
        echo
        echo "Error: You must specify path to FMOD library and headers"
        echo "Example: --fmod-inc=/path/include/fmod --fmod-lib=/path/lib/libfmod-3.74.so"
        echo
        exit 1
    fi
    audio_drv_probe $drv fmod.h $fmod_lib "return FSOUND_GetVersion();" "-I $fmod_inc"
    libs_softmmu="$fmod_lib $libs_softmmu"
    ;;

    esd)
    audio_drv_probe $drv esd.h -lesd 'return esd_play_stream(0, 0, "", 0);'
    libs_softmmu="-lesd $libs_softmmu"
    audio_pt_int="yes"
    ;;

    pa)
    audio_drv_probe $drv pulse/simple.h "-lpulse-simple -lpulse" \
        "pa_simple *s = NULL; pa_simple_free(s); return 0;"
    libs_softmmu="-lpulse -lpulse-simple $libs_softmmu"
    audio_pt_int="yes"
    ;;

    coreaudio)
      libs_softmmu="-framework CoreAudio $libs_softmmu"
    ;;

    dsound)
      libs_softmmu="-lole32 -ldxguid $libs_softmmu"
      audio_win_int="yes"
    ;;

    oss)
      libs_softmmu="$oss_lib $libs_softmmu"
    ;;

    sdl|wav)
    # XXX: Probes for CoreAudio, DirectSound, SDL(?)
    ;;

    winwave)
      libs_softmmu="-lwinmm $libs_softmmu"
      audio_win_int="yes"
    ;;

    *)
    echo "$audio_possible_drivers" | grep -q "\<$drv\>" || {
        echo
        echo "Error: Unknown driver '$drv' selected"
        echo "Possible drivers are: $audio_possible_drivers"
        echo
        exit 1
    }
    ;;
    esac
done

##########################################
# BrlAPI probe

if test "$brlapi" != "no" ; then
  brlapi_libs="-lbrlapi"
  cat > $TMPC << EOF
#include <brlapi.h>
int main( void ) { return brlapi__openConnection (NULL, NULL, NULL); }
EOF
  if compile_prog "" "$brlapi_libs" ; then
    brlapi=yes
    libs_softmmu="$brlapi_libs $libs_softmmu"
  else
    if test "$brlapi" = "yes" ; then
      feature_not_found "brlapi"
    fi
    brlapi=no
  fi
fi

##########################################
# curses probe
curses_list="-lncurses -lcurses"

if test "$curses" != "no" ; then
  curses_found=no
  cat > $TMPC << EOF
#include <curses.h>
#ifdef __OpenBSD__
#define resize_term resizeterm
#endif
int main(void) { resize_term(0, 0); return curses_version(); }
EOF
  for curses_lib in $curses_list; do
    if compile_prog "" "$curses_lib" ; then
      curses_found=yes
      libs_softmmu="$curses_lib $libs_softmmu"
      break
    fi
  done
  if test "$curses_found" = "yes" ; then
    curses=yes
  else
    if test "$curses" = "yes" ; then
      feature_not_found "curses"
    fi
    curses=no
  fi
fi

##########################################
# curl probe

if $pkgconfig libcurl --modversion >/dev/null 2>&1; then
  curlconfig="$pkgconfig libcurl"
else
  curlconfig=curl-config
fi

if test "$curl" != "no" ; then
  cat > $TMPC << EOF
#include <curl/curl.h>
int main(void) { return curl_easy_init(); }
EOF
  curl_cflags=`$curlconfig --cflags 2>/dev/null`
  curl_libs=`$curlconfig --libs 2>/dev/null`
  if compile_prog "$curl_cflags" "$curl_libs" ; then
    curl=yes
    libs_tools="$curl_libs $libs_tools"
    libs_softmmu="$curl_libs $libs_softmmu"
  else
    if test "$curl" = "yes" ; then
      feature_not_found "curl"
    fi
    curl=no
  fi
fi # test "$curl"

##########################################
# check framework probe

if test "$check_utests" != "no" ; then
  cat > $TMPC << EOF
#include <check.h>
int main(void) { suite_create("qemu test"); return 0; }
EOF
  check_libs=`$pkgconfig --libs check`
  if compile_prog "" $check_libs ; then
    check_utests=yes
    libs_tools="$check_libs $libs_tools"
  else
    if test "$check_utests" = "yes" ; then
      feature_not_found "check"
    fi
    check_utests=no
  fi
fi # test "$check_utests"

##########################################
# bluez support probe
if test "$bluez" != "no" ; then
  cat > $TMPC << EOF
#include <bluetooth/bluetooth.h>
int main(void) { return bt_error(0); }
EOF
  bluez_cflags=`$pkgconfig --cflags bluez 2> /dev/null`
  bluez_libs=`$pkgconfig --libs bluez 2> /dev/null`
  if compile_prog "$bluez_cflags" "$bluez_libs" ; then
    bluez=yes
    libs_softmmu="$bluez_libs $libs_softmmu"
  else
    if test "$bluez" = "yes" ; then
      feature_not_found "bluez"
    fi
    bluez="no"
  fi
fi

##########################################
# kvm probe
if test "$kvm" != "no" ; then
    cat > $TMPC <<EOF
#include <linux/kvm.h>
#if !defined(KVM_API_VERSION) || KVM_API_VERSION < 12 || KVM_API_VERSION > 12
#error Invalid KVM version
#endif
#if !defined(KVM_CAP_USER_MEMORY)
#error Missing KVM capability KVM_CAP_USER_MEMORY
#endif
#if !defined(KVM_CAP_SET_TSS_ADDR)
#error Missing KVM capability KVM_CAP_SET_TSS_ADDR
#endif
#if !defined(KVM_CAP_DESTROY_MEMORY_REGION_WORKS)
#error Missing KVM capability KVM_CAP_DESTROY_MEMORY_REGION_WORKS
#endif
int main(void) { return 0; }
EOF
  if test "$kerneldir" != "" ; then
      kvm_cflags=-I"$kerneldir"/include
      if test \( "$cpu" = "i386" -o "$cpu" = "x86_64" \) \
         -a -d "$kerneldir/arch/x86/include" ; then
            kvm_cflags="$kvm_cflags -I$kerneldir/arch/x86/include"
	elif test "$cpu" = "ppc" -a -d "$kerneldir/arch/powerpc/include" ; then
	    kvm_cflags="$kvm_cflags -I$kerneldir/arch/powerpc/include"
	elif test "$cpu" = "s390x" -a -d "$kerneldir/arch/s390/include" ; then
	    kvm_cflags="$kvm_cflags -I$kerneldir/arch/s390/include"
        elif test -d "$kerneldir/arch/$cpu/include" ; then
            kvm_cflags="$kvm_cflags -I$kerneldir/arch/$cpu/include"
      fi
  else
    kvm_cflags=`pkg-config --cflags kvm-kmod 2> /dev/null`
    if test "$kvm_cflags" = ""; then
      case "$cpu" in
      i386 | x86_64)
        kvm_arch="x86"
        ;;
      ppc)
        kvm_arch="powerpc"
        ;;
      *)
        kvm_arch="$cpu"
        ;;
      esac
      kvm_cflags="-I$source_path/kvm/include"
      kvm_cflags="$kvm_cflags -include $source_path/kvm/include/linux/config.h"
      kvm_cflags="$kvm_cflags -I$source_path/kvm/include/$kvm_arch"
    fi
  fi
  kvm_cflags="$kvm_cflags -idirafter $source_path/compat"
  if compile_prog "$kvm_cflags" "" ; then
    kvm=yes
    cat > $TMPC <<EOF
#include <linux/kvm_para.h>
int main(void) { return 0; }
EOF
    if compile_prog "$kvm_cflags" "" ; then
      kvm_para=yes
    fi
  else
    if test "$kvm" = "yes" ; then
      if has awk && has grep; then
        kvmerr=`LANG=C $cc $QEMU_CFLAGS -o $TMPE $kvm_cflags $TMPC 2>&1 \
	| grep "error: " \
	| awk -F "error: " '{if (NR>1) printf(", "); printf("%s",$2);}'`
        if test "$kvmerr" != "" ; then
          echo -e "${kvmerr}\n\
      NOTE: To enable KVM support, update your kernel to 2.6.29+ or install \
  recent kvm-kmod from http://sourceforge.net/projects/kvm."
        fi
      fi
      feature_not_found "kvm"
    fi
    kvm=no
  fi
fi

##########################################
<<<<<<< HEAD
# test for KVM_CAP_PIT

if test "$kvm_cap_pit" != "no" ; then
  if test "$kvm" = "no" -a "$kvm_cap_pit" = "yes" ; then
      feature_not_found "kvm_cap_pit (kvm is not enabled)"
  fi
  cat > $TMPC <<EOF
#include <linux/kvm.h>
#ifndef KVM_CAP_PIT
#error "kvm no pit capability"
#endif
int main(void) { return 0; }
EOF
  if compile_prog "$kvm_cflags" ""; then
    kvm_cap_pit=yes
  else
    if test "$kvm_cap_pit" = "yes" ; then
      feature_not_found "kvm_cap_pit"
    fi
    kvm_cap_pit=no
  fi
fi

##########################################
# test for KVM_CAP_DEVICE_ASSIGNMENT

if test "$kvm_cap_device_assignment" != "no" ; then
  if test "$kvm" = "no" -a "$kvm_cap_device_assignment" = "yes" ; then
      feature_not_found "kvm_cap_device_assignment (kvm is not enabled)"
  fi
  cat > $TMPC <<EOF
#include <linux/kvm.h>
#ifndef KVM_CAP_DEVICE_ASSIGNMENT
#error "kvm no device assignment capability"
#endif
int main(void) { return 0; }
EOF
  if compile_prog "$kvm_cflags" "" ; then
    kvm_cap_device_assignment=yes
  else
    if test "$kvm_cap_device_assignment" = "yes" ; then
      feature_not_found "kvm_cap_device_assigment"
    fi
    kvm_cap_device_assignment=no
  fi
fi

##########################################
# libpci probe for kvm_cap_device_assignment
if test $kvm_cap_device_assignment = "yes" ; then
  cat > $TMPC << EOF
#include <pci/pci.h>
#ifndef PCI_VENDOR_ID
#error NO LIBPCI
#endif
int main(void) { struct pci_access a; pci_init(&a); return 0; }
EOF
  if compile_prog "" "-lpci -lz" ; then
    libs_softmmu="-lpci -lz $libs_softmmu"
  else
    echo
    echo "Error: libpci check failed"
    echo "Disable KVM Device Assignment capability."
    echo
    kvm_cap_device_assignment=no
  fi
=======
# test for vhost net

if test "$vhost_net" != "no"; then
    if test "$kvm" != "no"; then
            cat > $TMPC <<EOF
    #include <linux/vhost.h>
    int main(void) { return 0; }
EOF
            if compile_prog "$kvm_cflags" "" ; then
                vhost_net=yes
            else
                if test "$vhost_net" = "yes" ; then
                    feature_not_found "vhost-net"
                fi
                vhost_net=no
            fi
    else
            if test "$vhost_net" = "yes" ; then
                echo -e "NOTE: vhost-net feature requires KVM (--enable-kvm)."
                feature_not_found "vhost-net"
            fi
            vhost_net=no
    fi
>>>>>>> d5970055
fi

##########################################
# pthread probe
PTHREADLIBS_LIST="-lpthread -lpthreadGC2"

pthread=no
cat > $TMPC << EOF
#include <pthread.h>
int main(void) { pthread_create(0,0,0,0); return 0; }
EOF
for pthread_lib in $PTHREADLIBS_LIST; do
  if compile_prog "" "$pthread_lib" ; then
    pthread=yes
    LIBS="$pthread_lib $LIBS"
    break
  fi
done

if test "$mingw32" != yes -a "$pthread" = no; then
  echo
  echo "Error: pthread check failed"
  echo "Make sure to have the pthread libs and headers installed."
  echo
  exit 1
fi

##########################################
# linux-aio probe

if test "$linux_aio" != "no" ; then
  cat > $TMPC <<EOF
#include <libaio.h>
#include <sys/eventfd.h>
int main(void) { io_setup(0, NULL); io_set_eventfd(NULL, 0); eventfd(0, 0); return 0; }
EOF
  if compile_prog "" "-laio" ; then
    linux_aio=yes
    LIBS="$LIBS -laio"
  else
    if test "$linux_aio" = "yes" ; then
      feature_not_found "linux AIO"
    fi
    linux_aio=no
  fi
fi

##########################################
# iovec probe
cat > $TMPC <<EOF
#include <sys/types.h>
#include <sys/uio.h>
#include <unistd.h>
int main(void) { struct iovec iov; return 0; }
EOF
iovec=no
if compile_prog "" "" ; then
  iovec=yes
fi

##########################################
# preadv probe
cat > $TMPC <<EOF
#include <sys/types.h>
#include <sys/uio.h>
#include <unistd.h>
int main(void) { preadv; }
EOF
preadv=no
if compile_prog "" "" ; then
  preadv=yes
fi

##########################################
# fdt probe
if test "$fdt" != "no" ; then
  fdt_libs="-lfdt"
  cat > $TMPC << EOF
int main(void) { return 0; }
EOF
  if compile_prog "" "$fdt_libs" ; then
    fdt=yes
    libs_softmmu="$fdt_libs $libs_softmmu"
  else
    if test "$fdt" = "yes" ; then
      feature_not_found "fdt"
    fi
    fdt=no
  fi
fi

#
# Check for xxxat() functions when we are building linux-user
# emulator.  This is done because older glibc versions don't
# have syscall stubs for these implemented.
#
atfile=no
cat > $TMPC << EOF
#define _ATFILE_SOURCE
#include <sys/types.h>
#include <fcntl.h>
#include <unistd.h>

int
main(void)
{
	/* try to unlink nonexisting file */
	return (unlinkat(AT_FDCWD, "nonexistent_file", 0));
}
EOF
if compile_prog "" "" ; then
  atfile=yes
fi

# Check for inotify functions when we are building linux-user
# emulator.  This is done because older glibc versions don't
# have syscall stubs for these implemented.  In that case we
# don't provide them even if kernel supports them.
#
inotify=no
cat > $TMPC << EOF
#include <sys/inotify.h>

int
main(void)
{
	/* try to start inotify */
	return inotify_init();
}
EOF
if compile_prog "" "" ; then
  inotify=yes
fi

inotify1=no
cat > $TMPC << EOF
#include <sys/inotify.h>

int
main(void)
{
    /* try to start inotify */
    return inotify_init1(0);
}
EOF
if compile_prog "" "" ; then
  inotify1=yes
fi

# check if utimensat and futimens are supported
utimens=no
cat > $TMPC << EOF
#define _ATFILE_SOURCE
#define _GNU_SOURCE
#include <stddef.h>
#include <fcntl.h>

int main(void)
{
    utimensat(AT_FDCWD, "foo", NULL, 0);
    futimens(0, NULL);
    return 0;
}
EOF
if compile_prog "" "" ; then
  utimens=yes
fi

# check if pipe2 is there
pipe2=no
cat > $TMPC << EOF
#define _GNU_SOURCE
#include <unistd.h>
#include <fcntl.h>

int main(void)
{
    int pipefd[2];
    pipe2(pipefd, O_CLOEXEC);
    return 0;
}
EOF
if compile_prog "" "" ; then
  pipe2=yes
fi

# check if accept4 is there
accept4=no
cat > $TMPC << EOF
#define _GNU_SOURCE
#include <sys/socket.h>
#include <stddef.h>

int main(void)
{
    accept4(0, NULL, NULL, SOCK_CLOEXEC);
    return 0;
}
EOF
if compile_prog "" "" ; then
  accept4=yes
fi

# check if tee/splice is there. vmsplice was added same time.
splice=no
cat > $TMPC << EOF
#define _GNU_SOURCE
#include <unistd.h>
#include <fcntl.h>
#include <limits.h>

int main(void)
{
    int len, fd;
    len = tee(STDIN_FILENO, STDOUT_FILENO, INT_MAX, SPLICE_F_NONBLOCK);
    splice(STDIN_FILENO, NULL, fd, NULL, len, SPLICE_F_MOVE);
    return 0;
}
EOF
if compile_prog "" "" ; then
  splice=yes
fi

##########################################
# signalfd probe
signalfd="no"
cat > $TMPC << EOF
#define _GNU_SOURCE
#include <unistd.h>
#include <sys/syscall.h>
#include <signal.h>
int main(void) { return syscall(SYS_signalfd, -1, NULL, _NSIG / 8); }
EOF

if compile_prog "" "" ; then
  signalfd=yes
fi

# check if eventfd is supported
eventfd=no
cat > $TMPC << EOF
#include <sys/eventfd.h>

int main(void)
{
    int efd = eventfd(0, 0);
    return 0;
}
EOF
if compile_prog "" "" ; then
  eventfd=yes
fi

# check for fallocate
fallocate=no
cat > $TMPC << EOF
#include <fcntl.h>

int main(void)
{
    fallocate(0, 0, 0, 0);
    return 0;
}
EOF
if compile_prog "$ARCH_CFLAGS" "" ; then
  fallocate=yes
fi

# check for dup3
dup3=no
cat > $TMPC << EOF
#include <unistd.h>

int main(void)
{
    dup3(0, 0, 0);
    return 0;
}
EOF
if compile_prog "" "" ; then
  dup3=yes
fi

# Check if tools are available to build documentation.
if test "$docs" != "no" ; then
  if has makeinfo && has pod2man; then
    docs=yes
  else
    if test "$docs" = "yes" ; then
      feature_not_found "docs"
    fi
    docs=no
  fi
fi

# Search for bswap_32 function
byteswap_h=no
cat > $TMPC << EOF
#include <byteswap.h>
int main(void) { return bswap_32(0); }
EOF
if compile_prog "" "" ; then
  byteswap_h=yes
fi

# Search for bswap_32 function
bswap_h=no
cat > $TMPC << EOF
#include <sys/endian.h>
#include <sys/types.h>
#include <machine/bswap.h>
int main(void) { return bswap32(0); }
EOF
if compile_prog "" "" ; then
  bswap_h=yes
fi

##########################################
# Do we need librt
cat > $TMPC <<EOF
#include <signal.h>
#include <time.h>
int main(void) { clockid_t id; return clock_gettime(id, NULL); }
EOF

if compile_prog "" "" ; then
  :
elif compile_prog "" "-lrt" ; then
  LIBS="-lrt $LIBS"
fi

if test "$darwin" != "yes" -a "$mingw32" != "yes" -a "$solaris" != yes -a \
        "$aix" != "yes" ; then
    libs_softmmu="-lutil $libs_softmmu"
fi

##########################################
# check if the compiler defines offsetof

need_offsetof=yes
cat > $TMPC << EOF
#include <stddef.h>
int main(void) { struct s { int f; }; return offsetof(struct s, f); }
EOF
if compile_prog "" "" ; then
    need_offsetof=no
fi

##########################################
# check if the compiler understands attribute warn_unused_result
#
# This could be smarter, but gcc -Werror does not error out even when warning
# about attribute warn_unused_result

gcc_attribute_warn_unused_result=no
cat > $TMPC << EOF
#if defined(__GNUC__) && (__GNUC__ < 4) && defined(__GNUC_MINOR__) && (__GNUC__ < 4)
#error gcc 3.3 or older
#endif
int main(void) { return 0;}
EOF
if compile_prog "" ""; then
    gcc_attribute_warn_unused_result=yes
fi

##########################################
# check if we have fdatasync

fdatasync=no
cat > $TMPC << EOF
#include <unistd.h>
int main(void) { return fdatasync(0); }
EOF
if compile_prog "" "" ; then
    fdatasync=yes
fi

# End of CC checks
# After here, no more $cc or $ld runs

if test "$debug" = "no" ; then
  CFLAGS="-O2 $CFLAGS"
fi

# Consult white-list to determine whether to enable werror
# by default.  Only enable by default for git builds
z_version=`cut -f3 -d. $source_path/VERSION`

if test -z "$werror" ; then
    if test "$z_version" = "50" -a \
        "$linux" = "yes" ; then
        werror="yes"
    else
        werror="no"
    fi
fi

# Disable zero malloc errors for official releases unless explicitly told to
# enable/disable
if test -z "$zero_malloc" ; then
    if test "$z_version" = "50" ; then
	zero_malloc="no"
    else
	zero_malloc="yes"
    fi
fi

if test "$werror" = "yes" ; then
    QEMU_CFLAGS="-Werror $QEMU_CFLAGS"
fi

if test "$solaris" = "no" ; then
    if $ld --version 2>/dev/null | grep "GNU ld" >/dev/null 2>/dev/null ; then
        LDFLAGS="-Wl,--warn-common $LDFLAGS"
    fi
fi

if test "$mingw32" = "yes" ; then
  if test -z "$prefix" ; then
      prefix="c:/Program Files/Qemu"
  fi
  mansuffix=""
  datasuffix=""
  confsuffix=""
  docsuffix=""
  binsuffix=""
  if test -z "$sysconfdir" ; then
      sysconfdir="${prefix}"
  fi
else
  if test -z "$prefix" ; then
      prefix="/usr/local"
  fi
  mansuffix="/share/man"
  datasuffix="/share/qemu"
  docsuffix="/share/doc/qemu"
  binsuffix="/bin"
  if test -z "$sysconfdir" ; then
      sysconfdir="${prefix}/etc"
  fi
fi

if test -f kvm/kernel/configure; then
    kvm_kmod="yes"
    kmod_args=""
    if test -n "$kerneldir"; then
        kmod_args="--kerneldir=$kerneldir"
    fi
    if test "$kvm_trace" = "yes"; then
        kmod_args="$kmod_args --with-kvm-trace"
    fi
    # hope there are no spaces in kmod_args; can't use arrays because of
    # dash.
    (cd kvm/kernel; ./configure $kmod_args)
fi

echo "Install prefix    $prefix"
echo "BIOS directory    $prefix$datasuffix"
echo "binary directory  $prefix$binsuffix"
if test "$mingw32" = "no" ; then
echo "Manual directory  $prefix$mansuffix"
echo "ELF interp prefix $interp_prefix"
fi
echo "Source path       $source_path"
echo "C compiler        $cc"
echo "Host C compiler   $host_cc"
echo "CFLAGS            $CFLAGS"
echo "QEMU_CFLAGS       $QEMU_CFLAGS"
echo "LDFLAGS           $LDFLAGS"
echo "make              $make"
echo "install           $install"
echo "host CPU          $cpu"
echo "host big endian   $bigendian"
echo "target list       $target_list"
echo "tcg debug enabled $debug_tcg"
echo "Mon debug enabled $debug_mon"
echo "gprof enabled     $gprof"
echo "sparse enabled    $sparse"
echo "strip binaries    $strip_opt"
echo "profiler          $profiler"
echo "static build      $static"
echo "-Werror enabled   $werror"
if test "$darwin" = "yes" ; then
    echo "Cocoa support     $cocoa"
fi
echo "SDL support       $sdl"
echo "curses support    $curses"
echo "curl support      $curl"
echo "check support     $check_utests"
echo "mingw32 support   $mingw32"
echo "Audio drivers     $audio_drv_list"
echo "Extra audio cards $audio_card_list"
echo "Block whitelist   $block_drv_whitelist"
echo "Mixer emulation   $mixemu"
echo "VNC TLS support   $vnc_tls"
echo "VNC SASL support  $vnc_sasl"
if test -n "$sparc_cpu"; then
    echo "Target Sparc Arch $sparc_cpu"
fi
echo "xen support       $xen"
echo "CPU emulation     $cpu_emulation"
echo "brlapi support    $brlapi"
echo "bluez  support    $bluez"
echo "Documentation     $docs"
[ ! -z "$uname_release" ] && \
echo "uname -r          $uname_release"
echo "NPTL support      $nptl"
echo "GUEST_BASE        $guest_base"
echo "PIE user targets  $user_pie"
echo "vde support       $vde"
echo "IO thread         $io_thread"
echo "Linux AIO support $linux_aio"
echo "Install blobs     $blobs"
echo "KVM support       $kvm"
echo "KVM PIT support   $kvm_cap_pit"
echo "KVM device assig. $kvm_cap_device_assignment"
echo "KVM trace support $kvm_trace"
echo "fdt support       $fdt"
echo "preadv support    $preadv"
echo "fdatasync         $fdatasync"
echo "uuid support      $uuid"
echo "vhost-net support $vhost_net"

if test $sdl_too_old = "yes"; then
echo "-> Your SDL version is too old - please upgrade to have SDL support"
fi

config_host_mak="config-host.mak"
config_host_ld="config-host.ld"

echo "# Automatically generated by configure - do not modify" > $config_host_mak
printf "# Configured with:" >> $config_host_mak
printf " '%s'" "$0" "$@" >> $config_host_mak
echo >> $config_host_mak

echo "CONFIG_QEMU_SHAREDIR=\"$prefix$datasuffix\"" >> $config_host_mak
if test "$mingw32" = "yes" ; then
  echo "CONFIG_QEMU_CONFDIR=\"$sysconfdir\"" >> $config_host_mak
else
  echo "CONFIG_QEMU_CONFDIR=\"${sysconfdir}/qemu\"" >> $config_host_mak
fi

case "$cpu" in
  i386|x86_64|alpha|cris|hppa|ia64|m68k|microblaze|mips|mips64|ppc|ppc64|s390|s390x|sparc|sparc64)
    ARCH=$cpu
  ;;
  armv4b|armv4l)
    ARCH=arm
  ;;
  *)
    echo "Unsupported CPU = $cpu"
    exit 1
  ;;
esac
echo "ARCH=$ARCH" >> $config_host_mak
if test "$debug_tcg" = "yes" ; then
  echo "CONFIG_DEBUG_TCG=y" >> $config_host_mak
fi
if test "$debug_mon" = "yes" ; then
  echo "CONFIG_DEBUG_MONITOR=y" >> $config_host_mak
fi
if test "$debug" = "yes" ; then
  echo "CONFIG_DEBUG_EXEC=y" >> $config_host_mak
fi
if test "$strip_opt" = "yes" ; then
  echo "STRIP_OPT=-s" >> $config_host_mak
fi
if test "$bigendian" = "yes" ; then
  echo "HOST_WORDS_BIGENDIAN=y" >> $config_host_mak
fi
echo "HOST_LONG_BITS=$hostlongbits" >> $config_host_mak
if test "$mingw32" = "yes" ; then
  echo "CONFIG_WIN32=y" >> $config_host_mak
else
  echo "CONFIG_POSIX=y" >> $config_host_mak
fi

if test "$linux" = "yes" ; then
  echo "CONFIG_LINUX=y" >> $config_host_mak
fi

if test "$darwin" = "yes" ; then
  echo "CONFIG_DARWIN=y" >> $config_host_mak
fi

if test "$aix" = "yes" ; then
  echo "CONFIG_AIX=y" >> $config_host_mak
fi

if test "$solaris" = "yes" ; then
  echo "CONFIG_SOLARIS=y" >> $config_host_mak
  echo "CONFIG_SOLARIS_VERSION=$solarisrev" >> $config_host_mak
  if test "$needs_libsunmath" = "yes" ; then
    echo "CONFIG_NEEDS_LIBSUNMATH=y" >> $config_host_mak
  fi
fi
if test "$static" = "yes" ; then
  echo "CONFIG_STATIC=y" >> $config_host_mak
fi
if test $profiler = "yes" ; then
  echo "CONFIG_PROFILER=y" >> $config_host_mak
fi
if test "$slirp" = "yes" ; then
  echo "CONFIG_SLIRP=y" >> $config_host_mak
  QEMU_CFLAGS="-I\$(SRC_PATH)/slirp $QEMU_CFLAGS"
fi
if test "$vde" = "yes" ; then
  echo "CONFIG_VDE=y" >> $config_host_mak
fi
for card in $audio_card_list; do
    def=CONFIG_`echo $card | tr '[:lower:]' '[:upper:]'`
    echo "$def=y" >> $config_host_mak
done
echo "CONFIG_AUDIO_DRIVERS=$audio_drv_list" >> $config_host_mak
for drv in $audio_drv_list; do
    def=CONFIG_`echo $drv | tr '[:lower:]' '[:upper:]'`
    echo "$def=y" >> $config_host_mak
    if test "$drv" = "fmod"; then
        echo "FMOD_CFLAGS=-I$fmod_inc" >> $config_host_mak
    fi
done
if test "$audio_pt_int" = "yes" ; then
  echo "CONFIG_AUDIO_PT_INT=y" >> $config_host_mak
fi
if test "$audio_win_int" = "yes" ; then
  echo "CONFIG_AUDIO_WIN_INT=y" >> $config_host_mak
fi
echo "CONFIG_BDRV_WHITELIST=$block_drv_whitelist" >> $config_host_mak
if test "$mixemu" = "yes" ; then
  echo "CONFIG_MIXEMU=y" >> $config_host_mak
fi
if test "$vnc_tls" = "yes" ; then
  echo "CONFIG_VNC_TLS=y" >> $config_host_mak
  echo "VNC_TLS_CFLAGS=$vnc_tls_cflags" >> $config_host_mak
fi
if test "$vnc_sasl" = "yes" ; then
  echo "CONFIG_VNC_SASL=y" >> $config_host_mak
  echo "VNC_SASL_CFLAGS=$vnc_sasl_cflags" >> $config_host_mak
fi
if test "$fnmatch" = "yes" ; then
  echo "CONFIG_FNMATCH=y" >> $config_host_mak
fi
if test "$uuid" = "yes" ; then
  echo "CONFIG_UUID=y" >> $config_host_mak
fi
qemu_version=`head $source_path/VERSION`
echo "VERSION=$qemu_version" >>$config_host_mak
echo "PKGVERSION=$pkgversion" >>$config_host_mak
echo "SRC_PATH=$source_path" >> $config_host_mak
echo "TARGET_DIRS=$target_list" >> $config_host_mak
if [ "$docs" = "yes" ] ; then
  echo "BUILD_DOCS=yes" >> $config_host_mak
fi
if test "$sdl" = "yes" ; then
  echo "CONFIG_SDL=y" >> $config_host_mak
  echo "SDL_CFLAGS=$sdl_cflags" >> $config_host_mak
fi
if test "$cocoa" = "yes" ; then
  echo "CONFIG_COCOA=y" >> $config_host_mak
fi
if test "$curses" = "yes" ; then
  echo "CONFIG_CURSES=y" >> $config_host_mak
fi
if test "$atfile" = "yes" ; then
  echo "CONFIG_ATFILE=y" >> $config_host_mak
fi
if test "$utimens" = "yes" ; then
  echo "CONFIG_UTIMENSAT=y" >> $config_host_mak
fi
if test "$pipe2" = "yes" ; then
  echo "CONFIG_PIPE2=y" >> $config_host_mak
fi
if test "$accept4" = "yes" ; then
  echo "CONFIG_ACCEPT4=y" >> $config_host_mak
fi
if test "$splice" = "yes" ; then
  echo "CONFIG_SPLICE=y" >> $config_host_mak
fi
if test "$eventfd" = "yes" ; then
  echo "CONFIG_EVENTFD=y" >> $config_host_mak
fi
if test "$fallocate" = "yes" ; then
  echo "CONFIG_FALLOCATE=y" >> $config_host_mak
fi
if test "$dup3" = "yes" ; then
  echo "CONFIG_DUP3=y" >> $config_host_mak
fi
if test "$inotify" = "yes" ; then
  echo "CONFIG_INOTIFY=y" >> $config_host_mak
fi
if test "$inotify1" = "yes" ; then
  echo "CONFIG_INOTIFY1=y" >> $config_host_mak
fi
if test "$byteswap_h" = "yes" ; then
  echo "CONFIG_BYTESWAP_H=y" >> $config_host_mak
fi
if test "$bswap_h" = "yes" ; then
  echo "CONFIG_MACHINE_BSWAP_H=y" >> $config_host_mak
fi
if test "$curl" = "yes" ; then
  echo "CONFIG_CURL=y" >> $config_host_mak
  echo "CURL_CFLAGS=$curl_cflags" >> $config_host_mak
fi
if test "$brlapi" = "yes" ; then
  echo "CONFIG_BRLAPI=y" >> $config_host_mak
fi
if test "$bluez" = "yes" ; then
  echo "CONFIG_BLUEZ=y" >> $config_host_mak
  echo "BLUEZ_CFLAGS=$bluez_cflags" >> $config_host_mak
fi
if test "$xen" = "yes" ; then
  echo "CONFIG_XEN=y" >> $config_host_mak
fi
if test "$io_thread" = "yes" ; then
  echo "CONFIG_IOTHREAD=y" >> $config_host_mak
fi
if test "$linux_aio" = "yes" ; then
  echo "CONFIG_LINUX_AIO=y" >> $config_host_mak
fi
if test "$blobs" = "yes" ; then
  echo "INSTALL_BLOBS=yes" >> $config_host_mak
fi
if test "$iovec" = "yes" ; then
  echo "CONFIG_IOVEC=y" >> $config_host_mak
fi
if test "$preadv" = "yes" ; then
  echo "CONFIG_PREADV=y" >> $config_host_mak
fi
if test "$fdt" = "yes" ; then
  echo "CONFIG_FDT=y" >> $config_host_mak
fi
if test "$signalfd" = "yes" ; then
  echo "CONFIG_SIGNALFD=y" >> $config_host_mak
fi
if test "$need_offsetof" = "yes" ; then
  echo "CONFIG_NEED_OFFSETOF=y" >> $config_host_mak
fi
if test "$gcc_attribute_warn_unused_result" = "yes" ; then
  echo "CONFIG_GCC_ATTRIBUTE_WARN_UNUSED_RESULT=y" >> $config_host_mak
fi
if test "$fdatasync" = "yes" ; then
  echo "CONFIG_FDATASYNC=y" >> $config_host_mak
fi
if test $cpu_emulation = "yes"; then
  echo "CONFIG_CPU_EMULATION=y" >> $config_host_mak
else
  echo "CONFIG_NO_CPU_EMULATION=y" >> $config_host_mak
fi

# XXX: suppress that
if [ "$bsd" = "yes" ] ; then
  echo "CONFIG_BSD=y" >> $config_host_mak
fi

echo "CONFIG_UNAME_RELEASE=\"$uname_release\"" >> $config_host_mak

if test "$zero_malloc" = "yes" ; then
  echo "CONFIG_ZERO_MALLOC=y" >> $config_host_mak
fi

# USB host support
case "$usb" in
linux)
  echo "HOST_USB=linux" >> $config_host_mak
;;
bsd)
  echo "HOST_USB=bsd" >> $config_host_mak
;;
*)
  echo "HOST_USB=stub" >> $config_host_mak
;;
esac

echo "KVM_KMOD=$kvm_kmod" >> $config_host_mak

tools=
if test `expr "$target_list" : ".*softmmu.*"` != 0 ; then
  tools="qemu-img\$(EXESUF) qemu-io\$(EXESUF) $tools"
  if [ "$linux" = "yes" -o "$bsd" = "yes" -o "$solaris" = "yes" ] ; then
      tools="qemu-nbd\$(EXESUF) $tools"
    if [ "$check_utests" = "yes" ]; then
      tools="check-qint check-qstring check-qdict check-qlist $tools"
      tools="check-qfloat check-qjson $tools"
    fi
  fi
fi
echo "TOOLS=$tools" >> $config_host_mak

# Mac OS X ships with a broken assembler
roms=
if test \( "$cpu" = "i386" -o "$cpu" = "x86_64" \) -a \
        "$targetos" != "Darwin" -a "$targetos" != "SunOS" -a \
        `expr "$target_list" : ".*softmmu.*"` != 0 ; then
  roms="optionrom"
fi
echo "ROMS=$roms" >> $config_host_mak

echo "prefix=$prefix" >> $config_host_mak
echo "bindir=\${prefix}$binsuffix" >> $config_host_mak
echo "mandir=\${prefix}$mansuffix" >> $config_host_mak
echo "datadir=\${prefix}$datasuffix" >> $config_host_mak
echo "sysconfdir=$sysconfdir" >> $config_host_mak
echo "docdir=\${prefix}$docsuffix" >> $config_host_mak
echo "MAKE=$make" >> $config_host_mak
echo "INSTALL=$install" >> $config_host_mak
echo "INSTALL_DIR=$install -d -m0755 -p" >> $config_host_mak
echo "INSTALL_DATA=$install -m0644 -p" >> $config_host_mak
echo "INSTALL_PROG=$install -m0755 -p" >> $config_host_mak
echo "CC=$cc" >> $config_host_mak
echo "HOST_CC=$host_cc" >> $config_host_mak
if test "$sparse" = "yes" ; then
  echo "CC      := REAL_CC=\"\$(CC)\" cgcc"       >> $config_host_mak
  echo "HOST_CC := REAL_CC=\"\$(HOST_CC)\" cgcc"  >> $config_host_mak
  echo "QEMU_CFLAGS  += -Wbitwise -Wno-transparent-union -Wno-old-initializer -Wno-non-pointer-null" >> $config_host_mak
fi
echo "AR=$ar" >> $config_host_mak
echo "OBJCOPY=$objcopy" >> $config_host_mak
echo "LD=$ld" >> $config_host_mak
echo "CFLAGS=$CFLAGS" >> $config_host_mak
echo "QEMU_CFLAGS=$QEMU_CFLAGS" >> $config_host_mak
echo "HELPER_CFLAGS=$helper_cflags" >> $config_host_mak
echo "LDFLAGS=$LDFLAGS" >> $config_host_mak
echo "ARLIBS_BEGIN=$arlibs_begin" >> $config_host_mak
echo "ARLIBS_END=$arlibs_end" >> $config_host_mak
echo "LIBS+=$LIBS" >> $config_host_mak
echo "LIBS_TOOLS+=$libs_tools" >> $config_host_mak
echo "EXESUF=$EXESUF" >> $config_host_mak

# generate list of library paths for linker script

$ld --verbose -v 2> /dev/null | grep SEARCH_DIR > ${config_host_ld}

if test -f ${config_host_ld}~ ; then
  if cmp -s $config_host_ld ${config_host_ld}~ ; then
    mv ${config_host_ld}~ $config_host_ld
  else
    rm ${config_host_ld}~
  fi
fi

for d in libdis libdis-user; do
    mkdir -p $d
    rm -f $d/Makefile
    ln -s $source_path/Makefile.dis $d/Makefile
    echo > $d/config.mak
done

for target in $target_list; do
target_dir="$target"
config_target_mak=$target_dir/config-target.mak
target_arch2=`echo $target | cut -d '-' -f 1`
target_bigendian="no"

case "$target_arch2" in
  armeb|m68k|microblaze|mips|mipsn32|mips64|ppc|ppcemb|ppc64|ppc64abi32|s390x|sh4eb|sparc|sparc64|sparc32plus)
  target_bigendian=yes
  ;;
esac
target_softmmu="no"
target_user_only="no"
target_linux_user="no"
target_darwin_user="no"
target_bsd_user="no"
case "$target" in
  ${target_arch2}-softmmu)
    target_softmmu="yes"
    ;;
  ${target_arch2}-linux-user)
    if test "$linux" != "yes" ; then
      echo "ERROR: Target '$target' is only available on a Linux host"
      exit 1
    fi
    target_user_only="yes"
    target_linux_user="yes"
    ;;
  ${target_arch2}-darwin-user)
    if test "$darwin" != "yes" ; then
      echo "ERROR: Target '$target' is only available on a Darwin host"
      exit 1
    fi
    target_user_only="yes"
    target_darwin_user="yes"
    ;;
  ${target_arch2}-bsd-user)
    if test "$bsd" != "yes" ; then
      echo "ERROR: Target '$target' is only available on a BSD host"
      exit 1
    fi
    target_user_only="yes"
    target_bsd_user="yes"
    ;;
  *)
    echo "ERROR: Target '$target' not recognised"
    exit 1
    ;;
esac

mkdir -p $target_dir
mkdir -p $target_dir/fpu
mkdir -p $target_dir/tcg
mkdir -p $target_dir/ide
if test "$target" = "arm-linux-user" -o "$target" = "armeb-linux-user" -o "$target" = "arm-bsd-user" -o "$target" = "armeb-bsd-user" ; then
  mkdir -p $target_dir/nwfpe
fi

#
# don't use ln -sf as not all "ln -sf" over write the file/link
#
rm -f $target_dir/Makefile
ln -s $source_path/Makefile.target $target_dir/Makefile


echo "# Automatically generated by configure - do not modify" > $config_target_mak

bflt="no"
elfload32="no"
target_nptl="no"
interp_prefix1=`echo "$interp_prefix" | sed "s/%M/$target_arch2/g"`
echo "CONFIG_QEMU_PREFIX=\"$interp_prefix1\"" >> $config_target_mak
gdb_xml_files=""

TARGET_ARCH="$target_arch2"
TARGET_BASE_ARCH=""
TARGET_ABI_DIR=""

case "$target_arch2" in
  i386)
    target_phys_bits=32
  ;;
  x86_64)
    TARGET_BASE_ARCH=i386
    target_phys_bits=64
  ;;
  ia64)
    target_phys_bits=64
  ;;
  alpha)
    target_phys_bits=64
  ;;
  arm|armeb)
    TARGET_ARCH=arm
    bflt="yes"
    target_nptl="yes"
    gdb_xml_files="arm-core.xml arm-vfp.xml arm-vfp3.xml arm-neon.xml"
    target_phys_bits=32
  ;;
  cris)
    target_nptl="yes"
    target_phys_bits=32
  ;;
  m68k)
    bflt="yes"
    gdb_xml_files="cf-core.xml cf-fp.xml"
    target_phys_bits=32
  ;;
  microblaze)
    bflt="yes"
    target_nptl="yes"
    target_phys_bits=32
  ;;
  mips|mipsel)
    TARGET_ARCH=mips
    echo "TARGET_ABI_MIPSO32=y" >> $config_target_mak
    target_nptl="yes"
    target_phys_bits=64
  ;;
  mipsn32|mipsn32el)
    TARGET_ARCH=mipsn32
    TARGET_BASE_ARCH=mips
    echo "TARGET_ABI_MIPSN32=y" >> $config_target_mak
    target_phys_bits=64
  ;;
  mips64|mips64el)
    TARGET_ARCH=mips64
    TARGET_BASE_ARCH=mips
    echo "TARGET_ABI_MIPSN64=y" >> $config_target_mak
    target_phys_bits=64
  ;;
  ppc)
    gdb_xml_files="power-core.xml power-fpu.xml power-altivec.xml power-spe.xml"
    target_phys_bits=32
    target_nptl="yes"
  ;;
  ppcemb)
    TARGET_BASE_ARCH=ppc
    TARGET_ABI_DIR=ppc
    gdb_xml_files="power-core.xml power-fpu.xml power-altivec.xml power-spe.xml"
    target_phys_bits=64
    target_nptl="yes"
  ;;
  ppc64)
    TARGET_BASE_ARCH=ppc
    TARGET_ABI_DIR=ppc
    gdb_xml_files="power64-core.xml power-fpu.xml power-altivec.xml power-spe.xml"
    target_phys_bits=64
  ;;
  ppc64abi32)
    TARGET_ARCH=ppc64
    TARGET_BASE_ARCH=ppc
    TARGET_ABI_DIR=ppc
    echo "TARGET_ABI32=y" >> $config_target_mak
    gdb_xml_files="power64-core.xml power-fpu.xml power-altivec.xml power-spe.xml"
    target_phys_bits=64
  ;;
  sh4|sh4eb)
    TARGET_ARCH=sh4
    bflt="yes"
    target_nptl="yes"
    target_phys_bits=32
  ;;
  sparc)
    target_phys_bits=64
  ;;
  sparc64)
    TARGET_BASE_ARCH=sparc
    elfload32="yes"
    target_phys_bits=64
  ;;
  sparc32plus)
    TARGET_ARCH=sparc64
    TARGET_BASE_ARCH=sparc
    TARGET_ABI_DIR=sparc
    echo "TARGET_ABI32=y" >> $config_target_mak
    target_phys_bits=64
  ;;
  s390x)
    target_phys_bits=64
  ;;
  *)
    echo "Unsupported target CPU"
    exit 1
  ;;
esac
echo "TARGET_ARCH=$TARGET_ARCH" >> $config_target_mak
target_arch_name="`echo $TARGET_ARCH | tr '[:lower:]' '[:upper:]'`"
echo "TARGET_$target_arch_name=y" >> $config_target_mak
echo "TARGET_ARCH2=$target_arch2" >> $config_target_mak
# TARGET_BASE_ARCH needs to be defined after TARGET_ARCH
if [ "$TARGET_BASE_ARCH" = "" ]; then
  TARGET_BASE_ARCH=$TARGET_ARCH
fi
echo "TARGET_BASE_ARCH=$TARGET_BASE_ARCH" >> $config_target_mak
if [ "$TARGET_ABI_DIR" = "" ]; then
  TARGET_ABI_DIR=$TARGET_ARCH
fi
echo "TARGET_ABI_DIR=$TARGET_ABI_DIR" >> $config_target_mak
if [ $target_phys_bits -lt $hostlongbits ] ; then
  target_phys_bits=$hostlongbits
fi
case "$target_arch2" in
  i386|x86_64)
    if test "$xen" = "yes" -a "$target_softmmu" = "yes" ; then
      echo "CONFIG_XEN=y" >> $config_target_mak
    fi
esac
case "$target_arch2" in
  i386|x86_64|ppcemb|ppc|ppc64|s390x)
    # Make sure the target and host cpus are compatible
    if test "$kvm" = "yes" -a "$target_softmmu" = "yes" -a \
      \( "$target_arch2" = "$cpu" -o \
      \( "$target_arch2" = "ppcemb" -a "$cpu" = "ppc" \) -o \
      \( "$target_arch2" = "ppc64"  -a "$cpu" = "ppc" \) -o \
      \( "$target_arch2" = "x86_64" -a "$cpu" = "i386"   \) -o \
      \( "$target_arch2" = "i386"   -a "$cpu" = "x86_64" \) \) ; then
      echo "CONFIG_KVM=y" >> $config_target_mak
      echo "KVM_CFLAGS=$kvm_cflags" >> $config_target_mak
      if test "$kvm_para" = "yes"; then
        echo "CONFIG_KVM_PARA=y" >> $config_target_mak
      fi
<<<<<<< HEAD
      if test $kvm_cap_pit = "yes" ; then
        echo "CONFIG_KVM_PIT=y" >> $config_target_mak
      fi
      if test $kvm_cap_device_assignment = "yes" ; then
        echo "CONFIG_KVM_DEVICE_ASSIGNMENT=y" >> $config_target_mak
=======
      if test $vhost_net = "yes" ; then
        echo "CONFIG_VHOST_NET=y" >> $config_target_mak
>>>>>>> d5970055
      fi
    fi
esac
if test "$target_bigendian" = "yes" ; then
  echo "TARGET_WORDS_BIGENDIAN=y" >> $config_target_mak
fi
if test "$target_softmmu" = "yes" ; then
  echo "TARGET_PHYS_ADDR_BITS=$target_phys_bits" >> $config_target_mak
  echo "CONFIG_SOFTMMU=y" >> $config_target_mak
  echo "LIBS+=$libs_softmmu" >> $config_target_mak
  echo "HWDIR=../libhw$target_phys_bits" >> $config_target_mak
  echo "subdir-$target: subdir-libhw$target_phys_bits" >> $config_host_mak
fi
if test "$target_user_only" = "yes" ; then
  echo "CONFIG_USER_ONLY=y" >> $config_target_mak
fi
if test "$target_linux_user" = "yes" ; then
  echo "CONFIG_LINUX_USER=y" >> $config_target_mak
fi
if test "$target_darwin_user" = "yes" ; then
  echo "CONFIG_DARWIN_USER=y" >> $config_target_mak
fi
list=""
if test ! -z "$gdb_xml_files" ; then
  for x in $gdb_xml_files; do
    list="$list $source_path/gdb-xml/$x"
  done
  echo "TARGET_XML_FILES=$list" >> $config_target_mak
fi

case "$target_arch2" in
  alpha|arm|armeb|m68k|microblaze|mips|mipsel|mipsn32|mipsn32el|mips64|mips64el|ppc|ppc64|ppc64abi32|ppcemb|s390x|sparc|sparc64|sparc32plus)
    echo "CONFIG_SOFTFLOAT=y" >> $config_target_mak
    ;;
  *)
    echo "CONFIG_NOSOFTFLOAT=y" >> $config_target_mak
    ;;
esac

if test "$target_user_only" = "yes" -a "$bflt" = "yes"; then
  echo "TARGET_HAS_BFLT=y" >> $config_target_mak
fi
if test "$target_user_only" = "yes" \
        -a "$nptl" = "yes" -a "$target_nptl" = "yes"; then
  echo "CONFIG_USE_NPTL=y" >> $config_target_mak
fi
# 32 bit ELF loader in addition to native 64 bit loader?
if test "$target_user_only" = "yes" -a "$elfload32" = "yes"; then
  echo "TARGET_HAS_ELFLOAD32=y" >> $config_target_mak
fi
if test "$target_user_only" = "yes" -a "$guest_base" = "yes"; then
  echo "CONFIG_USE_GUEST_BASE=y" >> $config_target_mak
fi
if test "$target_bsd_user" = "yes" ; then
  echo "CONFIG_BSD_USER=y" >> $config_target_mak
fi

# generate QEMU_CFLAGS/LDFLAGS for targets

cflags=""
ldflags=""

if test "$ARCH" = "sparc64" ; then
  cflags="-I\$(SRC_PATH)/tcg/sparc $cflags"
elif test "$ARCH" = "s390x" ; then
  cflags="-I\$(SRC_PATH)/tcg/s390 $cflags"
else
  cflags="-I\$(SRC_PATH)/tcg/\$(ARCH) $cflags"
fi
cflags="-I\$(SRC_PATH)/tcg $cflags"
cflags="-I\$(SRC_PATH)/fpu $cflags"

if test "$target_user_only" = "yes" ; then
    libdis_config_mak=libdis-user/config.mak
else
    libdis_config_mak=libdis/config.mak
fi

for i in $ARCH $TARGET_BASE_ARCH ; do
  case "$i" in
  alpha)
    echo "CONFIG_ALPHA_DIS=y"  >> $config_target_mak
    echo "CONFIG_ALPHA_DIS=y"  >> $libdis_config_mak
  ;;
  arm)
    echo "CONFIG_ARM_DIS=y"  >> $config_target_mak
    echo "CONFIG_ARM_DIS=y"  >> $libdis_config_mak
  ;;
  cris)
    echo "CONFIG_CRIS_DIS=y"  >> $config_target_mak
    echo "CONFIG_CRIS_DIS=y"  >> $libdis_config_mak
  ;;
  hppa)
    echo "CONFIG_HPPA_DIS=y"  >> $config_target_mak
    echo "CONFIG_HPPA_DIS=y"  >> $libdis_config_mak
  ;;
  i386|x86_64)
    echo "CONFIG_I386_DIS=y"  >> $config_target_mak
    echo "CONFIG_I386_DIS=y"  >> $libdis_config_mak
  ;;
  m68k)
    echo "CONFIG_M68K_DIS=y"  >> $config_target_mak
    echo "CONFIG_M68K_DIS=y"  >> $libdis_config_mak
  ;;
  microblaze)
    echo "CONFIG_MICROBLAZE_DIS=y"  >> $config_target_mak
    echo "CONFIG_MICROBLAZE_DIS=y"  >> $libdis_config_mak
  ;;
  mips*)
    echo "CONFIG_MIPS_DIS=y"  >> $config_target_mak
    echo "CONFIG_MIPS_DIS=y"  >> $libdis_config_mak
  ;;
  ppc*)
    echo "CONFIG_PPC_DIS=y"  >> $config_target_mak
    echo "CONFIG_PPC_DIS=y"  >> $libdis_config_mak
  ;;
  s390*)
    echo "CONFIG_S390_DIS=y"  >> $config_target_mak
    echo "CONFIG_S390_DIS=y"  >> $libdis_config_mak
  ;;
  sh4)
    echo "CONFIG_SH4_DIS=y"  >> $config_target_mak
    echo "CONFIG_SH4_DIS=y"  >> $libdis_config_mak
  ;;
  sparc*)
    echo "CONFIG_SPARC_DIS=y"  >> $config_target_mak
    echo "CONFIG_SPARC_DIS=y"  >> $libdis_config_mak
  ;;
  esac
done

case "$ARCH" in
alpha)
  # Ensure there's only a single GP
  cflags="-msmall-data $cflags"
;;
ia64)
  cflags="-mno-sdata $cflags"
;;
esac

if test "$target_softmmu" = "yes" ; then
  case "$TARGET_BASE_ARCH" in
  arm)
    cflags="-DHAS_AUDIO $cflags"
  ;;
  i386|mips|ppc)
    cflags="-DHAS_AUDIO -DHAS_AUDIO_CHOICE $cflags"
  ;;
  esac
fi

if test "$target_user_only" = "yes" -a "$static" = "no" -a \
	"$user_pie" = "yes" ; then
  cflags="-fpie $cflags"
  ldflags="-pie $ldflags"
fi

if test "$target_softmmu" = "yes" -a \( \
        "$TARGET_ARCH" = "microblaze" -o \
        "$TARGET_ARCH" = "cris" \) ; then
  echo "CONFIG_NEED_MMU=y" >> $config_target_mak
fi

if test "$gprof" = "yes" ; then
  echo "TARGET_GPROF=yes" >> $config_target_mak
  if test "$target_linux_user" = "yes" ; then
    cflags="-p $cflags"
    ldflags="-p $ldflags"
  fi
  if test "$target_softmmu" = "yes" ; then
    ldflags="-p $ldflags"
    echo "GPROF_CFLAGS=-p" >> $config_target_mak
  fi
fi

linker_script="-Wl,-T../config-host.ld -Wl,-T,\$(SRC_PATH)/\$(ARCH).ld"
if test "$target_linux_user" = "yes" -o "$target_bsd_user" = "yes" ; then
  case "$ARCH" in
  sparc)
    # -static is used to avoid g1/g3 usage by the dynamic linker
    ldflags="$linker_script -static $ldflags"
    ;;
  ia64)
    ldflags="-Wl,-G0 $linker_script -static $ldflags"
    ;;
  i386|x86_64|ppc|ppc64|s390|sparc64|alpha|arm|m68k|mips|mips64)
    ldflags="$linker_script $ldflags"
    ;;
  esac
fi
if test "$target_softmmu" = "yes" ; then
  case "$ARCH" in
  ia64)
    ldflags="-Wl,-G0 $linker_script -static $ldflags"
    ;;
  esac
fi

echo "LDFLAGS+=$ldflags" >> $config_target_mak
echo "QEMU_CFLAGS+=$cflags" >> $config_target_mak

done # for target in $targets

# build tree in object directory if source path is different from current one
if test "$source_path_used" = "yes" ; then
    DIRS="tests tests/cris slirp audio block net pc-bios/optionrom"
    DIRS="$DIRS roms/seabios roms/vgabios"
    FILES="Makefile tests/Makefile"
    FILES="$FILES tests/cris/Makefile tests/cris/.gdbinit"
    FILES="$FILES tests/test-mmap.c"
    FILES="$FILES pc-bios/optionrom/Makefile pc-bios/keymaps pc-bios/video.x"
    FILES="$FILES roms/seabios/Makefile roms/vgabios/Makefile"
    for bios_file in $source_path/pc-bios/*.bin $source_path/pc-bios/*.dtb $source_path/pc-bios/openbios-*; do
        FILES="$FILES pc-bios/`basename $bios_file`"
    done
    for dir in $DIRS ; do
            mkdir -p $dir
    done
    # remove the link and recreate it, as not all "ln -sf" overwrite the link
    for f in $FILES ; do
        rm -f $f
        ln -s $source_path/$f $f
    done
fi

# temporary config to build submodules
for rom in seabios vgabios; do
    config_mak=roms/$rom/config.mak
    echo "# Automatically generated by configure - do not modify" > $config_mak
    echo "SRC_PATH=$source_path/roms/$rom" >> $config_mak
    echo "CC=$cc" >> $config_mak
    echo "BCC=bcc" >> $config_mak
    echo "CPP=${cross_prefix}cpp" >> $config_mak
    echo "OBJCOPY=objcopy" >> $config_mak
    echo "IASL=iasl" >> $config_mak
    echo "HOST_CC=$host_cc" >> $config_mak
    echo "LD=$ld" >> $config_mak
done

for hwlib in 32 64; do
  d=libhw$hwlib
  mkdir -p $d
  mkdir -p $d/ide
  rm -f $d/Makefile
  ln -s $source_path/Makefile.hw $d/Makefile
  echo "QEMU_CFLAGS+=-DTARGET_PHYS_ADDR_BITS=$hwlib" > $d/config.mak
done

d=libuser
mkdir -p $d
rm -f $d/Makefile
ln -s $source_path/Makefile.user $d/Makefile
if test "$static" = "no" -a "$user_pie" = "yes" ; then
  echo "QEMU_CFLAGS+=-fpie" > $d/config.mak
fi<|MERGE_RESOLUTION|>--- conflicted
+++ resolved
@@ -686,13 +686,11 @@
   ;;
   --enable-docs) docs="yes"
   ;;
-<<<<<<< HEAD
   --disable-cpu-emulation) cpu_emulation="no"
-=======
+  ;;
   --disable-vhost-net) vhost_net="no"
   ;;
   --enable-vhost-net) vhost_net="yes"
->>>>>>> d5970055
   ;;
   *) echo "ERROR: unknown option $opt"; show_help="yes"
   ;;
@@ -1569,7 +1567,6 @@
 fi
 
 ##########################################
-<<<<<<< HEAD
 # test for KVM_CAP_PIT
 
 if test "$kvm_cap_pit" != "no" ; then
@@ -1636,7 +1633,9 @@
     echo
     kvm_cap_device_assignment=no
   fi
-=======
+fi
+
+##########################################
 # test for vhost net
 
 if test "$vhost_net" != "no"; then
@@ -1660,7 +1659,6 @@
             fi
             vhost_net=no
     fi
->>>>>>> d5970055
 fi
 
 ##########################################
@@ -2730,16 +2728,14 @@
       if test "$kvm_para" = "yes"; then
         echo "CONFIG_KVM_PARA=y" >> $config_target_mak
       fi
-<<<<<<< HEAD
       if test $kvm_cap_pit = "yes" ; then
         echo "CONFIG_KVM_PIT=y" >> $config_target_mak
       fi
       if test $kvm_cap_device_assignment = "yes" ; then
         echo "CONFIG_KVM_DEVICE_ASSIGNMENT=y" >> $config_target_mak
-=======
+      fi
       if test $vhost_net = "yes" ; then
         echo "CONFIG_VHOST_NET=y" >> $config_target_mak
->>>>>>> d5970055
       fi
     fi
 esac
