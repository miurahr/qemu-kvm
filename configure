--- conflicted
+++ resolved
@@ -1568,7 +1568,6 @@
   splice=yes
 fi
 
-<<<<<<< HEAD
 ##########################################
 # signalfd probe
 cat > $TMPC << EOF
@@ -1583,17 +1582,6 @@
   signalfd=yes
 fi
 
-##########################################
-# eventfd probe
-cat > $TMPC << EOF
-#define _GNU_SOURCE
-#include <unistd.h>
-#include <sys/syscall.h>
-int main(void) { return syscall(SYS_eventfd, 0); }
-EOF
-
-if $cc $ARCH_CFLAGS -o $TMPE $TMPC 2> /dev/null ; then
-=======
 # check if eventfd is supported
 eventfd=no
 cat > $TMPC << EOF
@@ -1606,7 +1594,6 @@
 }
 EOF
 if compile_prog "" "" ; then
->>>>>>> c2882b96
   eventfd=yes
 fi
 
