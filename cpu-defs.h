/*
 * common defines for all CPUs
 *
 * Copyright (c) 2003 Fabrice Bellard
 *
 * This library is free software; you can redistribute it and/or
 * modify it under the terms of the GNU Lesser General Public
 * License as published by the Free Software Foundation; either
 * version 2 of the License, or (at your option) any later version.
 *
 * This library is distributed in the hope that it will be useful,
 * but WITHOUT ANY WARRANTY; without even the implied warranty of
 * MERCHANTABILITY or FITNESS FOR A PARTICULAR PURPOSE.  See the GNU
 * Lesser General Public License for more details.
 *
 * You should have received a copy of the GNU Lesser General Public
 * License along with this library; if not, see <http://www.gnu.org/licenses/>.
 */
#ifndef CPU_DEFS_H
#define CPU_DEFS_H

#ifndef NEED_CPU_H
#error cpu.h included from common code
#endif

#include "config.h"
#include <setjmp.h>
#include <inttypes.h>
#include <signal.h>
#include <pthread.h>
#include "osdep.h"
#include "qemu-queue.h"
#include "targphys.h"

#ifndef TARGET_LONG_BITS
#error TARGET_LONG_BITS must be defined before including this header
#endif

#define TARGET_LONG_SIZE (TARGET_LONG_BITS / 8)

typedef int16_t target_short __attribute__ ((aligned(TARGET_SHORT_ALIGNMENT)));
typedef uint16_t target_ushort __attribute__((aligned(TARGET_SHORT_ALIGNMENT)));
typedef int32_t target_int __attribute__((aligned(TARGET_INT_ALIGNMENT)));
typedef uint32_t target_uint __attribute__((aligned(TARGET_INT_ALIGNMENT)));
typedef int64_t target_llong __attribute__((aligned(TARGET_LLONG_ALIGNMENT)));
typedef uint64_t target_ullong __attribute__((aligned(TARGET_LLONG_ALIGNMENT)));
/* target_ulong is the type of a virtual address */
#if TARGET_LONG_SIZE == 4
typedef int32_t target_long __attribute__((aligned(TARGET_LONG_ALIGNMENT)));
typedef uint32_t target_ulong __attribute__((aligned(TARGET_LONG_ALIGNMENT)));
#define TARGET_FMT_lx "%08x"
#define TARGET_FMT_ld "%d"
#define TARGET_FMT_lu "%u"
#elif TARGET_LONG_SIZE == 8
typedef int64_t target_long __attribute__((aligned(TARGET_LONG_ALIGNMENT)));
typedef uint64_t target_ulong __attribute__((aligned(TARGET_LONG_ALIGNMENT)));
#define TARGET_FMT_lx "%016" PRIx64
#define TARGET_FMT_ld "%" PRId64
#define TARGET_FMT_lu "%" PRIu64
#else
#error TARGET_LONG_SIZE undefined
#endif

#define HOST_LONG_SIZE (HOST_LONG_BITS / 8)

#define EXCP_INTERRUPT 	0x10000 /* async interruption */
#define EXCP_HLT        0x10001 /* hlt instruction reached */
#define EXCP_DEBUG      0x10002 /* cpu stopped after a breakpoint or singlestep */
#define EXCP_HALTED     0x10003 /* cpu is halted (waiting for external event) */

#define TB_JMP_CACHE_BITS 12
#define TB_JMP_CACHE_SIZE (1 << TB_JMP_CACHE_BITS)

/* Only the bottom TB_JMP_PAGE_BITS of the jump cache hash bits vary for
   addresses on the same page.  The top bits are the same.  This allows
   TLB invalidation to quickly clear a subset of the hash table.  */
#define TB_JMP_PAGE_BITS (TB_JMP_CACHE_BITS / 2)
#define TB_JMP_PAGE_SIZE (1 << TB_JMP_PAGE_BITS)
#define TB_JMP_ADDR_MASK (TB_JMP_PAGE_SIZE - 1)
#define TB_JMP_PAGE_MASK (TB_JMP_CACHE_SIZE - TB_JMP_PAGE_SIZE)

#if !defined(CONFIG_USER_ONLY)
#define CPU_TLB_BITS 8
#define CPU_TLB_SIZE (1 << CPU_TLB_BITS)

#if HOST_LONG_BITS == 32 && TARGET_LONG_BITS == 32
#define CPU_TLB_ENTRY_BITS 4
#else
#define CPU_TLB_ENTRY_BITS 5
#endif

typedef struct CPUTLBEntry {
    /* bit TARGET_LONG_BITS to TARGET_PAGE_BITS : virtual address
       bit TARGET_PAGE_BITS-1..4  : Nonzero for accesses that should not
                                    go directly to ram.
       bit 3                      : indicates that the entry is invalid
       bit 2..0                   : zero
    */
    target_ulong addr_read;
    target_ulong addr_write;
    target_ulong addr_code;
    /* Addend to virtual address to get host address.  IO accesses
       use the corresponding iotlb value.  */
    unsigned long addend;
    /* padding to get a power of two size */
    uint8_t dummy[(1 << CPU_TLB_ENTRY_BITS) - 
                  (sizeof(target_ulong) * 3 + 
                   ((-sizeof(target_ulong) * 3) & (sizeof(unsigned long) - 1)) + 
                   sizeof(unsigned long))];
} CPUTLBEntry;

extern int CPUTLBEntry_wrong_size[sizeof(CPUTLBEntry) == (1 << CPU_TLB_ENTRY_BITS) ? 1 : -1];

#define CPU_COMMON_TLB \
    /* The meaning of the MMU modes is defined in the target code. */   \
    CPUTLBEntry tlb_table[NB_MMU_MODES][CPU_TLB_SIZE];                  \
    target_phys_addr_t iotlb[NB_MMU_MODES][CPU_TLB_SIZE];               \
    target_ulong tlb_flush_addr;                                        \
    target_ulong tlb_flush_mask;

#else

#define CPU_COMMON_TLB

#endif


#ifdef HOST_WORDS_BIGENDIAN
typedef struct icount_decr_u16 {
    uint16_t high;
    uint16_t low;
} icount_decr_u16;
#else
typedef struct icount_decr_u16 {
    uint16_t low;
    uint16_t high;
} icount_decr_u16;
#endif

struct kvm_run;
struct KVMState;
struct qemu_work_item;

typedef struct CPUBreakpoint {
    target_ulong pc;
    int flags; /* BP_* */
    QTAILQ_ENTRY(CPUBreakpoint) entry;
} CPUBreakpoint;

typedef struct CPUWatchpoint {
    target_ulong vaddr;
    target_ulong len_mask;
    int flags; /* BP_* */
    QTAILQ_ENTRY(CPUWatchpoint) entry;
} CPUWatchpoint;

/* forward decleration */
struct qemu_work_item;

struct KVMCPUState {
    pthread_t thread;
    int signalled;
    struct qemu_work_item *queued_work_first, *queued_work_last;
};

#define CPU_TEMP_BUF_NLONGS 128
#define CPU_COMMON                                                      \
    struct TranslationBlock *current_tb; /* currently executing TB  */  \
    /* soft mmu support */                                              \
    /* in order to avoid passing too many arguments to the MMIO         \
       helpers, we store some rarely used information in the CPU        \
       context) */                                                      \
    unsigned long mem_io_pc; /* host pc at which the memory was         \
                                accessed */                             \
    target_ulong mem_io_vaddr; /* target virtual addr at which the      \
                                     memory was accessed */             \
    uint32_t halted; /* Nonzero if the CPU is in suspend state */       \
    uint32_t interrupt_request;                                         \
    volatile sig_atomic_t exit_request;                                 \
    CPU_COMMON_TLB                                                      \
    struct TranslationBlock *tb_jmp_cache[TB_JMP_CACHE_SIZE];           \
    /* buffer for temporaries in the code generator */                  \
    long temp_buf[CPU_TEMP_BUF_NLONGS];                                 \
                                                                        \
    int64_t icount_extra; /* Instructions until next timer event.  */   \
    /* Number of cycles left, with interrupt flag in high bit.          \
       This allows a single read-compare-cbranch-write sequence to test \
       for both decrementer underflow and exceptions.  */               \
    union {                                                             \
        uint32_t u32;                                                   \
        icount_decr_u16 u16;                                            \
    } icount_decr;                                                      \
    uint32_t can_do_io; /* nonzero if memory mapped IO is safe.  */     \
                                                                        \
    /* from this point: preserved by CPU reset */                       \
    /* ice debug support */                                             \
    QTAILQ_HEAD(breakpoints_head, CPUBreakpoint) breakpoints;            \
    int singlestep_enabled;                                             \
                                                                        \
    QTAILQ_HEAD(watchpoints_head, CPUWatchpoint) watchpoints;            \
    CPUWatchpoint *watchpoint_hit;                                      \
                                                                        \
    struct GDBRegisterState *gdb_regs;                                  \
                                                                        \
    /* Core interrupt code */                                           \
    jmp_buf jmp_env;                                                    \
    int exception_index;                                                \
                                                                        \
    CPUState *next_cpu; /* next CPU sharing TB cache */                 \
    int cpu_index; /* CPU index (informative) */                        \
    uint32_t host_tid; /* host thread ID */                             \
    int numa_node; /* NUMA node this cpu is belonging to  */            \
    int nr_cores;  /* number of cores within this CPU package */        \
    int nr_threads;/* number of threads within this CPU */              \
    int running; /* Nonzero if cpu is currently running(usermode).  */  \
<<<<<<< HEAD
    int thread_id;							\
=======
    int thread_id;                                                      \
>>>>>>> dc7a09cf
    /* user data */                                                     \
    void *opaque;                                                       \
                                                                        \
    uint32_t created;                                                   \
    uint32_t stop;   /* Stop request */                                 \
    uint32_t stopped; /* Artificially stopped */                        \
    struct QemuThread *thread;                                          \
    struct QemuCond *halt_cond;                                         \
    int thread_kicked;                                                  \
    struct qemu_work_item *queued_work_first, *queued_work_last;        \
    const char *cpu_model_str;                                          \
    struct KVMState *kvm_state;                                         \
    struct kvm_run *kvm_run;                                            \
    int kvm_fd;                                                         \
    int kvm_vcpu_dirty;                                                 \
    struct KVMCPUState kvm_cpu_state;

#endif<|MERGE_RESOLUTION|>--- conflicted
+++ resolved
@@ -213,11 +213,7 @@
     int nr_cores;  /* number of cores within this CPU package */        \
     int nr_threads;/* number of threads within this CPU */              \
     int running; /* Nonzero if cpu is currently running(usermode).  */  \
-<<<<<<< HEAD
-    int thread_id;							\
-=======
     int thread_id;                                                      \
->>>>>>> dc7a09cf
     /* user data */                                                     \
     void *opaque;                                                       \
                                                                         \
