--- conflicted
+++ resolved
@@ -58,8 +58,8 @@
 int kvm_has_debugregs(void);
 int kvm_has_xsave(void);
 int kvm_has_xcrs(void);
+int kvm_has_pit_state2(void);
 int kvm_has_many_ioeventfds(void);
-int kvm_has_pit_state2(void);
 int kvm_has_gsi_routing(void);
 int kvm_has_intx_set_mask(void);
 
@@ -214,11 +214,14 @@
 int kvm_set_ioeventfd_mmio(int fd, uint32_t adr, uint32_t val, bool assign,
                            uint32_t size);
 
-int kvm_set_irqfd(int gsi, int fd, bool assigned);
-
 int kvm_set_ioeventfd_pio_word(int fd, uint16_t adr, uint16_t val, bool assign);
 
-<<<<<<< HEAD
+int kvm_irqchip_add_msi_route(KVMState *s, MSIMessage msg);
+void kvm_irqchip_release_virq(KVMState *s, int virq);
+
+int kvm_irqchip_add_irqfd(KVMState *s, int fd, int virq);
+int kvm_irqchip_remove_irqfd(KVMState *s, int fd, int virq);
+
 typedef struct KVMMsiMessage {
     uint32_t gsi;
     uint32_t addr_lo;
@@ -234,18 +237,12 @@
 
 #ifndef NEED_CPU_H
 int kvm_irqchip_set_irq(KVMState *s, int irq, int level);
-int kvm_irqchip_commit_routes(KVMState *s);
-#endif
+#endif
+
+void kvm_irqchip_commit_routes(KVMState *s);
 
 #ifdef NEED_CPU_H
 #include "qemu-kvm.h"
 #endif
 
-=======
-int kvm_irqchip_add_msi_route(KVMState *s, MSIMessage msg);
-void kvm_irqchip_release_virq(KVMState *s, int virq);
-
-int kvm_irqchip_add_irqfd(KVMState *s, int fd, int virq);
-int kvm_irqchip_remove_irqfd(KVMState *s, int fd, int virq);
->>>>>>> 7d37d351
 #endif