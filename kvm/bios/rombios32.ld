OUTPUT_FORMAT("elf32-i386", "elf32-i386", "elf32-i386")
OUTPUT_ARCH(i386)
ENTRY(_start);
SECTIONS
{
        . = 0x000e0000;
        .text     : { *(.text)    }
<<<<<<< HEAD
        .rodata    : { *(.rodata) }
        . = ALIGN(64);
        fixup_start = .;
        .fixup    : { *(.fixup) }
        fixup_end = .;
        . = ALIGN(4096);
        .data     : { *(.data)    }
        __bss_start = . ;
        .bss      : { *(.bss) *(COMMON) }
=======
        .rodata    : { *(.rodata*) }
>>>>>>> efb564ce
        _end = . ;
        .data 0x700 : AT (_end) { __data_start = .; *(.data); __data_end = .;}
        .bss      : { __bss_start = .; *(.bss) *(COMMON); __bss_end = .;}
        /DISCARD/ : { *(.stab)
                     *(.stabstr)
                     *(.comment)
                     *(.note)
                  }
}<|MERGE_RESOLUTION|>--- conflicted
+++ resolved
@@ -5,19 +5,12 @@
 {
         . = 0x000e0000;
         .text     : { *(.text)    }
-<<<<<<< HEAD
-        .rodata    : { *(.rodata) }
+        .rodata    : { *(.rodata*) }
         . = ALIGN(64);
         fixup_start = .;
         .fixup    : { *(.fixup) }
         fixup_end = .;
         . = ALIGN(4096);
-        .data     : { *(.data)    }
-        __bss_start = . ;
-        .bss      : { *(.bss) *(COMMON) }
-=======
-        .rodata    : { *(.rodata*) }
->>>>>>> efb564ce
         _end = . ;
         .data 0x700 : AT (_end) { __data_start = .; *(.data); __data_end = .;}
         .bss      : { __bss_start = .; *(.bss) *(COMMON); __bss_end = .;}
