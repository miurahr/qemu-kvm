--- conflicted
+++ resolved
@@ -56,13 +56,9 @@
 #define ACPI_DATA_SIZE    0x00010000L
 #define PM_IO_BASE        0xb000
 #define SMB_IO_BASE       0xb100
-<<<<<<< HEAD
-#define CPU_COUNT_ADDR    0xf000
-#define SMP_MSR_ADDR      0xf010
+#define SMP_MSR_ADDR      0x0510
 
 #define MAX_CPUS 16
-=======
->>>>>>> efb564ce
 
   // Define the application NAME
 #if defined(BX_QEMU)
