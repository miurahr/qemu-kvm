--- conflicted
+++ resolved
@@ -1130,14 +1130,13 @@
 {
 }
 
-<<<<<<< HEAD
 int kvm_irqchip_commit_routes(KVMState *s)
 {
     return -ENOSYS;
-=======
+}
+
 void kvm_irqchip_release_virq(KVMState *s, int virq)
 {
->>>>>>> d3d3bef0
 }
 
 int kvm_irqchip_send_msi(KVMState *s, MSIMessage msg)
@@ -1299,11 +1298,9 @@
 
 #ifdef KVM_CAP_IRQ_ROUTING
     s->direct_msi = (kvm_check_extension(s, KVM_CAP_SIGNAL_MSI) > 0);
-<<<<<<< HEAD
+#endif
+
     s->intx_set_mask = kvm_check_extension(s, KVM_CAP_PCI_2_3);
-=======
-#endif
->>>>>>> d3d3bef0
 
     ret = kvm_arch_init(s);
     if (ret < 0) {
