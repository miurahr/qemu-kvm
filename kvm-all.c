/*
 * QEMU KVM support
 *
 * Copyright IBM, Corp. 2008
 *           Red Hat, Inc. 2008
 *
 * Authors:
 *  Anthony Liguori   <aliguori@us.ibm.com>
 *  Glauber Costa     <gcosta@redhat.com>
 *
 * This work is licensed under the terms of the GNU GPL, version 2 or later.
 * See the COPYING file in the top-level directory.
 *
 */

#include <sys/types.h>
#include <sys/ioctl.h>
#include <sys/mman.h>
#include <stdarg.h>

#include <linux/kvm.h>

#include "qemu-common.h"
#include "qemu-barrier.h"
#include "sysemu.h"
#include "hw/hw.h"
#include "hw/msi.h"
#include "gdbstub.h"
#include "kvm.h"
#include "bswap.h"
#include "memory.h"
#include "exec-memory.h"

/* This check must be after config-host.h is included */
#ifdef CONFIG_EVENTFD
#include <sys/eventfd.h>
#endif

/* KVM uses PAGE_SIZE in its definition of COALESCED_MMIO_MAX */
#define PAGE_SIZE TARGET_PAGE_SIZE

//#define DEBUG_KVM

#ifdef DEBUG_KVM
#define DPRINTF(fmt, ...) \
    do { fprintf(stderr, fmt, ## __VA_ARGS__); } while (0)
#else
#define DPRINTF(fmt, ...) \
    do { } while (0)
#endif

#define KVM_MSI_HASHTAB_SIZE    256

typedef struct KVMSlot
{
    target_phys_addr_t start_addr;
    ram_addr_t memory_size;
    void *ram;
    int slot;
    int flags;
} KVMSlot;

typedef struct kvm_dirty_log KVMDirtyLog;

typedef struct KVMMSIRoute {
    struct kvm_irq_routing_entry kroute;
    QTAILQ_ENTRY(KVMMSIRoute) entry;
} KVMMSIRoute;

struct KVMState
{
    KVMSlot slots[32];
    int fd;
    int vmfd;
    int coalesced_mmio;
    struct kvm_coalesced_mmio_ring *coalesced_mmio_ring;
    bool coalesced_flush_in_progress;
    int broken_set_mem_region;
    int migration_log;
    int vcpu_events;
    int robust_singlestep;
    int debugregs;
#ifdef KVM_CAP_SET_GUEST_DEBUG
    struct kvm_sw_breakpoint_head kvm_sw_breakpoints;
#endif
    int pit_state2;
    int xsave, xcrs;
    int many_ioeventfds;
    int intx_set_mask;
    /* The man page (and posix) say ioctl numbers are signed int, but
     * they're not.  Linux, glibc and *BSD all treat ioctl numbers as
     * unsigned, and treating them as signed here can break things */
    unsigned irqchip_inject_ioctl;
#ifdef KVM_CAP_IRQ_ROUTING
    struct kvm_irq_routing *irq_routes;
    int nr_allocated_irq_routes;
    uint32_t *used_gsi_bitmap;
    unsigned int gsi_count;
    QTAILQ_HEAD(msi_hashtab, KVMMSIRoute) msi_hashtab[KVM_MSI_HASHTAB_SIZE];
    bool direct_msi;
#endif
};

KVMState *kvm_state;
bool kvm_kernel_irqchip;

static const KVMCapabilityInfo kvm_required_capabilites[] = {
    KVM_CAP_INFO(USER_MEMORY),
    KVM_CAP_INFO(DESTROY_MEMORY_REGION_WORKS),
    KVM_CAP_LAST_INFO
};

static KVMSlot *kvm_alloc_slot(KVMState *s)
{
    int i;

    for (i = 0; i < ARRAY_SIZE(s->slots); i++) {
        if (s->slots[i].memory_size == 0) {
            return &s->slots[i];
        }
    }

    fprintf(stderr, "%s: no free slot available\n", __func__);
    abort();
}

static KVMSlot *kvm_lookup_matching_slot(KVMState *s,
                                         target_phys_addr_t start_addr,
                                         target_phys_addr_t end_addr)
{
    int i;

    for (i = 0; i < ARRAY_SIZE(s->slots); i++) {
        KVMSlot *mem = &s->slots[i];

        if (start_addr == mem->start_addr &&
            end_addr == mem->start_addr + mem->memory_size) {
            return mem;
        }
    }

    return NULL;
}

/*
 * Find overlapping slot with lowest start address
 */
static KVMSlot *kvm_lookup_overlapping_slot(KVMState *s,
                                            target_phys_addr_t start_addr,
                                            target_phys_addr_t end_addr)
{
    KVMSlot *found = NULL;
    int i;

    for (i = 0; i < ARRAY_SIZE(s->slots); i++) {
        KVMSlot *mem = &s->slots[i];

        if (mem->memory_size == 0 ||
            (found && found->start_addr < mem->start_addr)) {
            continue;
        }

        if (end_addr > mem->start_addr &&
            start_addr < mem->start_addr + mem->memory_size) {
            found = mem;
        }
    }

    return found;
}

int kvm_physical_memory_addr_from_host(KVMState *s, void *ram,
                                       target_phys_addr_t *phys_addr)
{
    int i;

    for (i = 0; i < ARRAY_SIZE(s->slots); i++) {
        KVMSlot *mem = &s->slots[i];

        if (ram >= mem->ram && ram < mem->ram + mem->memory_size) {
            *phys_addr = mem->start_addr + (ram - mem->ram);
            return 1;
        }
    }

    return 0;
}

static int kvm_set_user_memory_region(KVMState *s, KVMSlot *slot)
{
    struct kvm_userspace_memory_region mem;

    mem.slot = slot->slot;
    mem.guest_phys_addr = slot->start_addr;
    mem.memory_size = slot->memory_size;
    mem.userspace_addr = (unsigned long)slot->ram;
    mem.flags = slot->flags;
    if (s->migration_log) {
        mem.flags |= KVM_MEM_LOG_DIRTY_PAGES;
    }
    return kvm_vm_ioctl(s, KVM_SET_USER_MEMORY_REGION, &mem);
}

static void kvm_reset_vcpu(void *opaque)
{
    CPUArchState *env = opaque;

    kvm_arch_reset_vcpu(env);
}

int kvm_init_vcpu(CPUArchState *env)
{
    KVMState *s = kvm_state;
    long mmap_size;
    int ret;

    DPRINTF("kvm_init_vcpu\n");

    ret = kvm_vm_ioctl(s, KVM_CREATE_VCPU, env->cpu_index);
    if (ret < 0) {
        DPRINTF("kvm_create_vcpu failed\n");
        goto err;
    }

    env->kvm_fd = ret;
    env->kvm_state = s;
    env->kvm_vcpu_dirty = 1;

    mmap_size = kvm_ioctl(s, KVM_GET_VCPU_MMAP_SIZE, 0);
    if (mmap_size < 0) {
        ret = mmap_size;
        DPRINTF("KVM_GET_VCPU_MMAP_SIZE failed\n");
        goto err;
    }

    env->kvm_run = mmap(NULL, mmap_size, PROT_READ | PROT_WRITE, MAP_SHARED,
                        env->kvm_fd, 0);
    if (env->kvm_run == MAP_FAILED) {
        ret = -errno;
        DPRINTF("mmap'ing vcpu state failed\n");
        goto err;
    }

    if (s->coalesced_mmio && !s->coalesced_mmio_ring) {
        s->coalesced_mmio_ring =
            (void *)env->kvm_run + s->coalesced_mmio * PAGE_SIZE;
    }

    ret = kvm_arch_init_vcpu(env);
    if (ret == 0) {
        qemu_register_reset(kvm_reset_vcpu, env);
        kvm_arch_reset_vcpu(env);
    }
err:
    return ret;
}

/*
 * dirty pages logging control
 */

static int kvm_mem_flags(KVMState *s, bool log_dirty)
{
    return log_dirty ? KVM_MEM_LOG_DIRTY_PAGES : 0;
}

static int kvm_slot_dirty_pages_log_change(KVMSlot *mem, bool log_dirty)
{
    KVMState *s = kvm_state;
    int flags, mask = KVM_MEM_LOG_DIRTY_PAGES;
    int old_flags;

    old_flags = mem->flags;

    flags = (mem->flags & ~mask) | kvm_mem_flags(s, log_dirty);
    mem->flags = flags;

    /* If nothing changed effectively, no need to issue ioctl */
    if (s->migration_log) {
        flags |= KVM_MEM_LOG_DIRTY_PAGES;
    }

    if (flags == old_flags) {
        return 0;
    }

    return kvm_set_user_memory_region(s, mem);
}

static int kvm_dirty_pages_log_change(target_phys_addr_t phys_addr,
                                      ram_addr_t size, bool log_dirty)
{
    KVMState *s = kvm_state;
    KVMSlot *mem = kvm_lookup_matching_slot(s, phys_addr, phys_addr + size);

    if (mem == NULL)  {
        fprintf(stderr, "BUG: %s: invalid parameters " TARGET_FMT_plx "-"
                TARGET_FMT_plx "\n", __func__, phys_addr,
                (target_phys_addr_t)(phys_addr + size - 1));
        return -EINVAL;
    }
    return kvm_slot_dirty_pages_log_change(mem, log_dirty);
}

static void kvm_log_start(MemoryListener *listener,
                          MemoryRegionSection *section)
{
    int r;

    r = kvm_dirty_pages_log_change(section->offset_within_address_space,
                                   section->size, true);
    if (r < 0) {
        abort();
    }
}

static void kvm_log_stop(MemoryListener *listener,
                          MemoryRegionSection *section)
{
    int r;

    r = kvm_dirty_pages_log_change(section->offset_within_address_space,
                                   section->size, false);
    if (r < 0) {
        abort();
    }
}

static int kvm_set_migration_log(int enable)
{
    KVMState *s = kvm_state;
    KVMSlot *mem;
    int i, err;

    s->migration_log = enable;

    for (i = 0; i < ARRAY_SIZE(s->slots); i++) {
        mem = &s->slots[i];

        if (!mem->memory_size) {
            continue;
        }
        if (!!(mem->flags & KVM_MEM_LOG_DIRTY_PAGES) == enable) {
            continue;
        }
        err = kvm_set_user_memory_region(s, mem);
        if (err) {
            return err;
        }
    }
    return 0;
}

/* get kvm's dirty pages bitmap and update qemu's */
static int kvm_get_dirty_pages_log_range(MemoryRegionSection *section,
                                         unsigned long *bitmap)
{
    unsigned int i, j;
    unsigned long page_number, c;
    target_phys_addr_t addr, addr1;
    unsigned int len = ((section->size / TARGET_PAGE_SIZE) + HOST_LONG_BITS - 1) / HOST_LONG_BITS;
    unsigned long hpratio = getpagesize() / TARGET_PAGE_SIZE;

    /*
     * bitmap-traveling is faster than memory-traveling (for addr...)
     * especially when most of the memory is not dirty.
     */
    for (i = 0; i < len; i++) {
        if (bitmap[i] != 0) {
            c = leul_to_cpu(bitmap[i]);
            do {
                j = ffsl(c) - 1;
                c &= ~(1ul << j);
                page_number = (i * HOST_LONG_BITS + j) * hpratio;
                addr1 = page_number * TARGET_PAGE_SIZE;
                addr = section->offset_within_region + addr1;
                memory_region_set_dirty(section->mr, addr,
                                        TARGET_PAGE_SIZE * hpratio);
            } while (c != 0);
        }
    }
    return 0;
}

#define ALIGN(x, y)  (((x)+(y)-1) & ~((y)-1))

/**
 * kvm_physical_sync_dirty_bitmap - Grab dirty bitmap from kernel space
 * This function updates qemu's dirty bitmap using
 * memory_region_set_dirty().  This means all bits are set
 * to dirty.
 *
 * @start_add: start of logged region.
 * @end_addr: end of logged region.
 */
static int kvm_physical_sync_dirty_bitmap(MemoryRegionSection *section)
{
    KVMState *s = kvm_state;
    unsigned long size, allocated_size = 0;
    KVMDirtyLog d;
    KVMSlot *mem;
    int ret = 0;
    target_phys_addr_t start_addr = section->offset_within_address_space;
    target_phys_addr_t end_addr = start_addr + section->size;

    d.dirty_bitmap = NULL;
    while (start_addr < end_addr) {
        mem = kvm_lookup_overlapping_slot(s, start_addr, end_addr);
        if (mem == NULL) {
            break;
        }

        /* XXX bad kernel interface alert
         * For dirty bitmap, kernel allocates array of size aligned to
         * bits-per-long.  But for case when the kernel is 64bits and
         * the userspace is 32bits, userspace can't align to the same
         * bits-per-long, since sizeof(long) is different between kernel
         * and user space.  This way, userspace will provide buffer which
         * may be 4 bytes less than the kernel will use, resulting in
         * userspace memory corruption (which is not detectable by valgrind
         * too, in most cases).
         * So for now, let's align to 64 instead of HOST_LONG_BITS here, in
         * a hope that sizeof(long) wont become >8 any time soon.
         */
        size = ALIGN(((mem->memory_size) >> TARGET_PAGE_BITS),
                     /*HOST_LONG_BITS*/ 64) / 8;
        if (!d.dirty_bitmap) {
            d.dirty_bitmap = g_malloc(size);
        } else if (size > allocated_size) {
            d.dirty_bitmap = g_realloc(d.dirty_bitmap, size);
        }
        allocated_size = size;
        memset(d.dirty_bitmap, 0, allocated_size);

        d.slot = mem->slot;

        if (kvm_vm_ioctl(s, KVM_GET_DIRTY_LOG, &d) == -1) {
            DPRINTF("ioctl failed %d\n", errno);
            ret = -1;
            break;
        }

        kvm_get_dirty_pages_log_range(section, d.dirty_bitmap);
        start_addr = mem->start_addr + mem->memory_size;
    }
    g_free(d.dirty_bitmap);

    return ret;
}

int kvm_coalesce_mmio_region(target_phys_addr_t start, ram_addr_t size)
{
    int ret = -ENOSYS;
    KVMState *s = kvm_state;

    if (s->coalesced_mmio) {
        struct kvm_coalesced_mmio_zone zone;

        zone.addr = start;
        zone.size = size;
        zone.pad = 0;

        ret = kvm_vm_ioctl(s, KVM_REGISTER_COALESCED_MMIO, &zone);
    }

    return ret;
}

int kvm_uncoalesce_mmio_region(target_phys_addr_t start, ram_addr_t size)
{
    int ret = -ENOSYS;
    KVMState *s = kvm_state;

    if (s->coalesced_mmio) {
        struct kvm_coalesced_mmio_zone zone;

        zone.addr = start;
        zone.size = size;
        zone.pad = 0;

        ret = kvm_vm_ioctl(s, KVM_UNREGISTER_COALESCED_MMIO, &zone);
    }

    return ret;
}

int kvm_check_extension(KVMState *s, unsigned int extension)
{
    int ret;

    ret = kvm_ioctl(s, KVM_CHECK_EXTENSION, extension);
    if (ret < 0) {
        ret = 0;
    }

    return ret;
}

static int kvm_check_many_ioeventfds(void)
{
    /* Userspace can use ioeventfd for io notification.  This requires a host
     * that supports eventfd(2) and an I/O thread; since eventfd does not
     * support SIGIO it cannot interrupt the vcpu.
     *
     * Older kernels have a 6 device limit on the KVM io bus.  Find out so we
     * can avoid creating too many ioeventfds.
     */
#if defined(CONFIG_EVENTFD)
    int ioeventfds[7];
    int i, ret = 0;
    for (i = 0; i < ARRAY_SIZE(ioeventfds); i++) {
        ioeventfds[i] = eventfd(0, EFD_CLOEXEC);
        if (ioeventfds[i] < 0) {
            break;
        }
        ret = kvm_set_ioeventfd_pio_word(ioeventfds[i], 0, i, true);
        if (ret < 0) {
            close(ioeventfds[i]);
            break;
        }
    }

    /* Decide whether many devices are supported or not */
    ret = i == ARRAY_SIZE(ioeventfds);

    while (i-- > 0) {
        kvm_set_ioeventfd_pio_word(ioeventfds[i], 0, i, false);
        close(ioeventfds[i]);
    }
    return ret;
#else
    return 0;
#endif
}

static const KVMCapabilityInfo *
kvm_check_extension_list(KVMState *s, const KVMCapabilityInfo *list)
{
    while (list->name) {
        if (!kvm_check_extension(s, list->value)) {
            return list;
        }
        list++;
    }
    return NULL;
}

static void kvm_set_phys_mem(MemoryRegionSection *section, bool add)
{
    KVMState *s = kvm_state;
    KVMSlot *mem, old;
    int err;
    MemoryRegion *mr = section->mr;
    bool log_dirty = memory_region_is_logging(mr);
    target_phys_addr_t start_addr = section->offset_within_address_space;
    ram_addr_t size = section->size;
    void *ram = NULL;
    unsigned delta;

    /* kvm works in page size chunks, but the function may be called
       with sub-page size and unaligned start address. */
    delta = TARGET_PAGE_ALIGN(size) - size;
    if (delta > size) {
        return;
    }
    start_addr += delta;
    size -= delta;
    size &= TARGET_PAGE_MASK;
    if (!size || (start_addr & ~TARGET_PAGE_MASK)) {
        return;
    }

    if (!memory_region_is_ram(mr)) {
        return;
    }

    ram = memory_region_get_ram_ptr(mr) + section->offset_within_region + delta;

    while (1) {
        mem = kvm_lookup_overlapping_slot(s, start_addr, start_addr + size);
        if (!mem) {
            break;
        }

        if (add && start_addr >= mem->start_addr &&
            (start_addr + size <= mem->start_addr + mem->memory_size) &&
            (ram - start_addr == mem->ram - mem->start_addr)) {
            /* The new slot fits into the existing one and comes with
             * identical parameters - update flags and done. */
            kvm_slot_dirty_pages_log_change(mem, log_dirty);
            return;
        }

        old = *mem;

        if (mem->flags & KVM_MEM_LOG_DIRTY_PAGES) {
            kvm_physical_sync_dirty_bitmap(section);
        }

        /* unregister the overlapping slot */
        mem->memory_size = 0;
        err = kvm_set_user_memory_region(s, mem);
        if (err) {
            fprintf(stderr, "%s: error unregistering overlapping slot: %s\n",
                    __func__, strerror(-err));
            abort();
        }

        /* Workaround for older KVM versions: we can't join slots, even not by
         * unregistering the previous ones and then registering the larger
         * slot. We have to maintain the existing fragmentation. Sigh.
         *
         * This workaround assumes that the new slot starts at the same
         * address as the first existing one. If not or if some overlapping
         * slot comes around later, we will fail (not seen in practice so far)
         * - and actually require a recent KVM version. */
        if (s->broken_set_mem_region &&
            old.start_addr == start_addr && old.memory_size < size && add) {
            mem = kvm_alloc_slot(s);
            mem->memory_size = old.memory_size;
            mem->start_addr = old.start_addr;
            mem->ram = old.ram;
            mem->flags = kvm_mem_flags(s, log_dirty);

            err = kvm_set_user_memory_region(s, mem);
            if (err) {
                fprintf(stderr, "%s: error updating slot: %s\n", __func__,
                        strerror(-err));
                abort();
            }

            start_addr += old.memory_size;
            ram += old.memory_size;
            size -= old.memory_size;
            continue;
        }

        /* register prefix slot */
        if (old.start_addr < start_addr) {
            mem = kvm_alloc_slot(s);
            mem->memory_size = start_addr - old.start_addr;
            mem->start_addr = old.start_addr;
            mem->ram = old.ram;
            mem->flags =  kvm_mem_flags(s, log_dirty);

            err = kvm_set_user_memory_region(s, mem);
            if (err) {
                fprintf(stderr, "%s: error registering prefix slot: %s\n",
                        __func__, strerror(-err));
#ifdef TARGET_PPC
                fprintf(stderr, "%s: This is probably because your kernel's " \
                                "PAGE_SIZE is too big. Please try to use 4k " \
                                "PAGE_SIZE!\n", __func__);
#endif
                abort();
            }
        }

        /* register suffix slot */
        if (old.start_addr + old.memory_size > start_addr + size) {
            ram_addr_t size_delta;

            mem = kvm_alloc_slot(s);
            mem->start_addr = start_addr + size;
            size_delta = mem->start_addr - old.start_addr;
            mem->memory_size = old.memory_size - size_delta;
            mem->ram = old.ram + size_delta;
            mem->flags = kvm_mem_flags(s, log_dirty);

            err = kvm_set_user_memory_region(s, mem);
            if (err) {
                fprintf(stderr, "%s: error registering suffix slot: %s\n",
                        __func__, strerror(-err));
                abort();
            }
        }
    }

    /* in case the KVM bug workaround already "consumed" the new slot */
    if (!size) {
        return;
    }
    if (!add) {
        return;
    }
    mem = kvm_alloc_slot(s);
    mem->memory_size = size;
    mem->start_addr = start_addr;
    mem->ram = ram;
    mem->flags = kvm_mem_flags(s, log_dirty);

    err = kvm_set_user_memory_region(s, mem);
    if (err) {
        fprintf(stderr, "%s: error registering slot: %s\n", __func__,
                strerror(-err));
        abort();
    }
}

static void kvm_begin(MemoryListener *listener)
{
}

static void kvm_commit(MemoryListener *listener)
{
}

static void kvm_region_add(MemoryListener *listener,
                           MemoryRegionSection *section)
{
    kvm_set_phys_mem(section, true);
}

static void kvm_region_del(MemoryListener *listener,
                           MemoryRegionSection *section)
{
    kvm_set_phys_mem(section, false);
}

static void kvm_region_nop(MemoryListener *listener,
                           MemoryRegionSection *section)
{
}

static void kvm_log_sync(MemoryListener *listener,
                         MemoryRegionSection *section)
{
    int r;

    r = kvm_physical_sync_dirty_bitmap(section);
    if (r < 0) {
        abort();
    }
}

static void kvm_log_global_start(struct MemoryListener *listener)
{
    int r;

    r = kvm_set_migration_log(1);
    assert(r >= 0);
}

static void kvm_log_global_stop(struct MemoryListener *listener)
{
    int r;

    r = kvm_set_migration_log(0);
    assert(r >= 0);
}

static void kvm_mem_ioeventfd_add(MemoryRegionSection *section,
                                  bool match_data, uint64_t data, int fd)
{
    int r;

    assert(match_data && section->size <= 8);

    r = kvm_set_ioeventfd_mmio(fd, section->offset_within_address_space,
                               data, true, section->size);
    if (r < 0) {
        abort();
    }
}

static void kvm_mem_ioeventfd_del(MemoryRegionSection *section,
                                  bool match_data, uint64_t data, int fd)
{
    int r;

    r = kvm_set_ioeventfd_mmio(fd, section->offset_within_address_space,
                               data, false, section->size);
    if (r < 0) {
        abort();
    }
}

static void kvm_io_ioeventfd_add(MemoryRegionSection *section,
                                 bool match_data, uint64_t data, int fd)
{
    int r;

    assert(match_data && section->size == 2);

    r = kvm_set_ioeventfd_pio_word(fd, section->offset_within_address_space,
                                   data, true);
    if (r < 0) {
        abort();
    }
}

static void kvm_io_ioeventfd_del(MemoryRegionSection *section,
                                 bool match_data, uint64_t data, int fd)

{
    int r;

    r = kvm_set_ioeventfd_pio_word(fd, section->offset_within_address_space,
                                   data, false);
    if (r < 0) {
        abort();
    }
}

static void kvm_eventfd_add(MemoryListener *listener,
                            MemoryRegionSection *section,
                            bool match_data, uint64_t data, int fd)
{
    if (section->address_space == get_system_memory()) {
        kvm_mem_ioeventfd_add(section, match_data, data, fd);
    } else {
        kvm_io_ioeventfd_add(section, match_data, data, fd);
    }
}

static void kvm_eventfd_del(MemoryListener *listener,
                            MemoryRegionSection *section,
                            bool match_data, uint64_t data, int fd)
{
    if (section->address_space == get_system_memory()) {
        kvm_mem_ioeventfd_del(section, match_data, data, fd);
    } else {
        kvm_io_ioeventfd_del(section, match_data, data, fd);
    }
}

static MemoryListener kvm_memory_listener = {
    .begin = kvm_begin,
    .commit = kvm_commit,
    .region_add = kvm_region_add,
    .region_del = kvm_region_del,
    .region_nop = kvm_region_nop,
    .log_start = kvm_log_start,
    .log_stop = kvm_log_stop,
    .log_sync = kvm_log_sync,
    .log_global_start = kvm_log_global_start,
    .log_global_stop = kvm_log_global_stop,
    .eventfd_add = kvm_eventfd_add,
    .eventfd_del = kvm_eventfd_del,
    .priority = 10,
};

static void kvm_handle_interrupt(CPUArchState *env, int mask)
{
    env->interrupt_request |= mask;

    if (!qemu_cpu_is_self(env)) {
        qemu_cpu_kick(env);
    }
}

int kvm_irqchip_set_irq(KVMState *s, int irq, int level)
{
    struct kvm_irq_level event;
    int ret;

    assert(kvm_irqchip_in_kernel());

    event.level = level;
    event.irq = irq;
    ret = kvm_vm_ioctl(s, s->irqchip_inject_ioctl, &event);
    if (ret < 0) {
        perror("kvm_set_irqchip_line");
        abort();
    }

    return (s->irqchip_inject_ioctl == KVM_IRQ_LINE) ? 1 : event.status;
}

#ifdef KVM_CAP_IRQ_ROUTING
static void set_gsi(KVMState *s, unsigned int gsi)
{
    s->used_gsi_bitmap[gsi / 32] |= 1U << (gsi % 32);
}

static void clear_gsi(KVMState *s, unsigned int gsi)
{
    s->used_gsi_bitmap[gsi / 32] &= ~(1U << (gsi % 32));
}

static void kvm_init_irq_routing(KVMState *s)
{
    int gsi_count, i;

    gsi_count = kvm_check_extension(s, KVM_CAP_IRQ_ROUTING);
    if (gsi_count > 0) {
        unsigned int gsi_bits, i;

        /* Round up so we can search ints using ffs */
        gsi_bits = ALIGN(gsi_count, 32);
        s->used_gsi_bitmap = g_malloc0(gsi_bits / 8);
        s->gsi_count = gsi_count;

        /* Mark any over-allocated bits as already in use */
        for (i = gsi_count; i < gsi_bits; i++) {
            set_gsi(s, i);
        }
    }

    s->irq_routes = g_malloc0(sizeof(*s->irq_routes));
    s->nr_allocated_irq_routes = 0;

    if (!s->direct_msi) {
        for (i = 0; i < KVM_MSI_HASHTAB_SIZE; i++) {
            QTAILQ_INIT(&s->msi_hashtab[i]);
        }
    }

    kvm_arch_init_irq_routing(s);
}

<<<<<<< HEAD
void kvm_add_routing_entry(KVMState *s,
                           struct kvm_irq_routing_entry *entry)
=======
static void kvm_irqchip_commit_routes(KVMState *s)
{
    int ret;

    s->irq_routes->flags = 0;
    ret = kvm_vm_ioctl(s, KVM_SET_GSI_ROUTING, s->irq_routes);
    assert(ret == 0);
}

static void kvm_add_routing_entry(KVMState *s,
                                  struct kvm_irq_routing_entry *entry)
>>>>>>> 7d37d351
{
    struct kvm_irq_routing_entry *new;
    int n, size;

    if (s->irq_routes->nr == s->nr_allocated_irq_routes) {
        n = s->nr_allocated_irq_routes * 2;
        if (n < 64) {
            n = 64;
        }
        size = sizeof(struct kvm_irq_routing);
        size += n * sizeof(*new);
        s->irq_routes = g_realloc(s->irq_routes, size);
        s->nr_allocated_irq_routes = n;
    }
    n = s->irq_routes->nr++;
    new = &s->irq_routes->entries[n];
    memset(new, 0, sizeof(*new));
    new->gsi = entry->gsi;
    new->type = entry->type;
    new->flags = entry->flags;
    new->u = entry->u;

    set_gsi(s, entry->gsi);

    kvm_irqchip_commit_routes(s);
}

void kvm_irqchip_add_irq_route(KVMState *s, int irq, int irqchip, int pin)
{
    struct kvm_irq_routing_entry e;

    assert(pin < s->gsi_count);

    e.gsi = irq;
    e.type = KVM_IRQ_ROUTING_IRQCHIP;
    e.flags = 0;
    e.u.irqchip.irqchip = irqchip;
    e.u.irqchip.pin = pin;
    kvm_add_routing_entry(s, &e);
}

void kvm_irqchip_release_virq(KVMState *s, int virq)
{
    struct kvm_irq_routing_entry *e;
    int i;

    for (i = 0; i < s->irq_routes->nr; i++) {
        e = &s->irq_routes->entries[i];
        if (e->gsi == virq) {
            s->irq_routes->nr--;
            *e = s->irq_routes->entries[s->irq_routes->nr];
        }
    }
    clear_gsi(s, virq);

    kvm_irqchip_commit_routes(s);
}

static unsigned int kvm_hash_msi(uint32_t data)
{
    /* This is optimized for IA32 MSI layout. However, no other arch shall
     * repeat the mistake of not providing a direct MSI injection API. */
    return data & 0xff;
}

static void kvm_flush_dynamic_msi_routes(KVMState *s)
{
    KVMMSIRoute *route, *next;
    unsigned int hash;

    for (hash = 0; hash < KVM_MSI_HASHTAB_SIZE; hash++) {
        QTAILQ_FOREACH_SAFE(route, &s->msi_hashtab[hash], entry, next) {
            kvm_irqchip_release_virq(s, route->kroute.gsi);
            QTAILQ_REMOVE(&s->msi_hashtab[hash], route, entry);
            g_free(route);
        }
    }
}

static int kvm_irqchip_get_virq(KVMState *s)
{
    uint32_t *word = s->used_gsi_bitmap;
    int max_words = ALIGN(s->gsi_count, 32) / 32;
    int i, bit;
    bool retry = true;

again:
    /* Return the lowest unused GSI in the bitmap */
    for (i = 0; i < max_words; i++) {
        bit = ffs(~word[i]);
        if (!bit) {
            continue;
        }

        return bit - 1 + i * 32;
    }
    if (!s->direct_msi && retry) {
        retry = false;
        kvm_flush_dynamic_msi_routes(s);
        goto again;
    }
    return -ENOSPC;

}

static KVMMSIRoute *kvm_lookup_msi_route(KVMState *s, MSIMessage msg)
{
    unsigned int hash = kvm_hash_msi(msg.data);
    KVMMSIRoute *route;

    QTAILQ_FOREACH(route, &s->msi_hashtab[hash], entry) {
        if (route->kroute.u.msi.address_lo == (uint32_t)msg.address &&
            route->kroute.u.msi.address_hi == (msg.address >> 32) &&
            route->kroute.u.msi.data == msg.data) {
            return route;
        }
    }
    return NULL;
}

int kvm_irqchip_send_msi(KVMState *s, MSIMessage msg)
{
    struct kvm_msi msi;
    KVMMSIRoute *route;

    if (s->direct_msi) {
        msi.address_lo = (uint32_t)msg.address;
        msi.address_hi = msg.address >> 32;
        msi.data = msg.data;
        msi.flags = 0;
        memset(msi.pad, 0, sizeof(msi.pad));

        return kvm_vm_ioctl(s, KVM_SIGNAL_MSI, &msi);
    }

    route = kvm_lookup_msi_route(s, msg);
    if (!route) {
        int virq;

        virq = kvm_irqchip_get_virq(s);
        if (virq < 0) {
            return virq;
        }

        route = g_malloc(sizeof(KVMMSIRoute));
        route->kroute.gsi = virq;
        route->kroute.type = KVM_IRQ_ROUTING_MSI;
        route->kroute.flags = 0;
        route->kroute.u.msi.address_lo = (uint32_t)msg.address;
        route->kroute.u.msi.address_hi = msg.address >> 32;
        route->kroute.u.msi.data = msg.data;

        kvm_add_routing_entry(s, &route->kroute);

        QTAILQ_INSERT_TAIL(&s->msi_hashtab[kvm_hash_msi(msg.data)], route,
                           entry);
    }

    assert(route->kroute.type == KVM_IRQ_ROUTING_MSI);

    return kvm_irqchip_set_irq(s, route->kroute.gsi, 1);
}

int kvm_irqchip_add_msi_route(KVMState *s, MSIMessage msg)
{
    struct kvm_irq_routing_entry kroute;
    int virq;

    if (!kvm_irqchip_in_kernel()) {
        return -ENOSYS;
    }

    virq = kvm_irqchip_get_virq(s);
    if (virq < 0) {
        return virq;
    }

    kroute.gsi = virq;
    kroute.type = KVM_IRQ_ROUTING_MSI;
    kroute.flags = 0;
    kroute.u.msi.address_lo = (uint32_t)msg.address;
    kroute.u.msi.address_hi = msg.address >> 32;
    kroute.u.msi.data = msg.data;

    kvm_add_routing_entry(s, &kroute);

    return virq;
}

static int kvm_irqchip_assign_irqfd(KVMState *s, int fd, int virq, bool assign)
{
    struct kvm_irqfd irqfd = {
        .fd = fd,
        .gsi = virq,
        .flags = assign ? 0 : KVM_IRQFD_FLAG_DEASSIGN,
    };

    if (!kvm_irqchip_in_kernel()) {
        return -ENOSYS;
    }

    return kvm_vm_ioctl(s, KVM_IRQFD, &irqfd);
}

#else /* !KVM_CAP_IRQ_ROUTING */

static void kvm_init_irq_routing(KVMState *s)
{
}

int kvm_irqchip_commit_routes(KVMState *s)
{
    return -ENOSYS;
}

int kvm_irqchip_send_msi(KVMState *s, MSIMessage msg)
{
    abort();
}

int kvm_irqchip_add_msi_route(KVMState *s, MSIMessage msg)
{
    abort();
}

static int kvm_irqchip_assign_irqfd(KVMState *s, int fd, int virq, bool assign)
{
    abort();
}
#endif /* !KVM_CAP_IRQ_ROUTING */

int kvm_irqchip_add_irqfd(KVMState *s, int fd, int virq)
{
    return kvm_irqchip_assign_irqfd(s, fd, virq, true);
}

int kvm_irqchip_remove_irqfd(KVMState *s, int fd, int virq)
{
    return kvm_irqchip_assign_irqfd(s, fd, virq, false);
}

static int kvm_irqchip_create(KVMState *s)
{
    QemuOptsList *list = qemu_find_opts("machine");
    int ret;

    if (QTAILQ_EMPTY(&list->head) ||
        !qemu_opt_get_bool(QTAILQ_FIRST(&list->head),
                           "kernel_irqchip", true) ||
        !kvm_check_extension(s, KVM_CAP_IRQCHIP)) {
        return 0;
    }

    ret = kvm_vm_ioctl(s, KVM_CREATE_IRQCHIP);
    if (ret < 0) {
        fprintf(stderr, "Create kernel irqchip failed\n");
        return ret;
    }

    s->irqchip_inject_ioctl = KVM_IRQ_LINE;
    if (kvm_check_extension(s, KVM_CAP_IRQ_INJECT_STATUS)) {
        s->irqchip_inject_ioctl = KVM_IRQ_LINE_STATUS;
    }
    kvm_kernel_irqchip = true;

    kvm_init_irq_routing(s);

    return 0;
}

int kvm_init(void)
{
    static const char upgrade_note[] =
        "Please upgrade to at least kernel 2.6.29 or recent kvm-kmod\n"
        "(see http://sourceforge.net/projects/kvm).\n";
    KVMState *s;
    const KVMCapabilityInfo *missing_cap;
    int ret;
    int i;

    s = g_malloc0(sizeof(KVMState));

    /*
     * On systems where the kernel can support different base page
     * sizes, host page size may be different from TARGET_PAGE_SIZE,
     * even with KVM.  TARGET_PAGE_SIZE is assumed to be the minimum
     * page size for the system though.
     */
    assert(TARGET_PAGE_SIZE <= getpagesize());

#ifdef KVM_CAP_SET_GUEST_DEBUG
    QTAILQ_INIT(&s->kvm_sw_breakpoints);
#endif
    for (i = 0; i < ARRAY_SIZE(s->slots); i++) {
        s->slots[i].slot = i;
    }
    s->vmfd = -1;
    s->fd = qemu_open("/dev/kvm", O_RDWR);
    if (s->fd == -1) {
        fprintf(stderr, "Could not access KVM kernel module: %m\n");
        ret = -errno;
        goto err;
    }

    ret = kvm_ioctl(s, KVM_GET_API_VERSION, 0);
    if (ret < KVM_API_VERSION) {
        if (ret > 0) {
            ret = -EINVAL;
        }
        fprintf(stderr, "kvm version too old\n");
        goto err;
    }

    if (ret > KVM_API_VERSION) {
        ret = -EINVAL;
        fprintf(stderr, "kvm version not supported\n");
        goto err;
    }

    s->vmfd = kvm_ioctl(s, KVM_CREATE_VM, 0);
    if (s->vmfd < 0) {
#ifdef TARGET_S390X
        fprintf(stderr, "Please add the 'switch_amode' kernel parameter to "
                        "your host kernel command line\n");
#endif
        ret = s->vmfd;
        goto err;
    }

    missing_cap = kvm_check_extension_list(s, kvm_required_capabilites);
    if (!missing_cap) {
        missing_cap =
            kvm_check_extension_list(s, kvm_arch_required_capabilities);
    }
    if (missing_cap) {
        ret = -EINVAL;
        fprintf(stderr, "kvm does not support %s\n%s",
                missing_cap->name, upgrade_note);
        goto err;
    }

    s->coalesced_mmio = kvm_check_extension(s, KVM_CAP_COALESCED_MMIO);

    s->broken_set_mem_region = 1;
    ret = kvm_check_extension(s, KVM_CAP_JOIN_MEMORY_REGIONS_WORKS);
    if (ret > 0) {
        s->broken_set_mem_region = 0;
    }

#ifdef KVM_CAP_VCPU_EVENTS
    s->vcpu_events = kvm_check_extension(s, KVM_CAP_VCPU_EVENTS);
#endif

    s->robust_singlestep =
        kvm_check_extension(s, KVM_CAP_X86_ROBUST_SINGLESTEP);

#ifdef KVM_CAP_DEBUGREGS
    s->debugregs = kvm_check_extension(s, KVM_CAP_DEBUGREGS);
#endif

#ifdef KVM_CAP_XSAVE
    s->xsave = kvm_check_extension(s, KVM_CAP_XSAVE);
#endif

#ifdef KVM_CAP_XCRS
    s->xcrs = kvm_check_extension(s, KVM_CAP_XCRS);
#endif

#ifdef KVM_CAP_PIT_STATE2
    s->pit_state2 = kvm_check_extension(s, KVM_CAP_PIT_STATE2);
#endif

    s->direct_msi = (kvm_check_extension(s, KVM_CAP_SIGNAL_MSI) > 0);
    s->intx_set_mask = kvm_check_extension(s, KVM_CAP_PCI_2_3);

    ret = kvm_arch_init(s);
    if (ret < 0) {
        goto err;
    }

    ret = kvm_irqchip_create(s);
    if (ret < 0) {
        goto err;
    }

    kvm_state = s;
    memory_listener_register(&kvm_memory_listener, NULL);

    s->many_ioeventfds = kvm_check_many_ioeventfds();

    cpu_interrupt_handler = kvm_handle_interrupt;

    return 0;

err:
    if (s) {
        if (s->vmfd >= 0) {
            close(s->vmfd);
        }
        if (s->fd != -1) {
            close(s->fd);
        }
    }
    g_free(s);

    return ret;
}

static void kvm_handle_io(uint16_t port, void *data, int direction, int size,
                          uint32_t count)
{
    int i;
    uint8_t *ptr = data;

    for (i = 0; i < count; i++) {
        if (direction == KVM_EXIT_IO_IN) {
            switch (size) {
            case 1:
                stb_p(ptr, cpu_inb(port));
                break;
            case 2:
                stw_p(ptr, cpu_inw(port));
                break;
            case 4:
                stl_p(ptr, cpu_inl(port));
                break;
            }
        } else {
            switch (size) {
            case 1:
                cpu_outb(port, ldub_p(ptr));
                break;
            case 2:
                cpu_outw(port, lduw_p(ptr));
                break;
            case 4:
                cpu_outl(port, ldl_p(ptr));
                break;
            }
        }

        ptr += size;
    }
}

static int kvm_handle_internal_error(CPUArchState *env, struct kvm_run *run)
{
    fprintf(stderr, "KVM internal error.");
    if (kvm_check_extension(kvm_state, KVM_CAP_INTERNAL_ERROR_DATA)) {
        int i;

        fprintf(stderr, " Suberror: %d\n", run->internal.suberror);
        for (i = 0; i < run->internal.ndata; ++i) {
            fprintf(stderr, "extra data[%d]: %"PRIx64"\n",
                    i, (uint64_t)run->internal.data[i]);
        }
    } else {
        fprintf(stderr, "\n");
    }
    if (run->internal.suberror == KVM_INTERNAL_ERROR_EMULATION) {
        fprintf(stderr, "emulation failure\n");
        if (!kvm_arch_stop_on_emulation_error(env)) {
            cpu_dump_state(env, stderr, fprintf, CPU_DUMP_CODE);
            return EXCP_INTERRUPT;
        }
    }
    /* FIXME: Should trigger a qmp message to let management know
     * something went wrong.
     */
    return -1;
}

void kvm_flush_coalesced_mmio_buffer(void)
{
    KVMState *s = kvm_state;

    if (s->coalesced_flush_in_progress) {
        return;
    }

    s->coalesced_flush_in_progress = true;

    if (s->coalesced_mmio_ring) {
        struct kvm_coalesced_mmio_ring *ring = s->coalesced_mmio_ring;
        while (ring->first != ring->last) {
            struct kvm_coalesced_mmio *ent;

            ent = &ring->coalesced_mmio[ring->first];

            cpu_physical_memory_write(ent->phys_addr, ent->data, ent->len);
            smp_wmb();
            ring->first = (ring->first + 1) % KVM_COALESCED_MMIO_MAX;
        }
    }

    s->coalesced_flush_in_progress = false;
}

static void do_kvm_cpu_synchronize_state(void *_env)
{
    CPUArchState *env = _env;

    if (!env->kvm_vcpu_dirty) {
        kvm_arch_get_registers(env);
        env->kvm_vcpu_dirty = 1;
    }
}

void kvm_cpu_synchronize_state(CPUArchState *env)
{
    if (!env->kvm_vcpu_dirty) {
        run_on_cpu(env, do_kvm_cpu_synchronize_state, env);
    }
}

void kvm_cpu_synchronize_post_reset(CPUArchState *env)
{
    kvm_arch_put_registers(env, KVM_PUT_RESET_STATE);
    env->kvm_vcpu_dirty = 0;
}

void kvm_cpu_synchronize_post_init(CPUArchState *env)
{
    kvm_arch_put_registers(env, KVM_PUT_FULL_STATE);
    env->kvm_vcpu_dirty = 0;
}

int kvm_cpu_exec(CPUArchState *env)
{
    struct kvm_run *run = env->kvm_run;
    int ret, run_ret;

    DPRINTF("kvm_cpu_exec()\n");

    if (kvm_arch_process_async_events(env)) {
        env->exit_request = 0;
        return EXCP_HLT;
    }

    do {
        if (env->kvm_vcpu_dirty) {
            kvm_arch_put_registers(env, KVM_PUT_RUNTIME_STATE);
            env->kvm_vcpu_dirty = 0;
        }

        kvm_arch_pre_run(env, run);
        if (env->exit_request) {
            DPRINTF("interrupt exit requested\n");
            /*
             * KVM requires us to reenter the kernel after IO exits to complete
             * instruction emulation. This self-signal will ensure that we
             * leave ASAP again.
             */
            qemu_cpu_kick_self();
        }
        qemu_mutex_unlock_iothread();

        run_ret = kvm_vcpu_ioctl(env, KVM_RUN, 0);

        qemu_mutex_lock_iothread();
        kvm_arch_post_run(env, run);

        kvm_flush_coalesced_mmio_buffer();

        if (run_ret < 0) {
            if (run_ret == -EINTR || run_ret == -EAGAIN) {
                DPRINTF("io window exit\n");
                ret = EXCP_INTERRUPT;
                break;
            }
            fprintf(stderr, "error: kvm run failed %s\n",
                    strerror(-run_ret));
            abort();
        }

        switch (run->exit_reason) {
        case KVM_EXIT_IO:
            DPRINTF("handle_io\n");
            kvm_handle_io(run->io.port,
                          (uint8_t *)run + run->io.data_offset,
                          run->io.direction,
                          run->io.size,
                          run->io.count);
            ret = 0;
            break;
        case KVM_EXIT_MMIO:
            DPRINTF("handle_mmio\n");
            cpu_physical_memory_rw(run->mmio.phys_addr,
                                   run->mmio.data,
                                   run->mmio.len,
                                   run->mmio.is_write);
            ret = 0;
            break;
        case KVM_EXIT_IRQ_WINDOW_OPEN:
            DPRINTF("irq_window_open\n");
            ret = EXCP_INTERRUPT;
            break;
        case KVM_EXIT_SHUTDOWN:
            DPRINTF("shutdown\n");
            qemu_system_reset_request();
            ret = EXCP_INTERRUPT;
            break;
        case KVM_EXIT_UNKNOWN:
            fprintf(stderr, "KVM: unknown exit, hardware reason %" PRIx64 "\n",
                    (uint64_t)run->hw.hardware_exit_reason);
            ret = -1;
            break;
        case KVM_EXIT_INTERNAL_ERROR:
            ret = kvm_handle_internal_error(env, run);
            break;
        default:
            DPRINTF("kvm_arch_handle_exit\n");
            ret = kvm_arch_handle_exit(env, run);
            break;
        }
    } while (ret == 0);

    if (ret < 0) {
        cpu_dump_state(env, stderr, fprintf, CPU_DUMP_CODE);
        vm_stop(RUN_STATE_INTERNAL_ERROR);
    }

    env->exit_request = 0;
    return ret;
}

int kvm_ioctl(KVMState *s, int type, ...)
{
    int ret;
    void *arg;
    va_list ap;

    va_start(ap, type);
    arg = va_arg(ap, void *);
    va_end(ap);

    ret = ioctl(s->fd, type, arg);
    if (ret == -1) {
        ret = -errno;
    }
    return ret;
}

int kvm_vm_ioctl(KVMState *s, int type, ...)
{
    int ret;
    void *arg;
    va_list ap;

    va_start(ap, type);
    arg = va_arg(ap, void *);
    va_end(ap);

    ret = ioctl(s->vmfd, type, arg);
    if (ret == -1) {
        ret = -errno;
    }
    return ret;
}

int kvm_vcpu_ioctl(CPUArchState *env, int type, ...)
{
    int ret;
    void *arg;
    va_list ap;

    va_start(ap, type);
    arg = va_arg(ap, void *);
    va_end(ap);

    ret = ioctl(env->kvm_fd, type, arg);
    if (ret == -1) {
        ret = -errno;
    }
    return ret;
}

int kvm_has_sync_mmu(void)
{
    return kvm_check_extension(kvm_state, KVM_CAP_SYNC_MMU);
}

int kvm_has_vcpu_events(void)
{
    return kvm_state->vcpu_events;
}

int kvm_has_robust_singlestep(void)
{
    return kvm_state->robust_singlestep;
}

int kvm_has_debugregs(void)
{
    return kvm_state->debugregs;
}

int kvm_has_xsave(void)
{
    return kvm_state->xsave;
}

int kvm_has_xcrs(void)
{
    return kvm_state->xcrs;
}

int kvm_has_pit_state2(void)
{
    return kvm_state->pit_state2;
}

int kvm_has_many_ioeventfds(void)
{
    if (!kvm_enabled()) {
        return 0;
    }
    return kvm_state->many_ioeventfds;
}

int kvm_has_gsi_routing(void)
{
#ifdef KVM_CAP_IRQ_ROUTING
    return kvm_check_extension(kvm_state, KVM_CAP_IRQ_ROUTING);
#else
    return false;
#endif
}

int kvm_has_intx_set_mask(void)
{
    return kvm_state->intx_set_mask;
}

int kvm_allows_irq0_override(void)
{
    return !kvm_irqchip_in_kernel() || kvm_has_gsi_routing();
}

void kvm_setup_guest_memory(void *start, size_t size)
{
    if (!kvm_has_sync_mmu()) {
        int ret = qemu_madvise(start, size, QEMU_MADV_DONTFORK);

        if (ret) {
            perror("qemu_madvise");
            fprintf(stderr,
                    "Need MADV_DONTFORK in absence of synchronous KVM MMU\n");
            exit(1);
        }
    }
}

#ifdef KVM_CAP_SET_GUEST_DEBUG
struct kvm_sw_breakpoint *kvm_find_sw_breakpoint(CPUArchState *env,
                                                 target_ulong pc)
{
    struct kvm_sw_breakpoint *bp;

    QTAILQ_FOREACH(bp, &env->kvm_state->kvm_sw_breakpoints, entry) {
        if (bp->pc == pc) {
            return bp;
        }
    }
    return NULL;
}

int kvm_sw_breakpoints_active(CPUArchState *env)
{
    return !QTAILQ_EMPTY(&env->kvm_state->kvm_sw_breakpoints);
}

struct kvm_set_guest_debug_data {
    struct kvm_guest_debug dbg;
    CPUArchState *env;
    int err;
};

static void kvm_invoke_set_guest_debug(void *data)
{
    struct kvm_set_guest_debug_data *dbg_data = data;
    CPUArchState *env = dbg_data->env;

    dbg_data->err = kvm_vcpu_ioctl(env, KVM_SET_GUEST_DEBUG, &dbg_data->dbg);
}

int kvm_update_guest_debug(CPUArchState *env, unsigned long reinject_trap)
{
    struct kvm_set_guest_debug_data data;

    data.dbg.control = reinject_trap;

    if (env->singlestep_enabled) {
        data.dbg.control |= KVM_GUESTDBG_ENABLE | KVM_GUESTDBG_SINGLESTEP;
    }
    kvm_arch_update_guest_debug(env, &data.dbg);
    data.env = env;

    run_on_cpu(env, kvm_invoke_set_guest_debug, &data);
    return data.err;
}

int kvm_insert_breakpoint(CPUArchState *current_env, target_ulong addr,
                          target_ulong len, int type)
{
    struct kvm_sw_breakpoint *bp;
    CPUArchState *env;
    int err;

    if (type == GDB_BREAKPOINT_SW) {
        bp = kvm_find_sw_breakpoint(current_env, addr);
        if (bp) {
            bp->use_count++;
            return 0;
        }

        bp = g_malloc(sizeof(struct kvm_sw_breakpoint));
        if (!bp) {
            return -ENOMEM;
        }

        bp->pc = addr;
        bp->use_count = 1;
        err = kvm_arch_insert_sw_breakpoint(current_env, bp);
        if (err) {
            g_free(bp);
            return err;
        }

        QTAILQ_INSERT_HEAD(&current_env->kvm_state->kvm_sw_breakpoints,
                          bp, entry);
    } else {
        err = kvm_arch_insert_hw_breakpoint(addr, len, type);
        if (err) {
            return err;
        }
    }

    for (env = first_cpu; env != NULL; env = env->next_cpu) {
        err = kvm_update_guest_debug(env, 0);
        if (err) {
            return err;
        }
    }
    return 0;
}

int kvm_remove_breakpoint(CPUArchState *current_env, target_ulong addr,
                          target_ulong len, int type)
{
    struct kvm_sw_breakpoint *bp;
    CPUArchState *env;
    int err;

    if (type == GDB_BREAKPOINT_SW) {
        bp = kvm_find_sw_breakpoint(current_env, addr);
        if (!bp) {
            return -ENOENT;
        }

        if (bp->use_count > 1) {
            bp->use_count--;
            return 0;
        }

        err = kvm_arch_remove_sw_breakpoint(current_env, bp);
        if (err) {
            return err;
        }

        QTAILQ_REMOVE(&current_env->kvm_state->kvm_sw_breakpoints, bp, entry);
        g_free(bp);
    } else {
        err = kvm_arch_remove_hw_breakpoint(addr, len, type);
        if (err) {
            return err;
        }
    }

    for (env = first_cpu; env != NULL; env = env->next_cpu) {
        err = kvm_update_guest_debug(env, 0);
        if (err) {
            return err;
        }
    }
    return 0;
}

void kvm_remove_all_breakpoints(CPUArchState *current_env)
{
    struct kvm_sw_breakpoint *bp, *next;
    KVMState *s = current_env->kvm_state;
    CPUArchState *env;

    QTAILQ_FOREACH_SAFE(bp, &s->kvm_sw_breakpoints, entry, next) {
        if (kvm_arch_remove_sw_breakpoint(current_env, bp) != 0) {
            /* Try harder to find a CPU that currently sees the breakpoint. */
            for (env = first_cpu; env != NULL; env = env->next_cpu) {
                if (kvm_arch_remove_sw_breakpoint(env, bp) == 0) {
                    break;
                }
            }
        }
    }
    kvm_arch_remove_all_hw_breakpoints();

    for (env = first_cpu; env != NULL; env = env->next_cpu) {
        kvm_update_guest_debug(env, 0);
    }
}

#else /* !KVM_CAP_SET_GUEST_DEBUG */

int kvm_update_guest_debug(CPUArchState *env, unsigned long reinject_trap)
{
    return -EINVAL;
}

int kvm_insert_breakpoint(CPUArchState *current_env, target_ulong addr,
                          target_ulong len, int type)
{
    return -EINVAL;
}

int kvm_remove_breakpoint(CPUArchState *current_env, target_ulong addr,
                          target_ulong len, int type)
{
    return -EINVAL;
}

void kvm_remove_all_breakpoints(CPUArchState *current_env)
{
}
#endif /* !KVM_CAP_SET_GUEST_DEBUG */

int kvm_set_signal_mask(CPUArchState *env, const sigset_t *sigset)
{
    struct kvm_signal_mask *sigmask;
    int r;

    if (!sigset) {
        return kvm_vcpu_ioctl(env, KVM_SET_SIGNAL_MASK, NULL);
    }

    sigmask = g_malloc(sizeof(*sigmask) + sizeof(*sigset));

    sigmask->len = 8;
    memcpy(sigmask->sigset, sigset, sizeof(*sigset));
    r = kvm_vcpu_ioctl(env, KVM_SET_SIGNAL_MASK, sigmask);
    g_free(sigmask);

    return r;
}

int kvm_set_ioeventfd_mmio(int fd, uint32_t addr, uint32_t val, bool assign,
                           uint32_t size)
{
    int ret;
    struct kvm_ioeventfd iofd;

    iofd.datamatch = val;
    iofd.addr = addr;
    iofd.len = size;
    iofd.flags = KVM_IOEVENTFD_FLAG_DATAMATCH;
    iofd.fd = fd;

    if (!kvm_enabled()) {
        return -ENOSYS;
    }

    if (!assign) {
        iofd.flags |= KVM_IOEVENTFD_FLAG_DEASSIGN;
    }

    ret = kvm_vm_ioctl(kvm_state, KVM_IOEVENTFD, &iofd);

    if (ret < 0) {
        return -errno;
    }

    return 0;
}

int kvm_set_ioeventfd_pio_word(int fd, uint16_t addr, uint16_t val, bool assign)
{
    struct kvm_ioeventfd kick = {
        .datamatch = val,
        .addr = addr,
        .len = 2,
        .flags = KVM_IOEVENTFD_FLAG_DATAMATCH | KVM_IOEVENTFD_FLAG_PIO,
        .fd = fd,
    };
    int r;
    if (!kvm_enabled()) {
        return -ENOSYS;
    }
    if (!assign) {
        kick.flags |= KVM_IOEVENTFD_FLAG_DEASSIGN;
    }
    r = kvm_vm_ioctl(kvm_state, KVM_IOEVENTFD, &kick);
    if (r < 0) {
        return r;
    }
    return 0;
}

int kvm_set_irqfd(int gsi, int fd, bool assigned)
{
    struct kvm_irqfd irqfd = {
        .fd = fd,
        .gsi = gsi,
        .flags = assigned ? 0 : KVM_IRQFD_FLAG_DEASSIGN,
    };
    int r;
    if (!kvm_enabled() || !kvm_irqchip_in_kernel())
        return -ENOSYS;

    r = kvm_vm_ioctl(kvm_state, KVM_IRQFD, &irqfd);
    if (r < 0)
        return r;
    return 0;
}

int kvm_on_sigbus_vcpu(CPUArchState *env, int code, void *addr)
{
    return kvm_arch_on_sigbus_vcpu(env, code, addr);
}

int kvm_on_sigbus(int code, void *addr)
{
    return kvm_arch_on_sigbus(code, addr);
}

#undef PAGE_SIZE
#include "qemu-kvm.c"<|MERGE_RESOLUTION|>--- conflicted
+++ resolved
@@ -909,11 +909,7 @@
     kvm_arch_init_irq_routing(s);
 }
 
-<<<<<<< HEAD
-void kvm_add_routing_entry(KVMState *s,
-                           struct kvm_irq_routing_entry *entry)
-=======
-static void kvm_irqchip_commit_routes(KVMState *s)
+void kvm_irqchip_commit_routes(KVMState *s)
 {
     int ret;
 
@@ -922,9 +918,8 @@
     assert(ret == 0);
 }
 
-static void kvm_add_routing_entry(KVMState *s,
+void kvm_add_routing_entry(KVMState *s,
                                   struct kvm_irq_routing_entry *entry)
->>>>>>> 7d37d351
 {
     struct kvm_irq_routing_entry *new;
     int n, size;
@@ -1931,23 +1926,6 @@
     return 0;
 }
 
-int kvm_set_irqfd(int gsi, int fd, bool assigned)
-{
-    struct kvm_irqfd irqfd = {
-        .fd = fd,
-        .gsi = gsi,
-        .flags = assigned ? 0 : KVM_IRQFD_FLAG_DEASSIGN,
-    };
-    int r;
-    if (!kvm_enabled() || !kvm_irqchip_in_kernel())
-        return -ENOSYS;
-
-    r = kvm_vm_ioctl(kvm_state, KVM_IRQFD, &irqfd);
-    if (r < 0)
-        return r;
-    return 0;
-}
-
 int kvm_on_sigbus_vcpu(CPUArchState *env, int code, void *addr)
 {
     return kvm_arch_on_sigbus_vcpu(env, code, addr);
