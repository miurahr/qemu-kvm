/*
 * QEMU KVM support
 *
 * Copyright IBM, Corp. 2008
 *           Red Hat, Inc. 2008
 *
 * Authors:
 *  Anthony Liguori   <aliguori@us.ibm.com>
 *  Glauber Costa     <gcosta@redhat.com>
 *
 * This work is licensed under the terms of the GNU GPL, version 2 or later.
 * See the COPYING file in the top-level directory.
 *
 */

#include <sys/types.h>
#include <sys/ioctl.h>
#include <sys/mman.h>
#include <stdarg.h>

#include <linux/kvm.h>

#include "qemu-common.h"
#include "qemu-barrier.h"
#include "sysemu.h"
#include "hw/hw.h"
#include "gdbstub.h"
#include "kvm.h"
#include "bswap.h"
#include "memory.h"
#include "exec-memory.h"

/* This check must be after config-host.h is included */
#ifdef CONFIG_EVENTFD
#include <sys/eventfd.h>
#endif

/* KVM uses PAGE_SIZE in its definition of COALESCED_MMIO_MAX */
#define PAGE_SIZE TARGET_PAGE_SIZE

//#define DEBUG_KVM

#ifdef DEBUG_KVM
#define DPRINTF(fmt, ...) \
    do { fprintf(stderr, fmt, ## __VA_ARGS__); } while (0)
#else
#define DPRINTF(fmt, ...) \
    do { } while (0)
#endif

typedef struct KVMSlot
{
    target_phys_addr_t start_addr;
    ram_addr_t memory_size;
    void *ram;
    int slot;
    int flags;
} KVMSlot;

typedef struct kvm_dirty_log KVMDirtyLog;

struct KVMState
{
    KVMSlot slots[32];
    int fd;
    int vmfd;
    int coalesced_mmio;
    struct kvm_coalesced_mmio_ring *coalesced_mmio_ring;
    bool coalesced_flush_in_progress;
    int broken_set_mem_region;
    int migration_log;
    int vcpu_events;
    int robust_singlestep;
    int debugregs;
#ifdef KVM_CAP_SET_GUEST_DEBUG
    struct kvm_sw_breakpoint_head kvm_sw_breakpoints;
#endif
    int pit_in_kernel;
    int pit_state2;
    int xsave, xcrs;
    int many_ioeventfds;
    int intx_set_mask;
    int irqchip_inject_ioctl;
#ifdef KVM_CAP_IRQ_ROUTING
    struct kvm_irq_routing *irq_routes;
    int nr_allocated_irq_routes;
    uint32_t *used_gsi_bitmap;
    unsigned int max_gsi;
#endif
};

KVMState *kvm_state;
bool kvm_kernel_irqchip;

static const KVMCapabilityInfo kvm_required_capabilites[] = {
    KVM_CAP_INFO(USER_MEMORY),
    KVM_CAP_INFO(DESTROY_MEMORY_REGION_WORKS),
    KVM_CAP_LAST_INFO
};

static KVMSlot *kvm_alloc_slot(KVMState *s)
{
    int i;

    for (i = 0; i < ARRAY_SIZE(s->slots); i++) {
        if (s->slots[i].memory_size == 0) {
            return &s->slots[i];
        }
    }

    fprintf(stderr, "%s: no free slot available\n", __func__);
    abort();
}

static KVMSlot *kvm_lookup_matching_slot(KVMState *s,
                                         target_phys_addr_t start_addr,
                                         target_phys_addr_t end_addr)
{
    int i;

    for (i = 0; i < ARRAY_SIZE(s->slots); i++) {
        KVMSlot *mem = &s->slots[i];

        if (start_addr == mem->start_addr &&
            end_addr == mem->start_addr + mem->memory_size) {
            return mem;
        }
    }

    return NULL;
}

/*
 * Find overlapping slot with lowest start address
 */
static KVMSlot *kvm_lookup_overlapping_slot(KVMState *s,
                                            target_phys_addr_t start_addr,
                                            target_phys_addr_t end_addr)
{
    KVMSlot *found = NULL;
    int i;

    for (i = 0; i < ARRAY_SIZE(s->slots); i++) {
        KVMSlot *mem = &s->slots[i];

        if (mem->memory_size == 0 ||
            (found && found->start_addr < mem->start_addr)) {
            continue;
        }

        if (end_addr > mem->start_addr &&
            start_addr < mem->start_addr + mem->memory_size) {
            found = mem;
        }
    }

    return found;
}

int kvm_physical_memory_addr_from_host(KVMState *s, void *ram,
                                       target_phys_addr_t *phys_addr)
{
    int i;

    for (i = 0; i < ARRAY_SIZE(s->slots); i++) {
        KVMSlot *mem = &s->slots[i];

        if (ram >= mem->ram && ram < mem->ram + mem->memory_size) {
            *phys_addr = mem->start_addr + (ram - mem->ram);
            return 1;
        }
    }

    return 0;
}

static int kvm_set_user_memory_region(KVMState *s, KVMSlot *slot)
{
    struct kvm_userspace_memory_region mem;

    mem.slot = slot->slot;
    mem.guest_phys_addr = slot->start_addr;
    mem.memory_size = slot->memory_size;
    mem.userspace_addr = (unsigned long)slot->ram;
    mem.flags = slot->flags;
    if (s->migration_log) {
        mem.flags |= KVM_MEM_LOG_DIRTY_PAGES;
    }
    return kvm_vm_ioctl(s, KVM_SET_USER_MEMORY_REGION, &mem);
}

static void kvm_reset_vcpu(void *opaque)
{
    CPUArchState *env = opaque;

    kvm_arch_reset_vcpu(env);
}

int kvm_pit_in_kernel(void)
{
    return kvm_state->pit_in_kernel;
}

int kvm_init_vcpu(CPUArchState *env)
{
    KVMState *s = kvm_state;
    long mmap_size;
    int ret;

    DPRINTF("kvm_init_vcpu\n");

    ret = kvm_vm_ioctl(s, KVM_CREATE_VCPU, env->cpu_index);
    if (ret < 0) {
        DPRINTF("kvm_create_vcpu failed\n");
        goto err;
    }

    env->kvm_fd = ret;
    env->kvm_state = s;
    env->kvm_vcpu_dirty = 1;

    mmap_size = kvm_ioctl(s, KVM_GET_VCPU_MMAP_SIZE, 0);
    if (mmap_size < 0) {
        ret = mmap_size;
        DPRINTF("KVM_GET_VCPU_MMAP_SIZE failed\n");
        goto err;
    }

    env->kvm_run = mmap(NULL, mmap_size, PROT_READ | PROT_WRITE, MAP_SHARED,
                        env->kvm_fd, 0);
    if (env->kvm_run == MAP_FAILED) {
        ret = -errno;
        DPRINTF("mmap'ing vcpu state failed\n");
        goto err;
    }

    if (s->coalesced_mmio && !s->coalesced_mmio_ring) {
        s->coalesced_mmio_ring =
            (void *)env->kvm_run + s->coalesced_mmio * PAGE_SIZE;
    }

    ret = kvm_arch_init_vcpu(env);
    if (ret == 0) {
        qemu_register_reset(kvm_reset_vcpu, env);
        kvm_arch_reset_vcpu(env);
    }
err:
    return ret;
}

/*
 * dirty pages logging control
 */

static int kvm_mem_flags(KVMState *s, bool log_dirty)
{
    return log_dirty ? KVM_MEM_LOG_DIRTY_PAGES : 0;
}

static int kvm_slot_dirty_pages_log_change(KVMSlot *mem, bool log_dirty)
{
    KVMState *s = kvm_state;
    int flags, mask = KVM_MEM_LOG_DIRTY_PAGES;
    int old_flags;

    old_flags = mem->flags;

    flags = (mem->flags & ~mask) | kvm_mem_flags(s, log_dirty);
    mem->flags = flags;

    /* If nothing changed effectively, no need to issue ioctl */
    if (s->migration_log) {
        flags |= KVM_MEM_LOG_DIRTY_PAGES;
    }

    if (flags == old_flags) {
        return 0;
    }

    return kvm_set_user_memory_region(s, mem);
}

static int kvm_dirty_pages_log_change(target_phys_addr_t phys_addr,
                                      ram_addr_t size, bool log_dirty)
{
    KVMState *s = kvm_state;
    KVMSlot *mem = kvm_lookup_matching_slot(s, phys_addr, phys_addr + size);

    if (mem == NULL)  {
        fprintf(stderr, "BUG: %s: invalid parameters " TARGET_FMT_plx "-"
                TARGET_FMT_plx "\n", __func__, phys_addr,
                (target_phys_addr_t)(phys_addr + size - 1));
        return -EINVAL;
    }
    return kvm_slot_dirty_pages_log_change(mem, log_dirty);
}

static void kvm_log_start(MemoryListener *listener,
                          MemoryRegionSection *section)
{
    int r;

    r = kvm_dirty_pages_log_change(section->offset_within_address_space,
                                   section->size, true);
    if (r < 0) {
        abort();
    }
}

static void kvm_log_stop(MemoryListener *listener,
                          MemoryRegionSection *section)
{
    int r;

    r = kvm_dirty_pages_log_change(section->offset_within_address_space,
                                   section->size, false);
    if (r < 0) {
        abort();
    }
}

static int kvm_set_migration_log(int enable)
{
    KVMState *s = kvm_state;
    KVMSlot *mem;
    int i, err;

    s->migration_log = enable;

    for (i = 0; i < ARRAY_SIZE(s->slots); i++) {
        mem = &s->slots[i];

        if (!mem->memory_size) {
            continue;
        }
        if (!!(mem->flags & KVM_MEM_LOG_DIRTY_PAGES) == enable) {
            continue;
        }
        err = kvm_set_user_memory_region(s, mem);
        if (err) {
            return err;
        }
    }
    return 0;
}

/* get kvm's dirty pages bitmap and update qemu's */
static int kvm_get_dirty_pages_log_range(MemoryRegionSection *section,
                                         unsigned long *bitmap)
{
    unsigned int i, j;
    unsigned long page_number, c;
    target_phys_addr_t addr, addr1;
    unsigned int len = ((section->size / TARGET_PAGE_SIZE) + HOST_LONG_BITS - 1) / HOST_LONG_BITS;

    /*
     * bitmap-traveling is faster than memory-traveling (for addr...)
     * especially when most of the memory is not dirty.
     */
    for (i = 0; i < len; i++) {
        if (bitmap[i] != 0) {
            c = leul_to_cpu(bitmap[i]);
            do {
                j = ffsl(c) - 1;
                c &= ~(1ul << j);
                page_number = i * HOST_LONG_BITS + j;
                addr1 = page_number * TARGET_PAGE_SIZE;
                addr = section->offset_within_region + addr1;
                memory_region_set_dirty(section->mr, addr, TARGET_PAGE_SIZE);
            } while (c != 0);
        }
    }
    return 0;
}

#define ALIGN(x, y)  (((x)+(y)-1) & ~((y)-1))

/**
 * kvm_physical_sync_dirty_bitmap - Grab dirty bitmap from kernel space
 * This function updates qemu's dirty bitmap using
 * memory_region_set_dirty().  This means all bits are set
 * to dirty.
 *
 * @start_add: start of logged region.
 * @end_addr: end of logged region.
 */
static int kvm_physical_sync_dirty_bitmap(MemoryRegionSection *section)
{
    KVMState *s = kvm_state;
    unsigned long size, allocated_size = 0;
    KVMDirtyLog d;
    KVMSlot *mem;
    int ret = 0;
    target_phys_addr_t start_addr = section->offset_within_address_space;
    target_phys_addr_t end_addr = start_addr + section->size;

    d.dirty_bitmap = NULL;
    while (start_addr < end_addr) {
        mem = kvm_lookup_overlapping_slot(s, start_addr, end_addr);
        if (mem == NULL) {
            break;
        }

        /* XXX bad kernel interface alert
         * For dirty bitmap, kernel allocates array of size aligned to
         * bits-per-long.  But for case when the kernel is 64bits and
         * the userspace is 32bits, userspace can't align to the same
         * bits-per-long, since sizeof(long) is different between kernel
         * and user space.  This way, userspace will provide buffer which
         * may be 4 bytes less than the kernel will use, resulting in
         * userspace memory corruption (which is not detectable by valgrind
         * too, in most cases).
         * So for now, let's align to 64 instead of HOST_LONG_BITS here, in
         * a hope that sizeof(long) wont become >8 any time soon.
         */
        size = ALIGN(((mem->memory_size) >> TARGET_PAGE_BITS),
                     /*HOST_LONG_BITS*/ 64) / 8;
        if (!d.dirty_bitmap) {
            d.dirty_bitmap = g_malloc(size);
        } else if (size > allocated_size) {
            d.dirty_bitmap = g_realloc(d.dirty_bitmap, size);
        }
        allocated_size = size;
        memset(d.dirty_bitmap, 0, allocated_size);

        d.slot = mem->slot;

        if (kvm_vm_ioctl(s, KVM_GET_DIRTY_LOG, &d) == -1) {
            DPRINTF("ioctl failed %d\n", errno);
            ret = -1;
            break;
        }

        kvm_get_dirty_pages_log_range(section, d.dirty_bitmap);
        start_addr = mem->start_addr + mem->memory_size;
    }
    g_free(d.dirty_bitmap);

    return ret;
}

int kvm_coalesce_mmio_region(target_phys_addr_t start, ram_addr_t size)
{
    int ret = -ENOSYS;
    KVMState *s = kvm_state;

    if (s->coalesced_mmio) {
        struct kvm_coalesced_mmio_zone zone;

        zone.addr = start;
        zone.size = size;
        zone.pad = 0;

        ret = kvm_vm_ioctl(s, KVM_REGISTER_COALESCED_MMIO, &zone);
    }

    return ret;
}

int kvm_uncoalesce_mmio_region(target_phys_addr_t start, ram_addr_t size)
{
    int ret = -ENOSYS;
    KVMState *s = kvm_state;

    if (s->coalesced_mmio) {
        struct kvm_coalesced_mmio_zone zone;

        zone.addr = start;
        zone.size = size;
        zone.pad = 0;

        ret = kvm_vm_ioctl(s, KVM_UNREGISTER_COALESCED_MMIO, &zone);
    }

    return ret;
}

int kvm_check_extension(KVMState *s, unsigned int extension)
{
    int ret;

    ret = kvm_ioctl(s, KVM_CHECK_EXTENSION, extension);
    if (ret < 0) {
        ret = 0;
    }

    return ret;
}

static int kvm_check_many_ioeventfds(void)
{
    /* Userspace can use ioeventfd for io notification.  This requires a host
     * that supports eventfd(2) and an I/O thread; since eventfd does not
     * support SIGIO it cannot interrupt the vcpu.
     *
     * Older kernels have a 6 device limit on the KVM io bus.  Find out so we
     * can avoid creating too many ioeventfds.
     */
#if defined(CONFIG_EVENTFD)
    int ioeventfds[7];
    int i, ret = 0;
    for (i = 0; i < ARRAY_SIZE(ioeventfds); i++) {
        ioeventfds[i] = eventfd(0, EFD_CLOEXEC);
        if (ioeventfds[i] < 0) {
            break;
        }
        ret = kvm_set_ioeventfd_pio_word(ioeventfds[i], 0, i, true);
        if (ret < 0) {
            close(ioeventfds[i]);
            break;
        }
    }

    /* Decide whether many devices are supported or not */
    ret = i == ARRAY_SIZE(ioeventfds);

    while (i-- > 0) {
        kvm_set_ioeventfd_pio_word(ioeventfds[i], 0, i, false);
        close(ioeventfds[i]);
    }
    return ret;
#else
    return 0;
#endif
}

static const KVMCapabilityInfo *
kvm_check_extension_list(KVMState *s, const KVMCapabilityInfo *list)
{
    while (list->name) {
        if (!kvm_check_extension(s, list->value)) {
            return list;
        }
        list++;
    }
    return NULL;
}

static void kvm_set_phys_mem(MemoryRegionSection *section, bool add)
{
    KVMState *s = kvm_state;
    KVMSlot *mem, old;
    int err;
    MemoryRegion *mr = section->mr;
    bool log_dirty = memory_region_is_logging(mr);
    target_phys_addr_t start_addr = section->offset_within_address_space;
    ram_addr_t size = section->size;
    void *ram = NULL;
    unsigned delta;

    /* kvm works in page size chunks, but the function may be called
       with sub-page size and unaligned start address. */
    delta = TARGET_PAGE_ALIGN(size) - size;
    if (delta > size) {
        return;
    }
    start_addr += delta;
    size -= delta;
    size &= TARGET_PAGE_MASK;
    if (!size || (start_addr & ~TARGET_PAGE_MASK)) {
        return;
    }

    if (!memory_region_is_ram(mr)) {
        return;
    }

    ram = memory_region_get_ram_ptr(mr) + section->offset_within_region + delta;

    while (1) {
        mem = kvm_lookup_overlapping_slot(s, start_addr, start_addr + size);
        if (!mem) {
            break;
        }

        if (add && start_addr >= mem->start_addr &&
            (start_addr + size <= mem->start_addr + mem->memory_size) &&
            (ram - start_addr == mem->ram - mem->start_addr)) {
            /* The new slot fits into the existing one and comes with
             * identical parameters - update flags and done. */
            kvm_slot_dirty_pages_log_change(mem, log_dirty);
            return;
        }

        old = *mem;

        if (mem->flags & KVM_MEM_LOG_DIRTY_PAGES) {
            kvm_physical_sync_dirty_bitmap(section);
        }

        /* unregister the overlapping slot */
        mem->memory_size = 0;
        err = kvm_set_user_memory_region(s, mem);
        if (err) {
            fprintf(stderr, "%s: error unregistering overlapping slot: %s\n",
                    __func__, strerror(-err));
            abort();
        }

        /* Workaround for older KVM versions: we can't join slots, even not by
         * unregistering the previous ones and then registering the larger
         * slot. We have to maintain the existing fragmentation. Sigh.
         *
         * This workaround assumes that the new slot starts at the same
         * address as the first existing one. If not or if some overlapping
         * slot comes around later, we will fail (not seen in practice so far)
         * - and actually require a recent KVM version. */
        if (s->broken_set_mem_region &&
            old.start_addr == start_addr && old.memory_size < size && add) {
            mem = kvm_alloc_slot(s);
            mem->memory_size = old.memory_size;
            mem->start_addr = old.start_addr;
            mem->ram = old.ram;
            mem->flags = kvm_mem_flags(s, log_dirty);

            err = kvm_set_user_memory_region(s, mem);
            if (err) {
                fprintf(stderr, "%s: error updating slot: %s\n", __func__,
                        strerror(-err));
                abort();
            }

            start_addr += old.memory_size;
            ram += old.memory_size;
            size -= old.memory_size;
            continue;
        }

        /* register prefix slot */
        if (old.start_addr < start_addr) {
            mem = kvm_alloc_slot(s);
            mem->memory_size = start_addr - old.start_addr;
            mem->start_addr = old.start_addr;
            mem->ram = old.ram;
            mem->flags =  kvm_mem_flags(s, log_dirty);

            err = kvm_set_user_memory_region(s, mem);
            if (err) {
                fprintf(stderr, "%s: error registering prefix slot: %s\n",
                        __func__, strerror(-err));
#ifdef TARGET_PPC
                fprintf(stderr, "%s: This is probably because your kernel's " \
                                "PAGE_SIZE is too big. Please try to use 4k " \
                                "PAGE_SIZE!\n", __func__);
#endif
                abort();
            }
        }

        /* register suffix slot */
        if (old.start_addr + old.memory_size > start_addr + size) {
            ram_addr_t size_delta;

            mem = kvm_alloc_slot(s);
            mem->start_addr = start_addr + size;
            size_delta = mem->start_addr - old.start_addr;
            mem->memory_size = old.memory_size - size_delta;
            mem->ram = old.ram + size_delta;
            mem->flags = kvm_mem_flags(s, log_dirty);

            err = kvm_set_user_memory_region(s, mem);
            if (err) {
                fprintf(stderr, "%s: error registering suffix slot: %s\n",
                        __func__, strerror(-err));
                abort();
            }
        }
    }

    /* in case the KVM bug workaround already "consumed" the new slot */
    if (!size) {
        return;
    }
    if (!add) {
        return;
    }
    mem = kvm_alloc_slot(s);
    mem->memory_size = size;
    mem->start_addr = start_addr;
    mem->ram = ram;
    mem->flags = kvm_mem_flags(s, log_dirty);

    err = kvm_set_user_memory_region(s, mem);
    if (err) {
        fprintf(stderr, "%s: error registering slot: %s\n", __func__,
                strerror(-err));
        abort();
    }
}

static void kvm_begin(MemoryListener *listener)
{
}

static void kvm_commit(MemoryListener *listener)
{
}

static void kvm_region_add(MemoryListener *listener,
                           MemoryRegionSection *section)
{
    kvm_set_phys_mem(section, true);
}

static void kvm_region_del(MemoryListener *listener,
                           MemoryRegionSection *section)
{
    kvm_set_phys_mem(section, false);
}

static void kvm_region_nop(MemoryListener *listener,
                           MemoryRegionSection *section)
{
}

static void kvm_log_sync(MemoryListener *listener,
                         MemoryRegionSection *section)
{
    int r;

    r = kvm_physical_sync_dirty_bitmap(section);
    if (r < 0) {
        abort();
    }
}

static void kvm_log_global_start(struct MemoryListener *listener)
{
    int r;

    r = kvm_set_migration_log(1);
    assert(r >= 0);
}

static void kvm_log_global_stop(struct MemoryListener *listener)
{
    int r;

    r = kvm_set_migration_log(0);
    assert(r >= 0);
}

static void kvm_mem_ioeventfd_add(MemoryRegionSection *section,
                                  bool match_data, uint64_t data, int fd)
{
    int r;

    assert(match_data && section->size == 4);

    r = kvm_set_ioeventfd_mmio_long(fd, section->offset_within_address_space,
                                    data, true);
    if (r < 0) {
        abort();
    }
}

static void kvm_mem_ioeventfd_del(MemoryRegionSection *section,
                                  bool match_data, uint64_t data, int fd)
{
    int r;

    r = kvm_set_ioeventfd_mmio_long(fd, section->offset_within_address_space,
                                    data, false);
    if (r < 0) {
        abort();
    }
}

static void kvm_io_ioeventfd_add(MemoryRegionSection *section,
                                 bool match_data, uint64_t data, int fd)
{
    int r;

    assert(match_data && section->size == 2);

    r = kvm_set_ioeventfd_pio_word(fd, section->offset_within_address_space,
                                   data, true);
    if (r < 0) {
        abort();
    }
}

static void kvm_io_ioeventfd_del(MemoryRegionSection *section,
                                 bool match_data, uint64_t data, int fd)

{
    int r;

    r = kvm_set_ioeventfd_pio_word(fd, section->offset_within_address_space,
                                   data, false);
    if (r < 0) {
        abort();
    }
}

static void kvm_eventfd_add(MemoryListener *listener,
                            MemoryRegionSection *section,
                            bool match_data, uint64_t data, int fd)
{
    if (section->address_space == get_system_memory()) {
        kvm_mem_ioeventfd_add(section, match_data, data, fd);
    } else {
        kvm_io_ioeventfd_add(section, match_data, data, fd);
    }
}

static void kvm_eventfd_del(MemoryListener *listener,
                            MemoryRegionSection *section,
                            bool match_data, uint64_t data, int fd)
{
    if (section->address_space == get_system_memory()) {
        kvm_mem_ioeventfd_del(section, match_data, data, fd);
    } else {
        kvm_io_ioeventfd_del(section, match_data, data, fd);
    }
}

static MemoryListener kvm_memory_listener = {
    .begin = kvm_begin,
    .commit = kvm_commit,
    .region_add = kvm_region_add,
    .region_del = kvm_region_del,
    .region_nop = kvm_region_nop,
    .log_start = kvm_log_start,
    .log_stop = kvm_log_stop,
    .log_sync = kvm_log_sync,
    .log_global_start = kvm_log_global_start,
    .log_global_stop = kvm_log_global_stop,
    .eventfd_add = kvm_eventfd_add,
    .eventfd_del = kvm_eventfd_del,
    .priority = 10,
};

static void kvm_handle_interrupt(CPUArchState *env, int mask)
{
    env->interrupt_request |= mask;

    if (!qemu_cpu_is_self(env)) {
        qemu_cpu_kick(env);
    }
}

int kvm_irqchip_set_irq(KVMState *s, int irq, int level)
{
    struct kvm_irq_level event;
    int ret;

    assert(kvm_irqchip_in_kernel());

    event.level = level;
    event.irq = irq;
    ret = kvm_vm_ioctl(s, s->irqchip_inject_ioctl, &event);
    if (ret < 0) {
        perror("kvm_set_irqchip_line");
        abort();
    }

    return (s->irqchip_inject_ioctl == KVM_IRQ_LINE) ? 1 : event.status;
}

#ifdef KVM_CAP_IRQ_ROUTING
static void set_gsi(KVMState *s, unsigned int gsi)
{
    assert(gsi < s->max_gsi);

    s->used_gsi_bitmap[gsi / 32] |= 1U << (gsi % 32);
}

static void kvm_init_irq_routing(KVMState *s)
{
    int gsi_count;

    gsi_count = kvm_check_extension(s, KVM_CAP_IRQ_ROUTING);
    if (gsi_count > 0) {
        unsigned int gsi_bits, i;

        /* Round up so we can search ints using ffs */
        gsi_bits = (gsi_count + 31) / 32;
        s->used_gsi_bitmap = g_malloc0(gsi_bits / 8);
        s->max_gsi = gsi_bits;

        /* Mark any over-allocated bits as already in use */
        for (i = gsi_count; i < gsi_bits; i++) {
            set_gsi(s, i);
        }
    }

    s->irq_routes = g_malloc0(sizeof(*s->irq_routes));
    s->nr_allocated_irq_routes = 0;

    kvm_arch_init_irq_routing(s);
}

void kvm_add_routing_entry(KVMState *s,
                           struct kvm_irq_routing_entry *entry)
{
    struct kvm_irq_routing_entry *new;
    int n, size;

    if (s->irq_routes->nr == s->nr_allocated_irq_routes) {
        n = s->nr_allocated_irq_routes * 2;
        if (n < 64) {
            n = 64;
        }
        size = sizeof(struct kvm_irq_routing);
        size += n * sizeof(*new);
        s->irq_routes = g_realloc(s->irq_routes, size);
        s->nr_allocated_irq_routes = n;
    }
    n = s->irq_routes->nr++;
    new = &s->irq_routes->entries[n];
    memset(new, 0, sizeof(*new));
    new->gsi = entry->gsi;
    new->type = entry->type;
    new->flags = entry->flags;
    new->u = entry->u;

    set_gsi(s, entry->gsi);
}

void kvm_irqchip_add_route(KVMState *s, int irq, int irqchip, int pin)
{
    struct kvm_irq_routing_entry e;

    e.gsi = irq;
    e.type = KVM_IRQ_ROUTING_IRQCHIP;
    e.flags = 0;
    e.u.irqchip.irqchip = irqchip;
    e.u.irqchip.pin = pin;
    kvm_add_routing_entry(s, &e);
}

int kvm_irqchip_commit_routes(KVMState *s)
{
    s->irq_routes->flags = 0;
    return kvm_vm_ioctl(s, KVM_SET_GSI_ROUTING, s->irq_routes);
}

#else /* !KVM_CAP_IRQ_ROUTING */

static void kvm_init_irq_routing(KVMState *s)
{
}
#endif /* !KVM_CAP_IRQ_ROUTING */

static int kvm_irqchip_create(KVMState *s)
{
    QemuOptsList *list = qemu_find_opts("machine");
    int ret;

    if (QTAILQ_EMPTY(&list->head) ||
        !qemu_opt_get_bool(QTAILQ_FIRST(&list->head),
                           "kernel_irqchip", false) ||
        !kvm_check_extension(s, KVM_CAP_IRQCHIP)) {
        return 0;
    }

    ret = kvm_vm_ioctl(s, KVM_CREATE_IRQCHIP);
    if (ret < 0) {
        fprintf(stderr, "Create kernel irqchip failed\n");
        return ret;
    }

    s->irqchip_inject_ioctl = KVM_IRQ_LINE;
    if (kvm_check_extension(s, KVM_CAP_IRQ_INJECT_STATUS)) {
        s->irqchip_inject_ioctl = KVM_IRQ_LINE_STATUS;
    }
    kvm_kernel_irqchip = true;

    kvm_init_irq_routing(s);

    return 0;
}

int kvm_init(void)
{
    static const char upgrade_note[] =
        "Please upgrade to at least kernel 2.6.29 or recent kvm-kmod\n"
        "(see http://sourceforge.net/projects/kvm).\n";
    KVMState *s;
    const KVMCapabilityInfo *missing_cap;
    int ret;
    int i;

    s = g_malloc0(sizeof(KVMState));

#ifdef KVM_CAP_SET_GUEST_DEBUG
    QTAILQ_INIT(&s->kvm_sw_breakpoints);
#endif
    for (i = 0; i < ARRAY_SIZE(s->slots); i++) {
        s->slots[i].slot = i;
    }
    s->vmfd = -1;
    s->fd = qemu_open("/dev/kvm", O_RDWR);
    if (s->fd == -1) {
        fprintf(stderr, "Could not access KVM kernel module: %m\n");
        ret = -errno;
        goto err;
    }

    ret = kvm_ioctl(s, KVM_GET_API_VERSION, 0);
    if (ret < KVM_API_VERSION) {
        if (ret > 0) {
            ret = -EINVAL;
        }
        fprintf(stderr, "kvm version too old\n");
        goto err;
    }

    if (ret > KVM_API_VERSION) {
        ret = -EINVAL;
        fprintf(stderr, "kvm version not supported\n");
        goto err;
    }

    s->vmfd = kvm_ioctl(s, KVM_CREATE_VM, 0);
    if (s->vmfd < 0) {
#ifdef TARGET_S390X
        fprintf(stderr, "Please add the 'switch_amode' kernel parameter to "
                        "your host kernel command line\n");
#endif
        ret = s->vmfd;
        goto err;
    }

    missing_cap = kvm_check_extension_list(s, kvm_required_capabilites);
    if (!missing_cap) {
        missing_cap =
            kvm_check_extension_list(s, kvm_arch_required_capabilities);
    }
    if (missing_cap) {
        ret = -EINVAL;
        fprintf(stderr, "kvm does not support %s\n%s",
                missing_cap->name, upgrade_note);
        goto err;
    }

    s->coalesced_mmio = kvm_check_extension(s, KVM_CAP_COALESCED_MMIO);

    s->broken_set_mem_region = 1;
    ret = kvm_check_extension(s, KVM_CAP_JOIN_MEMORY_REGIONS_WORKS);
    if (ret > 0) {
        s->broken_set_mem_region = 0;
    }

#ifdef KVM_CAP_VCPU_EVENTS
    s->vcpu_events = kvm_check_extension(s, KVM_CAP_VCPU_EVENTS);
#endif

    s->robust_singlestep =
        kvm_check_extension(s, KVM_CAP_X86_ROBUST_SINGLESTEP);

#ifdef KVM_CAP_DEBUGREGS
    s->debugregs = kvm_check_extension(s, KVM_CAP_DEBUGREGS);
#endif

#ifdef KVM_CAP_XSAVE
    s->xsave = kvm_check_extension(s, KVM_CAP_XSAVE);
#endif

#ifdef KVM_CAP_XCRS
    s->xcrs = kvm_check_extension(s, KVM_CAP_XCRS);
#endif

#ifdef KVM_CAP_PIT_STATE2
    s->pit_state2 = kvm_check_extension(s, KVM_CAP_PIT_STATE2);
#endif

    s->intx_set_mask = kvm_check_extension(s, KVM_CAP_PCI_2_3);

    ret = kvm_arch_init(s);
    if (ret < 0) {
        goto err;
    }

    ret = kvm_irqchip_create(s);
    if (ret < 0) {
        goto err;
    }

    kvm_state = s;
    memory_listener_register(&kvm_memory_listener, NULL);

    s->many_ioeventfds = kvm_check_many_ioeventfds();

    cpu_interrupt_handler = kvm_handle_interrupt;

    return 0;

err:
    if (s) {
        if (s->vmfd >= 0) {
            close(s->vmfd);
        }
        if (s->fd != -1) {
            close(s->fd);
        }
    }
    g_free(s);

    return ret;
}

static void kvm_handle_io(uint16_t port, void *data, int direction, int size,
                          uint32_t count)
{
    int i;
    uint8_t *ptr = data;

    for (i = 0; i < count; i++) {
        if (direction == KVM_EXIT_IO_IN) {
            switch (size) {
            case 1:
                stb_p(ptr, cpu_inb(port));
                break;
            case 2:
                stw_p(ptr, cpu_inw(port));
                break;
            case 4:
                stl_p(ptr, cpu_inl(port));
                break;
            }
        } else {
            switch (size) {
            case 1:
                cpu_outb(port, ldub_p(ptr));
                break;
            case 2:
                cpu_outw(port, lduw_p(ptr));
                break;
            case 4:
                cpu_outl(port, ldl_p(ptr));
                break;
            }
        }

        ptr += size;
    }
}

static int kvm_handle_internal_error(CPUArchState *env, struct kvm_run *run)
{
    fprintf(stderr, "KVM internal error.");
    if (kvm_check_extension(kvm_state, KVM_CAP_INTERNAL_ERROR_DATA)) {
        int i;

        fprintf(stderr, " Suberror: %d\n", run->internal.suberror);
        for (i = 0; i < run->internal.ndata; ++i) {
            fprintf(stderr, "extra data[%d]: %"PRIx64"\n",
                    i, (uint64_t)run->internal.data[i]);
        }
    } else {
        fprintf(stderr, "\n");
    }
    if (run->internal.suberror == KVM_INTERNAL_ERROR_EMULATION) {
        fprintf(stderr, "emulation failure\n");
        if (!kvm_arch_stop_on_emulation_error(env)) {
            cpu_dump_state(env, stderr, fprintf, CPU_DUMP_CODE);
            return EXCP_INTERRUPT;
        }
    }
    /* FIXME: Should trigger a qmp message to let management know
     * something went wrong.
     */
    return -1;
}

void kvm_flush_coalesced_mmio_buffer(void)
{
    KVMState *s = kvm_state;

    if (s->coalesced_flush_in_progress) {
        return;
    }

    s->coalesced_flush_in_progress = true;

    if (s->coalesced_mmio_ring) {
        struct kvm_coalesced_mmio_ring *ring = s->coalesced_mmio_ring;
        while (ring->first != ring->last) {
            struct kvm_coalesced_mmio *ent;

            ent = &ring->coalesced_mmio[ring->first];

            cpu_physical_memory_write(ent->phys_addr, ent->data, ent->len);
            smp_wmb();
            ring->first = (ring->first + 1) % KVM_COALESCED_MMIO_MAX;
        }
    }

    s->coalesced_flush_in_progress = false;
}

static void do_kvm_cpu_synchronize_state(void *_env)
{
    CPUArchState *env = _env;

    if (!env->kvm_vcpu_dirty) {
        kvm_arch_get_registers(env);
        env->kvm_vcpu_dirty = 1;
    }
}

void kvm_cpu_synchronize_state(CPUArchState *env)
{
    if (!env->kvm_vcpu_dirty) {
        run_on_cpu(env, do_kvm_cpu_synchronize_state, env);
    }
}

void kvm_cpu_synchronize_post_reset(CPUArchState *env)
{
    kvm_arch_put_registers(env, KVM_PUT_RESET_STATE);
    env->kvm_vcpu_dirty = 0;
}

void kvm_cpu_synchronize_post_init(CPUArchState *env)
{
    kvm_arch_put_registers(env, KVM_PUT_FULL_STATE);
    env->kvm_vcpu_dirty = 0;
}

int kvm_cpu_exec(CPUArchState *env)
{
    struct kvm_run *run = env->kvm_run;
    int ret, run_ret;

    DPRINTF("kvm_cpu_exec()\n");

    if (kvm_arch_process_async_events(env)) {
        env->exit_request = 0;
        return EXCP_HLT;
    }

    do {
        if (env->kvm_vcpu_dirty) {
            kvm_arch_put_registers(env, KVM_PUT_RUNTIME_STATE);
            env->kvm_vcpu_dirty = 0;
        }

        kvm_arch_pre_run(env, run);
        if (env->exit_request) {
            DPRINTF("interrupt exit requested\n");
            /*
             * KVM requires us to reenter the kernel after IO exits to complete
             * instruction emulation. This self-signal will ensure that we
             * leave ASAP again.
             */
            qemu_cpu_kick_self();
        }
        qemu_mutex_unlock_iothread();

        run_ret = kvm_vcpu_ioctl(env, KVM_RUN, 0);

        qemu_mutex_lock_iothread();
        kvm_arch_post_run(env, run);

        kvm_flush_coalesced_mmio_buffer();

        if (run_ret < 0) {
            if (run_ret == -EINTR || run_ret == -EAGAIN) {
                DPRINTF("io window exit\n");
                ret = EXCP_INTERRUPT;
                break;
            }
            fprintf(stderr, "error: kvm run failed %s\n",
                    strerror(-run_ret));
            abort();
        }

        switch (run->exit_reason) {
        case KVM_EXIT_IO:
            DPRINTF("handle_io\n");
            kvm_handle_io(run->io.port,
                          (uint8_t *)run + run->io.data_offset,
                          run->io.direction,
                          run->io.size,
                          run->io.count);
            ret = 0;
            break;
        case KVM_EXIT_MMIO:
            DPRINTF("handle_mmio\n");
            cpu_physical_memory_rw(run->mmio.phys_addr,
                                   run->mmio.data,
                                   run->mmio.len,
                                   run->mmio.is_write);
            ret = 0;
            break;
        case KVM_EXIT_IRQ_WINDOW_OPEN:
            DPRINTF("irq_window_open\n");
            ret = EXCP_INTERRUPT;
            break;
        case KVM_EXIT_SHUTDOWN:
            DPRINTF("shutdown\n");
            qemu_system_reset_request();
            ret = EXCP_INTERRUPT;
            break;
        case KVM_EXIT_UNKNOWN:
            fprintf(stderr, "KVM: unknown exit, hardware reason %" PRIx64 "\n",
                    (uint64_t)run->hw.hardware_exit_reason);
            ret = -1;
            break;
        case KVM_EXIT_INTERNAL_ERROR:
            ret = kvm_handle_internal_error(env, run);
            break;
        default:
            DPRINTF("kvm_arch_handle_exit\n");
            ret = kvm_arch_handle_exit(env, run);
            break;
        }
    } while (ret == 0);

    if (ret < 0) {
        cpu_dump_state(env, stderr, fprintf, CPU_DUMP_CODE);
        vm_stop(RUN_STATE_INTERNAL_ERROR);
    }

    env->exit_request = 0;
    return ret;
}

int kvm_ioctl(KVMState *s, int type, ...)
{
    int ret;
    void *arg;
    va_list ap;

    va_start(ap, type);
    arg = va_arg(ap, void *);
    va_end(ap);

    ret = ioctl(s->fd, type, arg);
    if (ret == -1) {
        ret = -errno;
    }
    return ret;
}

int kvm_vm_ioctl(KVMState *s, int type, ...)
{
    int ret;
    void *arg;
    va_list ap;

    va_start(ap, type);
    arg = va_arg(ap, void *);
    va_end(ap);

    ret = ioctl(s->vmfd, type, arg);
    if (ret == -1) {
        ret = -errno;
    }
    return ret;
}

int kvm_vcpu_ioctl(CPUArchState *env, int type, ...)
{
    int ret;
    void *arg;
    va_list ap;

    va_start(ap, type);
    arg = va_arg(ap, void *);
    va_end(ap);

    ret = ioctl(env->kvm_fd, type, arg);
    if (ret == -1) {
        ret = -errno;
    }
    return ret;
}

int kvm_has_sync_mmu(void)
{
    return kvm_check_extension(kvm_state, KVM_CAP_SYNC_MMU);
}

int kvm_has_vcpu_events(void)
{
    return kvm_state->vcpu_events;
}

int kvm_has_robust_singlestep(void)
{
    return kvm_state->robust_singlestep;
}

int kvm_has_debugregs(void)
{
    return kvm_state->debugregs;
}

int kvm_has_xsave(void)
{
    return kvm_state->xsave;
}

int kvm_has_xcrs(void)
{
    return kvm_state->xcrs;
}

int kvm_has_pit_state2(void)
{
    return kvm_state->pit_state2;
}

int kvm_has_many_ioeventfds(void)
{
    if (!kvm_enabled()) {
        return 0;
    }
    return kvm_state->many_ioeventfds;
}

int kvm_has_gsi_routing(void)
{
#ifdef KVM_CAP_IRQ_ROUTING
    return kvm_check_extension(kvm_state, KVM_CAP_IRQ_ROUTING);
#else
    return false;
#endif
}

int kvm_has_intx_set_mask(void)
{
    return kvm_state->intx_set_mask;
}

int kvm_allows_irq0_override(void)
{
    return !kvm_irqchip_in_kernel() || kvm_has_gsi_routing();
}

void kvm_setup_guest_memory(void *start, size_t size)
{
    if (!kvm_has_sync_mmu()) {
        int ret = qemu_madvise(start, size, QEMU_MADV_DONTFORK);

        if (ret) {
            perror("qemu_madvise");
            fprintf(stderr,
                    "Need MADV_DONTFORK in absence of synchronous KVM MMU\n");
            exit(1);
        }
    }
}

#ifdef KVM_CAP_SET_GUEST_DEBUG
struct kvm_sw_breakpoint *kvm_find_sw_breakpoint(CPUArchState *env,
                                                 target_ulong pc)
{
    struct kvm_sw_breakpoint *bp;

    QTAILQ_FOREACH(bp, &env->kvm_state->kvm_sw_breakpoints, entry) {
        if (bp->pc == pc) {
            return bp;
        }
    }
    return NULL;
}

int kvm_sw_breakpoints_active(CPUArchState *env)
{
    return !QTAILQ_EMPTY(&env->kvm_state->kvm_sw_breakpoints);
}

struct kvm_set_guest_debug_data {
    struct kvm_guest_debug dbg;
    CPUArchState *env;
    int err;
};

static void kvm_invoke_set_guest_debug(void *data)
{
    struct kvm_set_guest_debug_data *dbg_data = data;
    CPUArchState *env = dbg_data->env;

    dbg_data->err = kvm_vcpu_ioctl(env, KVM_SET_GUEST_DEBUG, &dbg_data->dbg);
}

int kvm_update_guest_debug(CPUArchState *env, unsigned long reinject_trap)
{
    struct kvm_set_guest_debug_data data;

    data.dbg.control = reinject_trap;

    if (env->singlestep_enabled) {
        data.dbg.control |= KVM_GUESTDBG_ENABLE | KVM_GUESTDBG_SINGLESTEP;
    }
    kvm_arch_update_guest_debug(env, &data.dbg);
    data.env = env;

    run_on_cpu(env, kvm_invoke_set_guest_debug, &data);
    return data.err;
}

int kvm_insert_breakpoint(CPUArchState *current_env, target_ulong addr,
                          target_ulong len, int type)
{
    struct kvm_sw_breakpoint *bp;
    CPUArchState *env;
    int err;

    if (type == GDB_BREAKPOINT_SW) {
        bp = kvm_find_sw_breakpoint(current_env, addr);
        if (bp) {
            bp->use_count++;
            return 0;
        }

        bp = g_malloc(sizeof(struct kvm_sw_breakpoint));
        if (!bp) {
            return -ENOMEM;
        }

        bp->pc = addr;
        bp->use_count = 1;
        err = kvm_arch_insert_sw_breakpoint(current_env, bp);
        if (err) {
            g_free(bp);
            return err;
        }

        QTAILQ_INSERT_HEAD(&current_env->kvm_state->kvm_sw_breakpoints,
                          bp, entry);
    } else {
        err = kvm_arch_insert_hw_breakpoint(addr, len, type);
        if (err) {
            return err;
        }
    }

    for (env = first_cpu; env != NULL; env = env->next_cpu) {
        err = kvm_update_guest_debug(env, 0);
        if (err) {
            return err;
        }
    }
    return 0;
}

int kvm_remove_breakpoint(CPUArchState *current_env, target_ulong addr,
                          target_ulong len, int type)
{
    struct kvm_sw_breakpoint *bp;
    CPUArchState *env;
    int err;

    if (type == GDB_BREAKPOINT_SW) {
        bp = kvm_find_sw_breakpoint(current_env, addr);
        if (!bp) {
            return -ENOENT;
        }

        if (bp->use_count > 1) {
            bp->use_count--;
            return 0;
        }

        err = kvm_arch_remove_sw_breakpoint(current_env, bp);
        if (err) {
            return err;
        }

        QTAILQ_REMOVE(&current_env->kvm_state->kvm_sw_breakpoints, bp, entry);
        g_free(bp);
    } else {
        err = kvm_arch_remove_hw_breakpoint(addr, len, type);
        if (err) {
            return err;
        }
    }

    for (env = first_cpu; env != NULL; env = env->next_cpu) {
        err = kvm_update_guest_debug(env, 0);
        if (err) {
            return err;
        }
    }
    return 0;
}

void kvm_remove_all_breakpoints(CPUArchState *current_env)
{
    struct kvm_sw_breakpoint *bp, *next;
    KVMState *s = current_env->kvm_state;
    CPUArchState *env;

    QTAILQ_FOREACH_SAFE(bp, &s->kvm_sw_breakpoints, entry, next) {
        if (kvm_arch_remove_sw_breakpoint(current_env, bp) != 0) {
            /* Try harder to find a CPU that currently sees the breakpoint. */
            for (env = first_cpu; env != NULL; env = env->next_cpu) {
                if (kvm_arch_remove_sw_breakpoint(env, bp) == 0) {
                    break;
                }
            }
        }
    }
    kvm_arch_remove_all_hw_breakpoints();

    for (env = first_cpu; env != NULL; env = env->next_cpu) {
        kvm_update_guest_debug(env, 0);
    }
}

#else /* !KVM_CAP_SET_GUEST_DEBUG */

int kvm_update_guest_debug(CPUArchState *env, unsigned long reinject_trap)
{
    return -EINVAL;
}

int kvm_insert_breakpoint(CPUArchState *current_env, target_ulong addr,
                          target_ulong len, int type)
{
    return -EINVAL;
}

int kvm_remove_breakpoint(CPUArchState *current_env, target_ulong addr,
                          target_ulong len, int type)
{
    return -EINVAL;
}

void kvm_remove_all_breakpoints(CPUArchState *current_env)
{
}
#endif /* !KVM_CAP_SET_GUEST_DEBUG */

int kvm_set_signal_mask(CPUArchState *env, const sigset_t *sigset)
{
    struct kvm_signal_mask *sigmask;
    int r;

    if (!sigset) {
        return kvm_vcpu_ioctl(env, KVM_SET_SIGNAL_MASK, NULL);
    }

    sigmask = g_malloc(sizeof(*sigmask) + sizeof(*sigset));

    sigmask->len = 8;
    memcpy(sigmask->sigset, sigset, sizeof(*sigset));
    r = kvm_vcpu_ioctl(env, KVM_SET_SIGNAL_MASK, sigmask);
    g_free(sigmask);

    return r;
}

int kvm_set_ioeventfd_mmio_long(int fd, uint32_t addr, uint32_t val, bool assign)
{
    int ret;
    struct kvm_ioeventfd iofd;

    iofd.datamatch = val;
    iofd.addr = addr;
    iofd.len = 4;
    iofd.flags = KVM_IOEVENTFD_FLAG_DATAMATCH;
    iofd.fd = fd;

    if (!kvm_enabled()) {
        return -ENOSYS;
    }

    if (!assign) {
        iofd.flags |= KVM_IOEVENTFD_FLAG_DEASSIGN;
    }

    ret = kvm_vm_ioctl(kvm_state, KVM_IOEVENTFD, &iofd);

    if (ret < 0) {
        return -errno;
    }

    return 0;
}

int kvm_set_ioeventfd_pio_word(int fd, uint16_t addr, uint16_t val, bool assign)
{
    struct kvm_ioeventfd kick = {
        .datamatch = val,
        .addr = addr,
        .len = 2,
        .flags = KVM_IOEVENTFD_FLAG_DATAMATCH | KVM_IOEVENTFD_FLAG_PIO,
        .fd = fd,
    };
    int r;
    if (!kvm_enabled()) {
        return -ENOSYS;
    }
    if (!assign) {
        kick.flags |= KVM_IOEVENTFD_FLAG_DEASSIGN;
    }
    r = kvm_vm_ioctl(kvm_state, KVM_IOEVENTFD, &kick);
    if (r < 0) {
        return r;
    }
    return 0;
}

<<<<<<< HEAD
int kvm_set_irqfd(int gsi, int fd, bool assigned)
{
    struct kvm_irqfd irqfd = {
        .fd = fd,
        .gsi = gsi,
        .flags = assigned ? 0 : KVM_IRQFD_FLAG_DEASSIGN,
    };
    int r;
    if (!kvm_enabled() || !kvm_irqchip_in_kernel())
        return -ENOSYS;

    r = kvm_vm_ioctl(kvm_state, KVM_IRQFD, &irqfd);
    if (r < 0)
        return r;
    return 0;
}

int kvm_on_sigbus_vcpu(CPUState *env, int code, void *addr)
=======
int kvm_on_sigbus_vcpu(CPUArchState *env, int code, void *addr)
>>>>>>> 9349b4f9
{
    return kvm_arch_on_sigbus_vcpu(env, code, addr);
}

int kvm_on_sigbus(int code, void *addr)
{
    return kvm_arch_on_sigbus(code, addr);
}

#undef PAGE_SIZE
#include "qemu-kvm.c"<|MERGE_RESOLUTION|>--- conflicted
+++ resolved
@@ -1698,7 +1698,6 @@
     return 0;
 }
 
-<<<<<<< HEAD
 int kvm_set_irqfd(int gsi, int fd, bool assigned)
 {
     struct kvm_irqfd irqfd = {
@@ -1716,10 +1715,7 @@
     return 0;
 }
 
-int kvm_on_sigbus_vcpu(CPUState *env, int code, void *addr)
-=======
 int kvm_on_sigbus_vcpu(CPUArchState *env, int code, void *addr)
->>>>>>> 9349b4f9
 {
     return kvm_arch_on_sigbus_vcpu(env, code, addr);
 }
