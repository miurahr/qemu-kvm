--- conflicted
+++ resolved
@@ -1238,7 +1238,18 @@
     } while (size > 0);
 }
 
-<<<<<<< HEAD
+static void tap_set_sndbuf(TAPState *s, int sndbuf, Monitor *mon)
+{
+#ifdef TUNSETSNDBUF
+    if (ioctl(s->fd, TUNSETSNDBUF, &sndbuf) == -1) {
+        config_error(mon, "TUNSETSNDBUF ioctl failed: %s\n",
+                     strerror(errno));
+    }
+#else
+    config_error(mon, "No '-net tap,sndbuf=<nbytes>' support available\n");
+#endif
+}
+
 int tap_has_vnet_hdr(void *opaque)
 {
     VLANClientState *vc = opaque;
@@ -1297,20 +1308,6 @@
 }
 #endif /* TUNSETOFFLOAD */
 
-=======
-static void tap_set_sndbuf(TAPState *s, int sndbuf, Monitor *mon)
-{
-#ifdef TUNSETSNDBUF
-    if (ioctl(s->fd, TUNSETSNDBUF, &sndbuf) == -1) {
-        config_error(mon, "TUNSETSNDBUF ioctl failed: %s\n",
-                     strerror(errno));
-    }
-#else
-    config_error(mon, "No '-net tap,sndbuf=<nbytes>' support available\n");
-#endif
-}
-
->>>>>>> 0df0ff6d
 static void tap_cleanup(VLANClientState *vc)
 {
     TAPState *s = vc->opaque;
