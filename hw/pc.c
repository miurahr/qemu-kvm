/*
 * QEMU PC System Emulator
 *
 * Copyright (c) 2003-2004 Fabrice Bellard
 *
 * Permission is hereby granted, free of charge, to any person obtaining a copy
 * of this software and associated documentation files (the "Software"), to deal
 * in the Software without restriction, including without limitation the rights
 * to use, copy, modify, merge, publish, distribute, sublicense, and/or sell
 * copies of the Software, and to permit persons to whom the Software is
 * furnished to do so, subject to the following conditions:
 *
 * The above copyright notice and this permission notice shall be included in
 * all copies or substantial portions of the Software.
 *
 * THE SOFTWARE IS PROVIDED "AS IS", WITHOUT WARRANTY OF ANY KIND, EXPRESS OR
 * IMPLIED, INCLUDING BUT NOT LIMITED TO THE WARRANTIES OF MERCHANTABILITY,
 * FITNESS FOR A PARTICULAR PURPOSE AND NONINFRINGEMENT. IN NO EVENT SHALL
 * THE AUTHORS OR COPYRIGHT HOLDERS BE LIABLE FOR ANY CLAIM, DAMAGES OR OTHER
 * LIABILITY, WHETHER IN AN ACTION OF CONTRACT, TORT OR OTHERWISE, ARISING FROM,
 * OUT OF OR IN CONNECTION WITH THE SOFTWARE OR THE USE OR OTHER DEALINGS IN
 * THE SOFTWARE.
 */
#include "hw.h"
#include "pc.h"
#include "fdc.h"
#include "pci.h"
#include "block.h"
#include "sysemu.h"
#include "audio/audio.h"
#include "net.h"
#include "smbus.h"
#include "boards.h"
#include "monitor.h"
#include "fw_cfg.h"
#include "hpet_emul.h"
#include "watchdog.h"
#include "smbios.h"
#include "device-assignment.h"

#include "qemu-kvm.h"

/* output Bochs bios info messages */
//#define DEBUG_BIOS

#define BIOS_FILENAME "bios.bin"
#define VGABIOS_FILENAME "vgabios.bin"
#define VGABIOS_CIRRUS_FILENAME "vgabios-cirrus.bin"
#define EXTBOOT_FILENAME "extboot.bin"

#define PC_MAX_BIOS_SIZE (4 * 1024 * 1024)

/* Leave a chunk of memory at the top of RAM for the BIOS ACPI tables.  */
#define ACPI_DATA_SIZE       0x10000
#define BIOS_CFG_IOPORT 0x510
#define FW_CFG_ACPI_TABLES (FW_CFG_ARCH_LOCAL + 0)
#define FW_CFG_SMBIOS_ENTRIES (FW_CFG_ARCH_LOCAL + 1)

#define MAX_IDE_BUS 2

static fdctrl_t *floppy_controller;
static RTCState *rtc_state;
static PITState *pit;
static IOAPICState *ioapic;
static PCIDevice *i440fx_state;

typedef struct rom_reset_data {
    uint8_t *data;
    target_phys_addr_t addr;
    unsigned size;
} RomResetData;

static void option_rom_reset(void *_rrd)
{
    RomResetData *rrd = _rrd;

    cpu_physical_memory_write_rom(rrd->addr, rrd->data, rrd->size);
}

static void option_rom_setup_reset(target_phys_addr_t addr, unsigned size)
{
    RomResetData *rrd = qemu_malloc(sizeof *rrd);

    rrd->data = qemu_malloc(size);
    cpu_physical_memory_read(addr, rrd->data, size);
    rrd->addr = addr;
    rrd->size = size;
    qemu_register_reset(option_rom_reset, 0, rrd);
}

static void ioport80_write(void *opaque, uint32_t addr, uint32_t data)
{
}

/* MSDOS compatibility mode FPU exception support */
static qemu_irq ferr_irq;
/* XXX: add IGNNE support */
void cpu_set_ferr(CPUX86State *s)
{
    qemu_irq_raise(ferr_irq);
}

static void ioportF0_write(void *opaque, uint32_t addr, uint32_t data)
{
    qemu_irq_lower(ferr_irq);
}

/* TSC handling */
uint64_t cpu_get_tsc(CPUX86State *env)
{
    /* Note: when using kqemu, it is more logical to return the host TSC
       because kqemu does not trap the RDTSC instruction for
       performance reasons */
#ifdef CONFIG_KQEMU
    if (env->kqemu_enabled) {
        return cpu_get_real_ticks();
    } else
#endif
    {
        return cpu_get_ticks();
    }
}

/* SMM support */
void cpu_smm_update(CPUState *env)
{
    if (i440fx_state && env == first_cpu)
        i440fx_set_smm(i440fx_state, (env->hflags >> HF_SMM_SHIFT) & 1);
}


/* IRQ handling */
int cpu_get_pic_interrupt(CPUState *env)
{
    int intno;

    intno = apic_get_interrupt(env);
    if (intno >= 0) {
        /* set irq request if a PIC irq is still pending */
        /* XXX: improve that */
        pic_update_irq(isa_pic);
        return intno;
    }
    /* read the irq from the PIC */
    if (!apic_accept_pic_intr(env))
        return -1;

    intno = pic_read_irq(isa_pic);
    return intno;
}

static void pic_irq_request(void *opaque, int irq, int level)
{
    CPUState *env = first_cpu;

    if (env->apic_state) {
        while (env) {
            if (apic_accept_pic_intr(env))
                apic_deliver_pic_intr(env, level);
            env = env->next_cpu;
        }
    } else {
        if (level)
            cpu_interrupt(env, CPU_INTERRUPT_HARD);
        else
            cpu_reset_interrupt(env, CPU_INTERRUPT_HARD);
    }
}

/* PC cmos mappings */

#define REG_EQUIPMENT_BYTE          0x14

static int cmos_get_fd_drive_type(int fd0)
{
    int val;

    switch (fd0) {
    case 0:
        /* 1.44 Mb 3"5 drive */
        val = 4;
        break;
    case 1:
        /* 2.88 Mb 3"5 drive */
        val = 5;
        break;
    case 2:
        /* 1.2 Mb 5"5 drive */
        val = 2;
        break;
    default:
        val = 0;
        break;
    }
    return val;
}

static void cmos_init_hd(int type_ofs, int info_ofs, BlockDriverState *hd)
{
    RTCState *s = rtc_state;
    int cylinders, heads, sectors;
    bdrv_get_geometry_hint(hd, &cylinders, &heads, &sectors);
    rtc_set_memory(s, type_ofs, 47);
    rtc_set_memory(s, info_ofs, cylinders);
    rtc_set_memory(s, info_ofs + 1, cylinders >> 8);
    rtc_set_memory(s, info_ofs + 2, heads);
    rtc_set_memory(s, info_ofs + 3, 0xff);
    rtc_set_memory(s, info_ofs + 4, 0xff);
    rtc_set_memory(s, info_ofs + 5, 0xc0 | ((heads > 8) << 3));
    rtc_set_memory(s, info_ofs + 6, cylinders);
    rtc_set_memory(s, info_ofs + 7, cylinders >> 8);
    rtc_set_memory(s, info_ofs + 8, sectors);
}

/* convert boot_device letter to something recognizable by the bios */
static int boot_device2nibble(char boot_device)
{
    switch(boot_device) {
    case 'a':
    case 'b':
        return 0x01; /* floppy boot */
    case 'c':
        return 0x02; /* hard drive boot */
    case 'd':
        return 0x03; /* CD-ROM boot */
    case 'n':
        return 0x04; /* Network boot */
    }
    return 0;
}

/* copy/pasted from cmos_init, should be made a general function
 and used there as well */
static int pc_boot_set(void *opaque, const char *boot_device)
{
    Monitor *mon = cur_mon;
#define PC_MAX_BOOT_DEVICES 3
    RTCState *s = (RTCState *)opaque;
    int nbds, bds[3] = { 0, };
    int i;

    nbds = strlen(boot_device);
    if (nbds > PC_MAX_BOOT_DEVICES) {
        monitor_printf(mon, "Too many boot devices for PC\n");
        return(1);
    }
    for (i = 0; i < nbds; i++) {
        bds[i] = boot_device2nibble(boot_device[i]);
        if (bds[i] == 0) {
            monitor_printf(mon, "Invalid boot device for PC: '%c'\n",
                           boot_device[i]);
            return(1);
        }
    }
    rtc_set_memory(s, 0x3d, (bds[1] << 4) | bds[0]);
    rtc_set_memory(s, 0x38, (bds[2] << 4));
    return(0);
}

/* hd_table must contain 4 block drivers */
static void cmos_init(ram_addr_t ram_size, ram_addr_t above_4g_mem_size,
                      const char *boot_device, BlockDriverState **hd_table)
{
    RTCState *s = rtc_state;
    int nbds, bds[3] = { 0, };
    int val;
    int fd0, fd1, nb;
    int i;

    /* various important CMOS locations needed by PC/Bochs bios */

    /* memory size */
    val = 640; /* base memory in K */
    rtc_set_memory(s, 0x15, val);
    rtc_set_memory(s, 0x16, val >> 8);

    val = (ram_size / 1024) - 1024;
    if (val > 65535)
        val = 65535;
    rtc_set_memory(s, 0x17, val);
    rtc_set_memory(s, 0x18, val >> 8);
    rtc_set_memory(s, 0x30, val);
    rtc_set_memory(s, 0x31, val >> 8);

    if (above_4g_mem_size) {
        rtc_set_memory(s, 0x5b, (unsigned int)above_4g_mem_size >> 16);
        rtc_set_memory(s, 0x5c, (unsigned int)above_4g_mem_size >> 24);
        rtc_set_memory(s, 0x5d, (uint64_t)above_4g_mem_size >> 32);
    }

    if (ram_size > (16 * 1024 * 1024))
        val = (ram_size / 65536) - ((16 * 1024 * 1024) / 65536);
    else
        val = 0;
    if (val > 65535)
        val = 65535;
    rtc_set_memory(s, 0x34, val);
    rtc_set_memory(s, 0x35, val >> 8);

    /* set the number of CPU */
    rtc_set_memory(s, 0x5f, smp_cpus - 1);

    /* set boot devices, and disable floppy signature check if requested */
#define PC_MAX_BOOT_DEVICES 3
    nbds = strlen(boot_device);
    if (nbds > PC_MAX_BOOT_DEVICES) {
        fprintf(stderr, "Too many boot devices for PC\n");
        exit(1);
    }
    for (i = 0; i < nbds; i++) {
        bds[i] = boot_device2nibble(boot_device[i]);
        if (bds[i] == 0) {
            fprintf(stderr, "Invalid boot device for PC: '%c'\n",
                    boot_device[i]);
            exit(1);
        }
    }
    rtc_set_memory(s, 0x3d, (bds[1] << 4) | bds[0]);
    rtc_set_memory(s, 0x38, (bds[2] << 4) | (fd_bootchk ?  0x0 : 0x1));

    /* floppy type */

    fd0 = fdctrl_get_drive_type(floppy_controller, 0);
    fd1 = fdctrl_get_drive_type(floppy_controller, 1);

    val = (cmos_get_fd_drive_type(fd0) << 4) | cmos_get_fd_drive_type(fd1);
    rtc_set_memory(s, 0x10, val);

    val = 0;
    nb = 0;
    if (fd0 < 3)
        nb++;
    if (fd1 < 3)
        nb++;
    switch (nb) {
    case 0:
        break;
    case 1:
        val |= 0x01; /* 1 drive, ready for boot */
        break;
    case 2:
        val |= 0x41; /* 2 drives, ready for boot */
        break;
    }
    val |= 0x02; /* FPU is there */
    val |= 0x04; /* PS/2 mouse installed */
    rtc_set_memory(s, REG_EQUIPMENT_BYTE, val);

    /* hard drives */

    rtc_set_memory(s, 0x12, (hd_table[0] ? 0xf0 : 0) | (hd_table[1] ? 0x0f : 0));
    if (hd_table[0])
        cmos_init_hd(0x19, 0x1b, hd_table[0]);
    if (hd_table[1])
        cmos_init_hd(0x1a, 0x24, hd_table[1]);

    val = 0;
    for (i = 0; i < 4; i++) {
        if (hd_table[i]) {
            int cylinders, heads, sectors, translation;
            /* NOTE: bdrv_get_geometry_hint() returns the physical
                geometry.  It is always such that: 1 <= sects <= 63, 1
                <= heads <= 16, 1 <= cylinders <= 16383. The BIOS
                geometry can be different if a translation is done. */
            translation = bdrv_get_translation_hint(hd_table[i]);
            if (translation == BIOS_ATA_TRANSLATION_AUTO) {
                bdrv_get_geometry_hint(hd_table[i], &cylinders, &heads, &sectors);
                if (cylinders <= 1024 && heads <= 16 && sectors <= 63) {
                    /* No translation. */
                    translation = 0;
                } else {
                    /* LBA translation. */
                    translation = 1;
                }
            } else {
                translation--;
            }
            val |= translation << (i * 2);
        }
    }
    rtc_set_memory(s, 0x39, val);
}

void ioport_set_a20(int enable)
{
    /* XXX: send to all CPUs ? */
    cpu_x86_set_a20(first_cpu, enable);
}

int ioport_get_a20(void)
{
    return ((first_cpu->a20_mask >> 20) & 1);
}

static void ioport92_write(void *opaque, uint32_t addr, uint32_t val)
{
    ioport_set_a20((val >> 1) & 1);
    /* XXX: bit 0 is fast reset */
}

static uint32_t ioport92_read(void *opaque, uint32_t addr)
{
    return ioport_get_a20() << 1;
}

/***********************************************************/
/* Bochs BIOS debug ports */

static void bochs_bios_write(void *opaque, uint32_t addr, uint32_t val)
{
    static const char shutdown_str[8] = "Shutdown";
    static int shutdown_index = 0;

    switch(addr) {
        /* Bochs BIOS messages */
    case 0x400:
    case 0x401:
        fprintf(stderr, "BIOS panic at rombios.c, line %d\n", val);
        exit(1);
    case 0x402:
    case 0x403:
#ifdef DEBUG_BIOS
        fprintf(stderr, "%c", val);
#endif
        break;
    case 0x8900:
        /* same as Bochs power off */
        if (val == shutdown_str[shutdown_index]) {
            shutdown_index++;
            if (shutdown_index == 8) {
                shutdown_index = 0;
                qemu_system_shutdown_request();
            }
        } else {
            shutdown_index = 0;
        }
        break;

        /* LGPL'ed VGA BIOS messages */
    case 0x501:
    case 0x502:
        fprintf(stderr, "VGA BIOS panic, line %d\n", val);
        exit(1);
    case 0x500:
    case 0x503:
#ifdef DEBUG_BIOS
        fprintf(stderr, "%c", val);
#endif
        break;
    }
}

extern uint64_t node_cpumask[MAX_NODES];

static void bochs_bios_init(void)
{
    void *fw_cfg;
    uint8_t *smbios_table;
    size_t smbios_len;
    uint64_t *numa_fw_cfg;
    int i, j;

    register_ioport_write(0x400, 1, 2, bochs_bios_write, NULL);
    register_ioport_write(0x401, 1, 2, bochs_bios_write, NULL);
    register_ioport_write(0x402, 1, 1, bochs_bios_write, NULL);
    register_ioport_write(0x403, 1, 1, bochs_bios_write, NULL);
    register_ioport_write(0x8900, 1, 1, bochs_bios_write, NULL);

    register_ioport_write(0x501, 1, 2, bochs_bios_write, NULL);
    register_ioport_write(0x502, 1, 2, bochs_bios_write, NULL);
    register_ioport_write(0x500, 1, 1, bochs_bios_write, NULL);
    register_ioport_write(0x503, 1, 1, bochs_bios_write, NULL);

    fw_cfg = fw_cfg_init(BIOS_CFG_IOPORT, BIOS_CFG_IOPORT + 1, 0, 0);
    fw_cfg_add_i32(fw_cfg, FW_CFG_ID, 1);
    fw_cfg_add_i64(fw_cfg, FW_CFG_RAM_SIZE, (uint64_t)ram_size);
    fw_cfg_add_bytes(fw_cfg, FW_CFG_ACPI_TABLES, (uint8_t *)acpi_tables,
                     acpi_tables_len);

    smbios_table = smbios_get_table(&smbios_len);
    if (smbios_table)
        fw_cfg_add_bytes(fw_cfg, FW_CFG_SMBIOS_ENTRIES,
                         smbios_table, smbios_len);

    /* allocate memory for the NUMA channel: one (64bit) word for the number
     * of nodes, one word for each VCPU->node and one word for each node to
     * hold the amount of memory.
     */
    numa_fw_cfg = qemu_mallocz((1 + smp_cpus + nb_numa_nodes) * 8);
    numa_fw_cfg[0] = cpu_to_le64(nb_numa_nodes);
    for (i = 0; i < smp_cpus; i++) {
        for (j = 0; j < nb_numa_nodes; j++) {
            if (node_cpumask[j] & (1 << i)) {
                numa_fw_cfg[i + 1] = cpu_to_le64(j);
                break;
            }
        }
    }
    for (i = 0; i < nb_numa_nodes; i++) {
        numa_fw_cfg[smp_cpus + 1 + i] = cpu_to_le64(node_mem[i]);
    }
    fw_cfg_add_bytes(fw_cfg, FW_CFG_NUMA, (uint8_t *)numa_fw_cfg,
                     (1 + smp_cpus + nb_numa_nodes) * 8);
}

/* Generate an initial boot sector which sets state and jump to
   a specified vector */
static void generate_bootsect(target_phys_addr_t option_rom,
                              uint32_t gpr[8], uint16_t segs[6], uint16_t ip)
{
    uint8_t rom[512], *p, *reloc;
    uint8_t sum;
    int i;

    memset(rom, 0, sizeof(rom));

    p = rom;
    /* Make sure we have an option rom signature */
    *p++ = 0x55;
    *p++ = 0xaa;

    /* ROM size in sectors*/
    *p++ = 1;

    /* Hook int19 */

    *p++ = 0x50;		/* push ax */
    *p++ = 0x1e;		/* push ds */
    *p++ = 0x31; *p++ = 0xc0;	/* xor ax, ax */
    *p++ = 0x8e; *p++ = 0xd8;	/* mov ax, ds */

    *p++ = 0xc7; *p++ = 0x06;   /* movvw _start,0x64 */
    *p++ = 0x64; *p++ = 0x00;
    reloc = p;
    *p++ = 0x00; *p++ = 0x00;

    *p++ = 0x8c; *p++ = 0x0e;   /* mov cs,0x66 */
    *p++ = 0x66; *p++ = 0x00;

    *p++ = 0x1f;		/* pop ds */
    *p++ = 0x58;		/* pop ax */
    *p++ = 0xcb;		/* lret */
    
    /* Actual code */
    *reloc = (p - rom);

    *p++ = 0xfa;		/* CLI */
    *p++ = 0xfc;		/* CLD */

    for (i = 0; i < 6; i++) {
	if (i == 1)		/* Skip CS */
	    continue;

	*p++ = 0xb8;		/* MOV AX,imm16 */
	*p++ = segs[i];
	*p++ = segs[i] >> 8;
	*p++ = 0x8e;		/* MOV <seg>,AX */
	*p++ = 0xc0 + (i << 3);
    }

    for (i = 0; i < 8; i++) {
	*p++ = 0x66;		/* 32-bit operand size */
	*p++ = 0xb8 + i;	/* MOV <reg>,imm32 */
	*p++ = gpr[i];
	*p++ = gpr[i] >> 8;
	*p++ = gpr[i] >> 16;
	*p++ = gpr[i] >> 24;
    }

    *p++ = 0xea;		/* JMP FAR */
    *p++ = ip;			/* IP */
    *p++ = ip >> 8;
    *p++ = segs[1];		/* CS */
    *p++ = segs[1] >> 8;

    /* sign rom */
    sum = 0;
    for (i = 0; i < (sizeof(rom) - 1); i++)
        sum += rom[i];
    rom[sizeof(rom) - 1] = -sum;

    cpu_physical_memory_write_rom(option_rom, rom, sizeof(rom));
    option_rom_setup_reset(option_rom, sizeof (rom));
}

static long get_file_size(FILE *f)
{
    long where, size;

    /* XXX: on Unix systems, using fstat() probably makes more sense */

    where = ftell(f);
    fseek(f, 0, SEEK_END);
    size = ftell(f);
    fseek(f, where, SEEK_SET);

    return size;
}

static void load_linux(target_phys_addr_t option_rom,
                       const char *kernel_filename,
		       const char *initrd_filename,
		       const char *kernel_cmdline,
               target_phys_addr_t max_ram_size)
{
    uint16_t protocol;
    uint32_t gpr[8];
    uint16_t seg[6];
    uint16_t real_seg;
    int setup_size, kernel_size, initrd_size = 0, cmdline_size;
    uint32_t initrd_max;
    uint8_t header[1024];
    target_phys_addr_t real_addr, prot_addr, cmdline_addr, initrd_addr = 0;
    FILE *f, *fi;

    /* Align to 16 bytes as a paranoia measure */
    cmdline_size = (strlen(kernel_cmdline)+16) & ~15;

    /* load the kernel header */
    f = fopen(kernel_filename, "rb");
    if (!f || !(kernel_size = get_file_size(f)) ||
	fread(header, 1, 1024, f) != 1024) {
	fprintf(stderr, "qemu: could not load kernel '%s'\n",
		kernel_filename);
	exit(1);
    }

    /* kernel protocol version */
#if 0
    fprintf(stderr, "header magic: %#x\n", ldl_p(header+0x202));
#endif
    if (ldl_p(header+0x202) == 0x53726448)
	protocol = lduw_p(header+0x206);
    else
	protocol = 0;

    if (protocol < 0x200 || !(header[0x211] & 0x01)) {
	/* Low kernel */
	real_addr    = 0x90000;
	cmdline_addr = 0x9a000 - cmdline_size;
	prot_addr    = 0x10000;
    } else if (protocol < 0x202) {
	/* High but ancient kernel */
	real_addr    = 0x90000;
	cmdline_addr = 0x9a000 - cmdline_size;
	prot_addr    = 0x100000;
    } else {
	/* High and recent kernel */
	real_addr    = 0x10000;
	cmdline_addr = 0x20000;
	prot_addr    = 0x100000;
    }

#if 0
    fprintf(stderr,
	    "qemu: real_addr     = 0x" TARGET_FMT_plx "\n"
	    "qemu: cmdline_addr  = 0x" TARGET_FMT_plx "\n"
	    "qemu: prot_addr     = 0x" TARGET_FMT_plx "\n",
	    real_addr,
	    cmdline_addr,
	    prot_addr);
#endif

    /* highest address for loading the initrd */
    if (protocol >= 0x203)
	initrd_max = ldl_p(header+0x22c);
    else
	initrd_max = 0x37ffffff;

    if (initrd_max >= max_ram_size-ACPI_DATA_SIZE)
    	initrd_max = max_ram_size-ACPI_DATA_SIZE-1;

    /* kernel command line */
    pstrcpy_targphys(cmdline_addr, 4096, kernel_cmdline);

    if (protocol >= 0x202) {
	stl_p(header+0x228, cmdline_addr);
    } else {
	stw_p(header+0x20, 0xA33F);
	stw_p(header+0x22, cmdline_addr-real_addr);
    }

    /* loader type */
    /* High nybble = B reserved for Qemu; low nybble is revision number.
       If this code is substantially changed, you may want to consider
       incrementing the revision. */
    if (protocol >= 0x200)
	header[0x210] = 0xB0;

    /* heap */
    if (protocol >= 0x201) {
	header[0x211] |= 0x80;	/* CAN_USE_HEAP */
	stw_p(header+0x224, cmdline_addr-real_addr-0x200);
    }

    /* load initrd */
    if (initrd_filename) {
	if (protocol < 0x200) {
	    fprintf(stderr, "qemu: linux kernel too old to load a ram disk\n");
	    exit(1);
	}

	fi = fopen(initrd_filename, "rb");
	if (!fi) {
	    fprintf(stderr, "qemu: could not load initial ram disk '%s'\n",
		    initrd_filename);
	    exit(1);
	}

	initrd_size = get_file_size(fi);
	initrd_addr = (initrd_max-initrd_size) & ~4095;

	if (!fread_targphys_ok(initrd_addr, initrd_size, fi)) {
	    fprintf(stderr, "qemu: read error on initial ram disk '%s'\n",
		    initrd_filename);
	    exit(1);
	}
	fclose(fi);

	stl_p(header+0x218, initrd_addr);
	stl_p(header+0x21c, initrd_size);
    }

    /* store the finalized header and load the rest of the kernel */
    cpu_physical_memory_write(real_addr, header, 1024);

    setup_size = header[0x1f1];
    if (setup_size == 0)
	setup_size = 4;

    setup_size = (setup_size+1)*512;
    kernel_size -= setup_size;	/* Size of protected-mode code */

    if (!fread_targphys_ok(real_addr+1024, setup_size-1024, f) ||
	!fread_targphys_ok(prot_addr, kernel_size, f)) {
	fprintf(stderr, "qemu: read error on kernel '%s'\n",
		kernel_filename);
	exit(1);
    }
    fclose(f);

    /* generate bootsector to set up the initial register state */
    real_seg = real_addr >> 4;
    seg[0] = seg[2] = seg[3] = seg[4] = seg[4] = real_seg;
    seg[1] = real_seg+0x20;	/* CS */
    memset(gpr, 0, sizeof gpr);
    gpr[4] = cmdline_addr-real_addr-16;	/* SP (-16 is paranoia) */

    option_rom_setup_reset(real_addr, setup_size);
    option_rom_setup_reset(prot_addr, kernel_size);
    option_rom_setup_reset(cmdline_addr, cmdline_size);
    if (initrd_filename)
        option_rom_setup_reset(initrd_addr, initrd_size);

    generate_bootsect(option_rom, gpr, seg, 0);
}

static void main_cpu_reset(void *opaque)
{
    CPUState *env = opaque;
    cpu_reset(env);
}

static const int ide_iobase[2] = { 0x1f0, 0x170 };
static const int ide_iobase2[2] = { 0x3f6, 0x376 };
static const int ide_irq[2] = { 14, 15 };

#define NE2000_NB_MAX 6

static int ne2000_io[NE2000_NB_MAX] = { 0x300, 0x320, 0x340, 0x360, 0x280, 0x380 };
static int ne2000_irq[NE2000_NB_MAX] = { 9, 10, 11, 3, 4, 5 };

static int serial_io[MAX_SERIAL_PORTS] = { 0x3f8, 0x2f8, 0x3e8, 0x2e8 };
static int serial_irq[MAX_SERIAL_PORTS] = { 4, 3, 4, 3 };

static int parallel_io[MAX_PARALLEL_PORTS] = { 0x378, 0x278, 0x3bc };
static int parallel_irq[MAX_PARALLEL_PORTS] = { 7, 7, 7 };

#ifdef HAS_AUDIO
static void audio_init (PCIBus *pci_bus, qemu_irq *pic)
{
    struct soundhw *c;

    for (c = soundhw; c->name; ++c) {
        if (c->enabled) {
            if (c->isa) {
                c->init.init_isa(pic);
            } else {
                if (pci_bus) {
                    c->init.init_pci(pci_bus);
                }
            }
        }
    }
}
#endif

static void pc_init_ne2k_isa(NICInfo *nd, qemu_irq *pic)
{
    static int nb_ne2k = 0;

    if (nb_ne2k == NE2000_NB_MAX)
        return;
    isa_ne2000_init(ne2000_io[nb_ne2k], pic[ne2000_irq[nb_ne2k]], nd);
    nb_ne2k++;
}

static int load_option_rom(const char *oprom, target_phys_addr_t start,
                           target_phys_addr_t end)
{
        int size;
        char *filename;

        filename = qemu_find_file(QEMU_FILE_TYPE_BIOS, oprom);
        if (filename) {
            size = get_image_size(filename);
            if (size > 0 && start + size > end) {
                fprintf(stderr, "Not enough space to load option rom '%s'\n",
                        oprom);
                exit(1);
            }
            size = load_image_targphys(filename, start, end - start);
            qemu_free(filename);
        } else {
            size = -1;
        }
        if (size < 0) {
            fprintf(stderr, "Could not load option rom '%s'\n", oprom);
            exit(1);
        }
        /* Round up optiom rom size to the next 2k boundary */
        size = (size + 2047) & ~2047;
        option_rom_setup_reset(start, size);
        return size;
}

int cpu_is_bsp(CPUState *env)
{
	return env->cpuid_apic_id == 0;
}

CPUState *pc_new_cpu(int cpu, const char *cpu_model, int pci_enabled)
{
        CPUState *env = cpu_init(cpu_model);
        if (!env) {
            fprintf(stderr, "Unable to find x86 CPU definition\n");
            exit(1);
        }
        if (cpu != 0)
            env->halted = 1;
        if ((env->cpuid_features & CPUID_APIC) || smp_cpus > 1) {
            env->cpuid_apic_id = env->cpu_index;
            apic_init(env);
        }
        qemu_register_reset(main_cpu_reset, 0, env);

    /* kvm needs this to run after the apic is initialized. Otherwise,
     * it can access invalid state and crash.
     */
    qemu_init_vcpu(env);
	return env;
}

/* PC hardware initialisation */
static void pc_init1(ram_addr_t ram_size,
                     const char *boot_device,
                     const char *kernel_filename, const char *kernel_cmdline,
                     const char *initrd_filename,
                     int pci_enabled, const char *cpu_model)
{
    char *filename;
    int ret, linux_boot, i;
    ram_addr_t ram_addr, bios_offset, option_rom_offset;
    ram_addr_t below_4g_mem_size, above_4g_mem_size = 0;
    int bios_size, isa_bios_size, oprom_area_size;
    int pci_option_rom_offset = 0;
    PCIBus *pci_bus;
    int piix3_devfn = -1;
    CPUState *env;
    qemu_irq *cpu_irq;
    qemu_irq *i8259;
    int index;
    BlockDriverState *hd[MAX_IDE_BUS * MAX_IDE_DEVS];
    BlockDriverState *fd[MAX_FD];
    int using_vga = cirrus_vga_enabled || std_vga_enabled || vmsvga_enabled;

    if (ram_size >= 0xe0000000 ) {
        above_4g_mem_size = ram_size - 0xe0000000;
        below_4g_mem_size = 0xe0000000;
    } else {
        below_4g_mem_size = ram_size;
    }

    linux_boot = (kernel_filename != NULL);

    /* init CPUs */
    if (cpu_model == NULL) {
#ifdef TARGET_X86_64
        cpu_model = "qemu64";
#else
        cpu_model = "qemu32";
#endif
    }
    
    for(i = 0; i < smp_cpus; i++) {
	env = pc_new_cpu(i, cpu_model, pci_enabled);
    }

    vmport_init();

    /* allocate RAM */
    ram_addr = qemu_ram_alloc(below_4g_mem_size);
    cpu_register_physical_memory(0, 0xa0000, ram_addr);
    cpu_register_physical_memory(0x100000,
                 below_4g_mem_size - 0x100000,
                 ram_addr + 0x100000);

    /* above 4giga memory allocation */
    if (above_4g_mem_size > 0) {
#if TARGET_PHYS_ADDR_BITS == 32
        hw_error("To much RAM for 32-bit physical address");
#else
        ram_addr = qemu_ram_alloc(above_4g_mem_size);
        cpu_register_physical_memory(0x100000000ULL,
                                     above_4g_mem_size,
                                     ram_addr);
#endif
    }


    /* BIOS load */
    if (bios_name == NULL)
        bios_name = BIOS_FILENAME;
    filename = qemu_find_file(QEMU_FILE_TYPE_BIOS, bios_name);
    if (filename) {
        bios_size = get_image_size(filename);
    } else {
        bios_size = -1;
    }
    if (bios_size <= 0 ||
        (bios_size % 65536) != 0) {
        goto bios_error;
    }
    bios_offset = qemu_ram_alloc(bios_size);
    ret = load_image(filename, qemu_get_ram_ptr(bios_offset));
    if (ret != bios_size) {
    bios_error:
        fprintf(stderr, "qemu: could not load PC BIOS '%s'\n", bios_name);
        exit(1);
    }
    if (filename) {
        qemu_free(filename);
    }
    /* map the last 128KB of the BIOS in ISA space */
    isa_bios_size = bios_size;
    if (isa_bios_size > (128 * 1024))
        isa_bios_size = 128 * 1024;
    cpu_register_physical_memory(0xd0000, (192 * 1024) - isa_bios_size,
                                 IO_MEM_UNASSIGNED);
    /* kvm tpr optimization needs the bios accessible for write, at least to qemu itself */
    cpu_register_physical_memory(0x100000 - isa_bios_size,
                                 isa_bios_size,
                                 (bios_offset + bios_size - isa_bios_size) /* | IO_MEM_ROM */);

    if (extboot_drive != -1) {
        option_rom[nb_option_roms++] = qemu_strdup(EXTBOOT_FILENAME);
    }

    option_rom_offset = qemu_ram_alloc(0x20000);
    oprom_area_size = 0;
    cpu_register_physical_memory(0xc0000, 0x20000, option_rom_offset);

    if (using_vga) {
        const char *vgabios_filename;
        /* VGA BIOS load */
        if (cirrus_vga_enabled) {
            vgabios_filename = VGABIOS_CIRRUS_FILENAME;
        } else {
            vgabios_filename = VGABIOS_FILENAME;
        }
        oprom_area_size = load_option_rom(vgabios_filename, 0xc0000, 0xe0000);
        pci_option_rom_offset = oprom_area_size;
    }
    /* Although video roms can grow larger than 0x8000, the area between
     * 0xc0000 - 0xc8000 is reserved for them. It means we won't be looking
     * for any other kind of option rom inside this area */
    if (oprom_area_size < 0x8000)
        oprom_area_size = 0x8000;

    if (linux_boot) {
        load_linux(0xc0000 + oprom_area_size,
                   kernel_filename, initrd_filename, kernel_cmdline, below_4g_mem_size);
        oprom_area_size += 2048;
    }

    for (i = 0; i < nb_option_roms; i++) {
        oprom_area_size += load_option_rom(option_rom[i], 0xc0000 + oprom_area_size,
                                           0xe0000);
    }

    for (i = 0; i < nb_nics; i++) {
        char nic_oprom[1024];
        const char *model = nd_table[i].model;

        if (!nd_table[i].bootable)
            continue;

        if (model == NULL)
            model = "rtl8139";
        snprintf(nic_oprom, sizeof(nic_oprom), "pxe-%s.bin", model);

        oprom_area_size += load_option_rom(nic_oprom, 0xc0000 + oprom_area_size,
                                           0xe0000);
    }

    /* map all the bios at the top of memory */
    cpu_register_physical_memory((uint32_t)(-bios_size),
                                 bios_size, bios_offset | IO_MEM_ROM);

    bochs_bios_init();

    cpu_irq = qemu_allocate_irqs(pic_irq_request, NULL, 1);
#ifdef KVM_CAP_IRQCHIP
    if (kvm_enabled() && qemu_kvm_irqchip_in_kernel()) {
        i8259 = kvm_i8259_init(cpu_irq[0]);
    } else
#endif
        i8259 = i8259_init(cpu_irq[0]);
    ferr_irq = i8259[13];

    if (pci_enabled) {
        pci_bus = i440fx_init(&i440fx_state, i8259);
        piix3_devfn = piix3_init(pci_bus, -1);
    } else {
        pci_bus = NULL;
    }

    /* init basic PC hardware */
    register_ioport_write(0x80, 1, 1, ioport80_write, NULL);

    register_ioport_write(0xf0, 1, 1, ioportF0_write, NULL);

    if (cirrus_vga_enabled) {
        if (pci_enabled) {
            pci_cirrus_vga_init(pci_bus);
        } else {
            isa_cirrus_vga_init();
        }
    } else if (vmsvga_enabled) {
        if (pci_enabled)
            pci_vmsvga_init(pci_bus);
        else
            fprintf(stderr, "%s: vmware_vga: no PCI bus\n", __FUNCTION__);
    } else if (std_vga_enabled) {
        if (pci_enabled) {
            pci_vga_init(pci_bus, 0, 0);
        } else {
            isa_vga_init();
        }
    }

    rtc_state = rtc_init(0x70, i8259[8], 2000);

    qemu_register_boot_set(pc_boot_set, rtc_state);

    register_ioport_read(0x92, 1, 1, ioport92_read, NULL);
    register_ioport_write(0x92, 1, 1, ioport92_write, NULL);

    if (pci_enabled) {
        ioapic = ioapic_init();
    }
#ifdef USE_KVM_PIT
    if (kvm_enabled() && qemu_kvm_pit_in_kernel())
	pit = kvm_pit_init(0x40, i8259[0]);
    else
#endif
	pit = pit_init(0x40, i8259[0]);
    pcspk_init(pit);
    if (!no_hpet) {
        hpet_init(i8259);
    }
    if (pci_enabled) {
        pic_set_alt_irq_func(isa_pic, ioapic_set_irq, ioapic);
    }

    for(i = 0; i < MAX_SERIAL_PORTS; i++) {
        if (serial_hds[i]) {
            serial_init(serial_io[i], i8259[serial_irq[i]], 115200,
                        serial_hds[i]);
        }
    }

    for(i = 0; i < MAX_PARALLEL_PORTS; i++) {
        if (parallel_hds[i]) {
            parallel_init(parallel_io[i], i8259[parallel_irq[i]],
                          parallel_hds[i]);
        }
    }

    watchdog_pc_init(pci_bus);

    for(i = 0; i < nb_nics; i++) {
        NICInfo *nd = &nd_table[i];

        if (!pci_enabled || (nd->model && strcmp(nd->model, "ne2k_isa") == 0))
            pc_init_ne2k_isa(nd, i8259);
        else
            pci_nic_init(pci_bus, nd, -1, "rtl8139");
    }

<<<<<<< HEAD
    qemu_system_hot_add_init(cpu_model);
=======
    piix4_acpi_system_hot_add_init();
>>>>>>> 9d5e77a2

    if (drive_get_max_bus(IF_IDE) >= MAX_IDE_BUS) {
        fprintf(stderr, "qemu: too many IDE bus\n");
        exit(1);
    }

    for(i = 0; i < MAX_IDE_BUS * MAX_IDE_DEVS; i++) {
        index = drive_get_index(IF_IDE, i / MAX_IDE_DEVS, i % MAX_IDE_DEVS);
	if (index != -1)
	    hd[i] = drives_table[index].bdrv;
	else
	    hd[i] = NULL;
    }

    if (pci_enabled) {
        pci_piix3_ide_init(pci_bus, hd, piix3_devfn + 1, i8259);
    } else {
        for(i = 0; i < MAX_IDE_BUS; i++) {
            isa_ide_init(ide_iobase[i], ide_iobase2[i], i8259[ide_irq[i]],
	                 hd[MAX_IDE_DEVS * i], hd[MAX_IDE_DEVS * i + 1]);
        }
    }

    i8042_init(i8259[1], i8259[12], 0x60);
    DMA_init(0);
#ifdef HAS_AUDIO
    audio_init(pci_enabled ? pci_bus : NULL, i8259);
#endif

    for(i = 0; i < MAX_FD; i++) {
        index = drive_get_index(IF_FLOPPY, 0, i);
	if (index != -1)
	    fd[i] = drives_table[index].bdrv;
	else
	    fd[i] = NULL;
    }
    floppy_controller = fdctrl_init(i8259[6], 2, 0, 0x3f0, fd);

    cmos_init(below_4g_mem_size, above_4g_mem_size, boot_device, hd);

    if (pci_enabled && usb_enabled) {
        usb_uhci_piix3_init(pci_bus, piix3_devfn + 2);
    }

    if (pci_enabled && acpi_enabled) {
        uint8_t *eeprom_buf = qemu_mallocz(8 * 256); /* XXX: make this persistent */
        i2c_bus *smbus;

        /* TODO: Populate SPD eeprom data.  */
        smbus = piix4_pm_init(pci_bus, piix3_devfn + 3, 0xb100, i8259[9]);
        for (i = 0; i < 8; i++) {
            DeviceState *eeprom;
            eeprom = qdev_create((BusState *)smbus, "smbus-eeprom");
            qdev_set_prop_int(eeprom, "address", 0x50 + i);
            qdev_set_prop_ptr(eeprom, "data", eeprom_buf + (i * 256));
            qdev_init(eeprom);
        }
    }

    if (i440fx_state) {
        i440fx_init_memory_mappings(i440fx_state);
    }

    if (pci_enabled) {
	int max_bus;
        int bus;

        max_bus = drive_get_max_bus(IF_SCSI);
	for (bus = 0; bus <= max_bus; bus++) {
            pci_create_simple(pci_bus, -1, "lsi53c895a");
        }
    }

    /* Add virtio block devices */
    if (pci_enabled) {
        int index;
        int unit_id = 0;

        while ((index = drive_get_index(IF_VIRTIO, 0, unit_id)) != -1) {
            pci_create_simple(pci_bus, -1, "virtio-blk-pci");
            unit_id++;
        }
    }

    if (extboot_drive != -1) {
	DriveInfo *info = &drives_table[extboot_drive];
	int cyls, heads, secs;

	if (info->type != IF_IDE && info->type != IF_VIRTIO) {
	    bdrv_guess_geometry(info->bdrv, &cyls, &heads, &secs);
	    bdrv_set_geometry_hint(info->bdrv, cyls, heads, secs);
	}

	extboot_init(info->bdrv, 1);
    }

    /* Add virtio balloon device */
    if (pci_enabled && !no_virtio_balloon) {
        pci_create_simple(pci_bus, -1, "virtio-balloon-pci");
    }

    /* Add virtio console devices */
    if (pci_enabled) {
        for(i = 0; i < MAX_VIRTIO_CONSOLES; i++) {
            if (virtcon_hds[i]) {
                pci_create_simple(pci_bus, -1, "virtio-console-pci");
            }
        }
    }

#ifdef USE_KVM_DEVICE_ASSIGNMENT
    if (kvm_enabled()) {
        add_assigned_devices(pci_bus, assigned_devices, assigned_devices_index);
        assigned_dev_load_option_roms(pci_option_rom_offset);
    }
#endif /* USE_KVM_DEVICE_ASSIGNMENT */
}

static void pc_init_pci(ram_addr_t ram_size,
                        const char *boot_device,
                        const char *kernel_filename,
                        const char *kernel_cmdline,
                        const char *initrd_filename,
                        const char *cpu_model)
{
    pc_init1(ram_size, boot_device,
             kernel_filename, kernel_cmdline,
             initrd_filename, 1, cpu_model);
}

static void pc_init_isa(ram_addr_t ram_size,
                        const char *boot_device,
                        const char *kernel_filename,
                        const char *kernel_cmdline,
                        const char *initrd_filename,
                        const char *cpu_model)
{
    pc_init1(ram_size, boot_device,
             kernel_filename, kernel_cmdline,
             initrd_filename, 0, cpu_model);
}

/* set CMOS shutdown status register (index 0xF) as S3_resume(0xFE)
   BIOS will read it and start S3 resume at POST Entry */
void cmos_set_s3_resume(void)
{
    if (rtc_state)
        rtc_set_memory(rtc_state, 0xF, 0xFE);
}

static QEMUMachine pc_machine = {
    .name = "pc",
    .desc = "Standard PC",
    .init = pc_init_pci,
    .max_cpus = 255,
    .is_default = 1,
};

static QEMUMachine isapc_machine = {
    .name = "isapc",
    .desc = "ISA-only PC",
    .init = pc_init_isa,
    .max_cpus = 1,
};

static void pc_machine_init(void)
{
    qemu_register_machine(&pc_machine);
    qemu_register_machine(&isapc_machine);
}

machine_init(pc_machine_init);<|MERGE_RESOLUTION|>--- conflicted
+++ resolved
@@ -1108,11 +1108,7 @@
             pci_nic_init(pci_bus, nd, -1, "rtl8139");
     }
 
-<<<<<<< HEAD
-    qemu_system_hot_add_init(cpu_model);
-=======
-    piix4_acpi_system_hot_add_init();
->>>>>>> 9d5e77a2
+    piix4_acpi_system_hot_add_init(cpu_model);
 
     if (drive_get_max_bus(IF_IDE) >= MAX_IDE_BUS) {
         fprintf(stderr, "qemu: too many IDE bus\n");
