#ifndef QEMU_PCI_H
#define QEMU_PCI_H

#include "qemu-common.h"

#include "qdev.h"

/* PCI includes legacy ISA access.  */
#include "isa.h"

/* imported from <linux/pci.h> */
#define PCI_SLOT(devfn)         (((devfn) >> 3) & 0x1f)
#define PCI_FUNC(devfn)         ((devfn) & 0x07)

/* PCI bus */
extern target_phys_addr_t pci_mem_base;

#define PCI_DEVFN(slot, func)   ((((slot) & 0x1f) << 3) | ((func) & 0x07))
#define PCI_SLOT(devfn)         (((devfn) >> 3) & 0x1f)
#define PCI_FUNC(devfn)         ((devfn) & 0x07)

/* Class, Vendor and Device IDs from Linux's pci_ids.h */
#include "pci_ids.h"

/* QEMU-specific Vendor and Device ID definitions */

/* IBM (0x1014) */
#define PCI_DEVICE_ID_IBM_440GX          0x027f
#define PCI_DEVICE_ID_IBM_OPENPIC2       0xffff

/* Hitachi (0x1054) */
#define PCI_VENDOR_ID_HITACHI            0x1054
#define PCI_DEVICE_ID_HITACHI_SH7751R    0x350e

/* Apple (0x106b) */
#define PCI_DEVICE_ID_APPLE_343S1201     0x0010
#define PCI_DEVICE_ID_APPLE_UNI_N_I_PCI  0x001e
#define PCI_DEVICE_ID_APPLE_UNI_N_PCI    0x001f
#define PCI_DEVICE_ID_APPLE_UNI_N_KEYL   0x0022
#define PCI_DEVICE_ID_APPLE_IPID_USB     0x003f

/* Realtek (0x10ec) */
#define PCI_DEVICE_ID_REALTEK_8029       0x8029

/* Xilinx (0x10ee) */
#define PCI_DEVICE_ID_XILINX_XC2VP30     0x0300

/* Marvell (0x11ab) */
#define PCI_DEVICE_ID_MARVELL_GT6412X    0x4620

/* QEMU/Bochs VGA (0x1234) */
#define PCI_VENDOR_ID_QEMU               0x1234
#define PCI_DEVICE_ID_QEMU_VGA           0x1111

/* VMWare (0x15ad) */
#define PCI_VENDOR_ID_VMWARE             0x15ad
#define PCI_DEVICE_ID_VMWARE_SVGA2       0x0405
#define PCI_DEVICE_ID_VMWARE_SVGA        0x0710
#define PCI_DEVICE_ID_VMWARE_NET         0x0720
#define PCI_DEVICE_ID_VMWARE_SCSI        0x0730
#define PCI_DEVICE_ID_VMWARE_IDE         0x1729

/* Intel (0x8086) */
#define PCI_DEVICE_ID_INTEL_82551IT      0x1209

/* Red Hat / Qumranet (for QEMU) -- see pci-ids.txt */
#define PCI_VENDOR_ID_REDHAT_QUMRANET    0x1af4
#define PCI_SUBVENDOR_ID_REDHAT_QUMRANET 0x1af4
#define PCI_SUBDEVICE_ID_QEMU            0x1100

#define PCI_DEVICE_ID_VIRTIO_NET         0x1000
#define PCI_DEVICE_ID_VIRTIO_BLOCK       0x1001
#define PCI_DEVICE_ID_VIRTIO_BALLOON     0x1002
#define PCI_DEVICE_ID_VIRTIO_CONSOLE     0x1003

typedef void PCIConfigWriteFunc(PCIDevice *pci_dev,
                                uint32_t address, uint32_t data, int len);
typedef uint32_t PCIConfigReadFunc(PCIDevice *pci_dev,
                                   uint32_t address, int len);
typedef void PCIMapIORegionFunc(PCIDevice *pci_dev, int region_num,
                                uint32_t addr, uint32_t size, int type);
typedef int PCIUnregisterFunc(PCIDevice *pci_dev);

typedef void PCICapConfigWriteFunc(PCIDevice *pci_dev,
                                   uint32_t address, uint32_t val, int len);
typedef uint32_t PCICapConfigReadFunc(PCIDevice *pci_dev,
                                      uint32_t address, int len);
typedef int PCICapConfigInitFunc(PCIDevice *pci_dev);

#define PCI_ADDRESS_SPACE_MEM		0x00
#define PCI_ADDRESS_SPACE_IO		0x01
#define PCI_ADDRESS_SPACE_MEM_PREFETCH	0x08

typedef struct PCIIORegion {
    uint32_t addr; /* current PCI mapping address. -1 means not mapped */
    uint32_t size;
    uint8_t type;
    PCIMapIORegionFunc *map_func;
} PCIIORegion;

#define PCI_ROM_SLOT 6
#define PCI_NUM_REGIONS 7

/* Declarations from linux/pci_regs.h */
#define PCI_VENDOR_ID		0x00	/* 16 bits */
#define PCI_DEVICE_ID		0x02	/* 16 bits */
#define PCI_COMMAND		0x04	/* 16 bits */
#define  PCI_COMMAND_IO		0x1	/* Enable response in I/O space */
#define  PCI_COMMAND_MEMORY	0x2	/* Enable response in Memory space */
#define  PCI_COMMAND_MASTER	0x4	/* Enable bus master */
#define PCI_STATUS              0x06    /* 16 bits */
#define PCI_REVISION_ID         0x08    /* 8 bits  */
#define PCI_CLASS_PROG		0x09	/* Reg. Level Programming Interface */
#define PCI_CLASS_DEVICE        0x0a    /* Device class */
#define PCI_CACHE_LINE_SIZE	0x0c	/* 8 bits */
#define PCI_LATENCY_TIMER	0x0d	/* 8 bits */
#define PCI_HEADER_TYPE         0x0e    /* 8 bits */
#define  PCI_HEADER_TYPE_NORMAL		0
#define  PCI_HEADER_TYPE_BRIDGE		1
#define  PCI_HEADER_TYPE_CARDBUS	2
#define  PCI_HEADER_TYPE_MULTI_FUNCTION 0x80
#define PCI_BASE_ADDRESS_0	0x10	/* 32 bits */
#define PCI_PRIMARY_BUS		0x18	/* Primary bus number */
#define PCI_SECONDARY_BUS	0x19	/* Secondary bus number */
#define PCI_SEC_STATUS		0x1e	/* Secondary status register, only bit 14 used */
#define PCI_SUBSYSTEM_VENDOR_ID 0x2c    /* 16 bits */
#define PCI_SUBSYSTEM_ID        0x2e    /* 16 bits */
#define PCI_CAPABILITY_LIST	0x34	/* Offset of first capability list entry */
#define PCI_INTERRUPT_LINE	0x3c	/* 8 bits */
#define PCI_INTERRUPT_PIN	0x3d	/* 8 bits */
#define PCI_MIN_GNT		0x3e	/* 8 bits */
#define PCI_MAX_LAT		0x3f	/* 8 bits */

/* Capability lists */
#define PCI_CAP_LIST_ID		0	/* Capability ID */
#define PCI_CAP_LIST_NEXT	1	/* Next capability in the list */

#define PCI_REVISION            0x08    /* obsolete, use PCI_REVISION_ID */
#define PCI_SUBVENDOR_ID        0x2c    /* obsolete, use PCI_SUBSYSTEM_VENDOR_ID */
#define PCI_SUBDEVICE_ID        0x2e    /* obsolete, use PCI_SUBSYSTEM_ID */

/* Bits in the PCI Status Register (PCI 2.3 spec) */
#define PCI_STATUS_RESERVED1	0x007
#define PCI_STATUS_INT_STATUS	0x008
#ifndef PCI_STATUS_CAP_LIST
#define PCI_STATUS_CAP_LIST	0x010
#endif
#ifndef PCI_STATUS_66MHZ
#define PCI_STATUS_66MHZ	0x020
#endif

#define PCI_STATUS_RESERVED2	0x040

#ifndef PCI_STATUS_FAST_BACK
#define PCI_STATUS_FAST_BACK	0x080
#endif

#define PCI_STATUS_DEVSEL	0x600

#define PCI_STATUS_RESERVED_MASK_LO (PCI_STATUS_RESERVED1 | \
                PCI_STATUS_INT_STATUS | PCI_STATUS_CAPABILITIES | \
                PCI_STATUS_66MHZ | PCI_STATUS_RESERVED2 | PCI_STATUS_FAST_BACK)

#define PCI_STATUS_RESERVED_MASK_HI (PCI_STATUS_DEVSEL >> 8)

/* Bits in the PCI Command Register (PCI 2.3 spec) */
#define PCI_COMMAND_RESERVED	0xf800

#define PCI_COMMAND_RESERVED_MASK_HI (PCI_COMMAND_RESERVED >> 8)

/* Size of the standard PCI config header */
#define PCI_CONFIG_HEADER_SIZE 0x40
/* Size of the standard PCI config space */
#define PCI_CONFIG_SPACE_SIZE 0x100

<<<<<<< HEAD
#define PCI_CAPABILITY_CONFIG_MAX_LENGTH 0x60
#define PCI_CAPABILITY_CONFIG_DEFAULT_START_ADDR 0x40
#define PCI_CAPABILITY_CONFIG_MSI_LENGTH 0x10
#define PCI_CAPABILITY_CONFIG_MSIX_LENGTH 0x10
=======
/* Bits in cap_present field. */
enum {
    QEMU_PCI_CAP_MSIX = 0x1,
};
>>>>>>> 02eb84d0

struct PCIDevice {
    DeviceState qdev;
    /* PCI config space */
    uint8_t config[PCI_CONFIG_SPACE_SIZE];

    /* Used to enable config checks on load. Note that writeable bits are
     * never checked even if set in cmask. */
    uint8_t cmask[PCI_CONFIG_SPACE_SIZE];

    /* Used to implement R/W bytes */
    uint8_t wmask[PCI_CONFIG_SPACE_SIZE];

    /* Used to allocate config space for capabilities. */
    uint8_t used[PCI_CONFIG_SPACE_SIZE];

    /* the following fields are read only */
    PCIBus *bus;
    int devfn;
    char name[64];
    PCIIORegion io_regions[PCI_NUM_REGIONS];

    /* do not access the following fields */
    PCIConfigReadFunc *config_read;
    PCIConfigWriteFunc *config_write;
    PCIUnregisterFunc *unregister;

    /* IRQ objects for the INTA-INTD pins.  */
    qemu_irq *irq;

    /* Current IRQ levels.  Used internally by the generic PCI code.  */
    int irq_state[4];

<<<<<<< HEAD
    /* Device capability configuration space */
    struct {
        int supported;
        unsigned int start, length;
        PCICapConfigReadFunc *config_read;
        PCICapConfigWriteFunc *config_write;
    } cap;
=======
    /* Capability bits */
    uint32_t cap_present;

    /* Offset of MSI-X capability in config space */
    uint8_t msix_cap;

    /* MSI-X entries */
    int msix_entries_nr;

    /* Space to store MSIX table */
    uint8_t *msix_table_page;
    /* MMIO index used to map MSIX table and pending bit entries. */
    int msix_mmio_index;
    /* Reference-count for entries actually in use by driver. */
    unsigned *msix_entry_used;
    /* Region including the MSI-X table */
    uint32_t msix_bar_size;
>>>>>>> 02eb84d0
};

PCIDevice *pci_register_device(PCIBus *bus, const char *name,
                               int instance_size, int devfn,
                               PCIConfigReadFunc *config_read,
                               PCIConfigWriteFunc *config_write);
int pci_unregister_device(PCIDevice *pci_dev, int assigned);

void pci_register_bar(PCIDevice *pci_dev, int region_num,
                            uint32_t size, int type,
                            PCIMapIORegionFunc *map_func);

int pci_enable_capability_support(PCIDevice *pci_dev,
                                  uint32_t config_start,
                                  PCICapConfigReadFunc *config_read,
                                  PCICapConfigWriteFunc *config_write,
                                  PCICapConfigInitFunc *config_init);

int pci_map_irq(PCIDevice *pci_dev, int pin);

int pci_add_capability(PCIDevice *pci_dev, uint8_t cap_id, uint8_t cap_size);

void pci_del_capability(PCIDevice *pci_dev, uint8_t cap_id, uint8_t cap_size);

void pci_reserve_capability(PCIDevice *pci_dev, uint8_t offset, uint8_t size);

uint8_t pci_find_capability(PCIDevice *pci_dev, uint8_t cap_id);

uint32_t pci_default_read_config(PCIDevice *d,
                                 uint32_t address, int len);
void pci_default_write_config(PCIDevice *d,
                              uint32_t address, uint32_t val, int len);
void pci_device_save(PCIDevice *s, QEMUFile *f);
int pci_device_load(PCIDevice *s, QEMUFile *f);
uint32_t pci_default_cap_read_config(PCIDevice *pci_dev,
                                     uint32_t address, int len);
void pci_default_cap_write_config(PCIDevice *pci_dev,
                                  uint32_t address, uint32_t val, int len);
int pci_access_cap_config(PCIDevice *pci_dev, uint32_t address, int len);

typedef void (*pci_set_irq_fn)(qemu_irq *pic, int irq_num, int level);
typedef int (*pci_map_irq_fn)(PCIDevice *pci_dev, int irq_num);
PCIBus *pci_register_bus(DeviceState *parent, const char *name,
                         pci_set_irq_fn set_irq, pci_map_irq_fn map_irq,
                         qemu_irq *pic, int devfn_min, int nirq);

PCIDevice *pci_nic_init(NICInfo *nd, const char *default_model,
                        const char *default_devaddr);
void pci_data_write(void *opaque, uint32_t addr, uint32_t val, int len);
uint32_t pci_data_read(void *opaque, uint32_t addr, int len);
int pci_bus_num(PCIBus *s);
void pci_for_each_device(int bus_num, void (*fn)(PCIDevice *d));
PCIBus *pci_find_bus(int bus_num);
PCIDevice *pci_find_device(int bus_num, int slot, int function);

int pci_read_devaddr(const char *addr, int *domp, int *busp, unsigned *slotp);

int pci_parse_host_devaddr(const char *addr, int *busp,
                           int *slotp, int *funcp);

void pci_info(Monitor *mon);
PCIBus *pci_bridge_init(PCIBus *bus, int devfn, uint16_t vid, uint16_t did,
                        pci_map_irq_fn map_irq, const char *name);

static inline void
pci_set_word(uint8_t *config, uint16_t val)
{
    cpu_to_le16wu((uint16_t *)config, val);
}

static inline uint16_t
pci_get_word(uint8_t *config)
{
    return le16_to_cpupu((uint16_t *)config);
}

static inline void
pci_set_long(uint8_t *config, uint32_t val)
{
    cpu_to_le32wu((uint32_t *)config, val);
}

static inline uint32_t
pci_get_long(uint8_t *config)
{
    return le32_to_cpupu((uint32_t *)config);
}

static inline void
pci_config_set_vendor_id(uint8_t *pci_config, uint16_t val)
{
    pci_set_word(&pci_config[PCI_VENDOR_ID], val);
}

static inline void
pci_config_set_device_id(uint8_t *pci_config, uint16_t val)
{
    pci_set_word(&pci_config[PCI_DEVICE_ID], val);
}

static inline void
pci_config_set_class(uint8_t *pci_config, uint16_t val)
{
    pci_set_word(&pci_config[PCI_CLASS_DEVICE], val);
}

typedef void (*pci_qdev_initfn)(PCIDevice *dev);
void pci_qdev_register(const char *name, int size, pci_qdev_initfn init);

PCIDevice *pci_create(const char *name, const char *devaddr);
PCIDevice *pci_create_simple(PCIBus *bus, int devfn, const char *name);

/* lsi53c895a.c */
#define LSI_MAX_DEVS 7
void lsi_scsi_attach(DeviceState *host, BlockDriverState *bd, int id);

/* vmware_vga.c */
void pci_vmsvga_init(PCIBus *bus);

/* usb-uhci.c */
void usb_uhci_piix3_init(PCIBus *bus, int devfn);
void usb_uhci_piix4_init(PCIBus *bus, int devfn);

/* usb-ohci.c */
void usb_ohci_init_pci(struct PCIBus *bus, int num_ports, int devfn);

/* prep_pci.c */
PCIBus *pci_prep_init(qemu_irq *pic);

/* apb_pci.c */
PCIBus *pci_apb_init(target_phys_addr_t special_base,
                     target_phys_addr_t mem_base,
                     qemu_irq *pic, PCIBus **bus2, PCIBus **bus3);

/* sh_pci.c */
PCIBus *sh_pci_register_bus(pci_set_irq_fn set_irq, pci_map_irq_fn map_irq,
                            qemu_irq *pic, int devfn_min, int nirq);

#endif<|MERGE_RESOLUTION|>--- conflicted
+++ resolved
@@ -173,17 +173,15 @@
 /* Size of the standard PCI config space */
 #define PCI_CONFIG_SPACE_SIZE 0x100
 
-<<<<<<< HEAD
+/* Bits in cap_present field. */
+enum {
+    QEMU_PCI_CAP_MSIX = 0x1,
+};
+
 #define PCI_CAPABILITY_CONFIG_MAX_LENGTH 0x60
 #define PCI_CAPABILITY_CONFIG_DEFAULT_START_ADDR 0x40
 #define PCI_CAPABILITY_CONFIG_MSI_LENGTH 0x10
 #define PCI_CAPABILITY_CONFIG_MSIX_LENGTH 0x10
-=======
-/* Bits in cap_present field. */
-enum {
-    QEMU_PCI_CAP_MSIX = 0x1,
-};
->>>>>>> 02eb84d0
 
 struct PCIDevice {
     DeviceState qdev;
@@ -217,15 +215,6 @@
     /* Current IRQ levels.  Used internally by the generic PCI code.  */
     int irq_state[4];
 
-<<<<<<< HEAD
-    /* Device capability configuration space */
-    struct {
-        int supported;
-        unsigned int start, length;
-        PCICapConfigReadFunc *config_read;
-        PCICapConfigWriteFunc *config_write;
-    } cap;
-=======
     /* Capability bits */
     uint32_t cap_present;
 
@@ -243,7 +232,14 @@
     unsigned *msix_entry_used;
     /* Region including the MSI-X table */
     uint32_t msix_bar_size;
->>>>>>> 02eb84d0
+
+    /* Device capability configuration space */
+    struct {
+        int supported;
+        unsigned int start, length;
+        PCICapConfigReadFunc *config_read;
+        PCICapConfigWriteFunc *config_write;
+    } cap;
 };
 
 PCIDevice *pci_register_device(PCIBus *bus, const char *name,
