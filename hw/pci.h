--- conflicted
+++ resolved
@@ -299,9 +299,6 @@
                             pcibus_t size, int type,
                             PCIMapIORegionFunc *map_func);
 
-<<<<<<< HEAD
-int pci_add_option_rom(PCIDevice *pdev, const char *name);
-
 int pci_enable_capability_support(PCIDevice *pci_dev,
                                   uint32_t config_start,
                                   PCICapConfigReadFunc *config_read,
@@ -310,8 +307,6 @@
 
 int pci_map_irq(PCIDevice *pci_dev, int pin);
 
-=======
->>>>>>> 8c52c8f3
 int pci_add_capability(PCIDevice *pci_dev, uint8_t cap_id, uint8_t cap_size);
 
 void pci_del_capability(PCIDevice *pci_dev, uint8_t cap_id, uint8_t cap_size);
