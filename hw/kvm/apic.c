--- conflicted
+++ resolved
@@ -173,13 +173,8 @@
 
 static void kvm_apic_init(APICCommonState *s)
 {
-<<<<<<< HEAD
-    memory_region_init_reservation(&s->io_memory, "kvm-apic-msi",
-                                   MSI_SPACE_SIZE);
-=======
     memory_region_init_io(&s->io_memory, &kvm_apic_io_ops, s, "kvm-apic-msi",
                           MSI_SPACE_SIZE);
->>>>>>> ffb8d429
 
     if (kvm_has_gsi_routing()) {
         msi_supported = true;
