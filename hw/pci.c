/*
 * QEMU PCI bus manager
 *
 * Copyright (c) 2004 Fabrice Bellard
 *
 * Permission is hereby granted, free of charge, to any person obtaining a copy
 * of this software and associated documentation files (the "Software"), to deal
 * in the Software without restriction, including without limitation the rights
 * to use, copy, modify, merge, publish, distribute, sublicense, and/or sell
 * copies of the Software, and to permit persons to whom the Software is
 * furnished to do so, subject to the following conditions:
 *
 * The above copyright notice and this permission notice shall be included in
 * all copies or substantial portions of the Software.
 *
 * THE SOFTWARE IS PROVIDED "AS IS", WITHOUT WARRANTY OF ANY KIND, EXPRESS OR
 * IMPLIED, INCLUDING BUT NOT LIMITED TO THE WARRANTIES OF MERCHANTABILITY,
 * FITNESS FOR A PARTICULAR PURPOSE AND NONINFRINGEMENT. IN NO EVENT SHALL
 * THE AUTHORS OR COPYRIGHT HOLDERS BE LIABLE FOR ANY CLAIM, DAMAGES OR OTHER
 * LIABILITY, WHETHER IN AN ACTION OF CONTRACT, TORT OR OTHERWISE, ARISING FROM,
 * OUT OF OR IN CONNECTION WITH THE SOFTWARE OR THE USE OR OTHER DEALINGS IN
 * THE SOFTWARE.
 */
#include "hw.h"
#include "pci.h"
#include "pci_bridge.h"
#include "pci_internals.h"
<<<<<<< HEAD
=======
#include "msix.h"
#include "msi.h"
>>>>>>> b907b69d
#include "monitor.h"
#include "net.h"
#include "sysemu.h"
#include "loader.h"
#include "qemu-kvm.h"
#include "hw/pc.h"
#include "device-assignment.h"
#include "qemu-objects.h"
#include "range.h"

//#define DEBUG_PCI
#ifdef DEBUG_PCI
# define PCI_DPRINTF(format, ...)       printf(format, ## __VA_ARGS__)
#else
# define PCI_DPRINTF(format, ...)       do { } while (0)
#endif

static void pcibus_dev_print(Monitor *mon, DeviceState *dev, int indent);
static char *pcibus_get_dev_path(DeviceState *dev);

struct BusInfo pci_bus_info = {
    .name       = "PCI",
    .size       = sizeof(PCIBus),
    .print_dev  = pcibus_dev_print,
    .get_dev_path = pcibus_get_dev_path,
    .props      = (Property[]) {
        DEFINE_PROP_PCI_DEVFN("addr", PCIDevice, devfn, -1),
        DEFINE_PROP_STRING("romfile", PCIDevice, romfile),
        DEFINE_PROP_UINT32("rombar",  PCIDevice, rom_bar, 1),
        DEFINE_PROP_BIT("multifunction", PCIDevice, cap_present,
                        QEMU_PCI_CAP_MULTIFUNCTION_BITNR, false),
        DEFINE_PROP_END_OF_LIST()
    }
};

static void pci_update_mappings(PCIDevice *d);
static void pci_set_irq(void *opaque, int irq_num, int level);
static int pci_add_option_rom(PCIDevice *pdev);
static void pci_del_option_rom(PCIDevice *pdev);

static uint16_t pci_default_sub_vendor_id = PCI_SUBVENDOR_ID_REDHAT_QUMRANET;
static uint16_t pci_default_sub_device_id = PCI_SUBDEVICE_ID_QEMU;

struct PCIHostBus {
    int domain;
    struct PCIBus *bus;
    QLIST_ENTRY(PCIHostBus) next;
};
static QLIST_HEAD(, PCIHostBus) host_buses;

static const VMStateDescription vmstate_pcibus = {
    .name = "PCIBUS",
    .version_id = 1,
    .minimum_version_id = 1,
    .minimum_version_id_old = 1,
    .fields      = (VMStateField []) {
        VMSTATE_INT32_EQUAL(nirq, PCIBus),
        VMSTATE_VARRAY_INT32(irq_count, PCIBus, nirq, 0, vmstate_info_int32, int32_t),
        VMSTATE_END_OF_LIST()
    }
};

static int pci_bar(PCIDevice *d, int reg)
{
    uint8_t type;

    if (reg != PCI_ROM_SLOT)
        return PCI_BASE_ADDRESS_0 + reg * 4;

    type = d->config[PCI_HEADER_TYPE] & ~PCI_HEADER_TYPE_MULTI_FUNCTION;
    return type == PCI_HEADER_TYPE_BRIDGE ? PCI_ROM_ADDRESS1 : PCI_ROM_ADDRESS;
}

static inline int pci_irq_state(PCIDevice *d, int irq_num)
{
	return (d->irq_state >> irq_num) & 0x1;
}

static inline void pci_set_irq_state(PCIDevice *d, int irq_num, int level)
{
	d->irq_state &= ~(0x1 << irq_num);
	d->irq_state |= level << irq_num;
}

static void pci_change_irq_level(PCIDevice *pci_dev, int irq_num, int change)
{
    PCIBus *bus;
    for (;;) {
        bus = pci_dev->bus;
        irq_num = bus->map_irq(pci_dev, irq_num);
        if (bus->set_irq)
            break;
        pci_dev = bus->parent_dev;
    }
    bus->irq_count[irq_num] += change;
    bus->set_irq(bus->irq_opaque, irq_num, bus->irq_count[irq_num] != 0);
}

/* Update interrupt status bit in config space on interrupt
 * state change. */
static void pci_update_irq_status(PCIDevice *dev)
{
    if (dev->irq_state) {
        dev->config[PCI_STATUS] |= PCI_STATUS_INTERRUPT;
    } else {
        dev->config[PCI_STATUS] &= ~PCI_STATUS_INTERRUPT;
    }
}

static void pci_device_reset(PCIDevice *dev)
{
    int r;

    dev->irq_state = 0;
    pci_update_irq_status(dev);
    /* Clear all writeable bits */
    pci_word_test_and_clear_mask(dev->config + PCI_COMMAND,
                                 pci_get_word(dev->wmask + PCI_COMMAND) |
                                 pci_get_word(dev->w1cmask + PCI_COMMAND));
    dev->config[PCI_CACHE_LINE_SIZE] = 0x0;
    dev->config[PCI_INTERRUPT_LINE] = 0x0;
    for (r = 0; r < PCI_NUM_REGIONS; ++r) {
        PCIIORegion *region = &dev->io_regions[r];
        if (!region->size) {
            continue;
        }

        if (!(region->type & PCI_BASE_ADDRESS_SPACE_IO) &&
            region->type & PCI_BASE_ADDRESS_MEM_TYPE_64) {
            pci_set_quad(dev->config + pci_bar(dev, r), region->type);
        } else {
            pci_set_long(dev->config + pci_bar(dev, r), region->type);
        }
    }
    pci_update_mappings(dev);
}

static void pci_bus_reset(void *opaque)
{
    PCIBus *bus = opaque;
    int i;

    for (i = 0; i < bus->nirq; i++) {
        bus->irq_count[i] = 0;
    }
    for (i = 0; i < ARRAY_SIZE(bus->devices); ++i) {
        if (bus->devices[i]) {
            pci_device_reset(bus->devices[i]);
        }
    }
}

static void pci_host_bus_register(int domain, PCIBus *bus)
{
    struct PCIHostBus *host;
    host = qemu_mallocz(sizeof(*host));
    host->domain = domain;
    host->bus = bus;
    QLIST_INSERT_HEAD(&host_buses, host, next);
}

PCIBus *pci_find_root_bus(int domain)
{
    struct PCIHostBus *host;

    QLIST_FOREACH(host, &host_buses, next) {
        if (host->domain == domain) {
            return host->bus;
        }
    }

    return NULL;
}

int pci_find_domain(const PCIBus *bus)
{
    PCIDevice *d;
    struct PCIHostBus *host;

    /* obtain root bus */
    while ((d = bus->parent_dev) != NULL) {
        bus = d->bus;
    }

    QLIST_FOREACH(host, &host_buses, next) {
        if (host->bus == bus) {
            return host->domain;
        }
    }

    abort();    /* should not be reached */
    return -1;
}

void pci_bus_new_inplace(PCIBus *bus, DeviceState *parent,
                         const char *name, int devfn_min)
{
    qbus_create_inplace(&bus->qbus, &pci_bus_info, parent, name);
    assert(PCI_FUNC(devfn_min) == 0);
    bus->devfn_min = devfn_min;

    /* host bridge */
    QLIST_INIT(&bus->child);
    pci_host_bus_register(0, bus); /* for now only pci domain 0 is supported */

    vmstate_register(NULL, -1, &vmstate_pcibus, bus);
    qemu_register_reset(pci_bus_reset, bus);
}

PCIBus *pci_bus_new(DeviceState *parent, const char *name, int devfn_min)
{
    PCIBus *bus;

    bus = qemu_mallocz(sizeof(*bus));
    bus->qbus.qdev_allocated = 1;
    pci_bus_new_inplace(bus, parent, name, devfn_min);
    return bus;
}

void pci_bus_irqs(PCIBus *bus, pci_set_irq_fn set_irq, pci_map_irq_fn map_irq,
                  void *irq_opaque, int nirq)
{
    bus->set_irq = set_irq;
    bus->map_irq = map_irq;
    bus->irq_opaque = irq_opaque;
    bus->nirq = nirq;
    bus->irq_count = qemu_mallocz(nirq * sizeof(bus->irq_count[0]));
}

void pci_bus_hotplug(PCIBus *bus, pci_hotplug_fn hotplug, DeviceState *qdev)
{
    bus->qbus.allow_hotplug = 1;
    bus->hotplug = hotplug;
    bus->hotplug_qdev = qdev;
}

void pci_bus_set_mem_base(PCIBus *bus, target_phys_addr_t base)
{
    bus->mem_base = base;
}

PCIBus *pci_register_bus(DeviceState *parent, const char *name,
                         pci_set_irq_fn set_irq, pci_map_irq_fn map_irq,
                         void *irq_opaque, int devfn_min, int nirq)
{
    PCIBus *bus;

    bus = pci_bus_new(parent, name, devfn_min);
    pci_bus_irqs(bus, set_irq, map_irq, irq_opaque, nirq);
    return bus;
}

int pci_bus_num(PCIBus *s)
{
    if (!s->parent_dev)
        return 0;       /* pci host bridge */
    return s->parent_dev->config[PCI_SECONDARY_BUS];
}

static int get_pci_config_device(QEMUFile *f, void *pv, size_t size)
{
    PCIDevice *s = container_of(pv, PCIDevice, config);
    uint8_t *config;
    int i;

    assert(size == pci_config_size(s));
    config = qemu_malloc(size);

    qemu_get_buffer(f, config, size);
    for (i = 0; i < size; ++i) {
        if ((config[i] ^ s->config[i]) &
            s->cmask[i] & ~s->wmask[i] & ~s->w1cmask[i]) {
            qemu_free(config);
            return -EINVAL;
        }
    }
    memcpy(s->config, config, size);

    pci_update_mappings(s);

    qemu_free(config);
    return 0;
}

/* just put buffer */
static void put_pci_config_device(QEMUFile *f, void *pv, size_t size)
{
    const uint8_t **v = pv;
    assert(size == pci_config_size(container_of(pv, PCIDevice, config)));
    qemu_put_buffer(f, *v, size);
}

static VMStateInfo vmstate_info_pci_config = {
    .name = "pci config",
    .get  = get_pci_config_device,
    .put  = put_pci_config_device,
};

static int get_pci_irq_state(QEMUFile *f, void *pv, size_t size)
{
    PCIDevice *s = container_of(pv, PCIDevice, irq_state);
    uint32_t irq_state[PCI_NUM_PINS];
    int i;
    for (i = 0; i < PCI_NUM_PINS; ++i) {
        irq_state[i] = qemu_get_be32(f);
        if (irq_state[i] != 0x1 && irq_state[i] != 0) {
            fprintf(stderr, "irq state %d: must be 0 or 1.\n",
                    irq_state[i]);
            return -EINVAL;
        }
    }

    for (i = 0; i < PCI_NUM_PINS; ++i) {
        pci_set_irq_state(s, i, irq_state[i]);
    }

    return 0;
}

static void put_pci_irq_state(QEMUFile *f, void *pv, size_t size)
{
    int i;
    PCIDevice *s = container_of(pv, PCIDevice, irq_state);

    for (i = 0; i < PCI_NUM_PINS; ++i) {
        qemu_put_be32(f, pci_irq_state(s, i));
    }
}

static VMStateInfo vmstate_info_pci_irq_state = {
    .name = "pci irq state",
    .get  = get_pci_irq_state,
    .put  = put_pci_irq_state,
};

const VMStateDescription vmstate_pci_device = {
    .name = "PCIDevice",
    .version_id = 2,
    .minimum_version_id = 1,
    .minimum_version_id_old = 1,
    .fields      = (VMStateField []) {
        VMSTATE_INT32_LE(version_id, PCIDevice),
        VMSTATE_BUFFER_UNSAFE_INFO(config, PCIDevice, 0,
                                   vmstate_info_pci_config,
                                   PCI_CONFIG_SPACE_SIZE),
        VMSTATE_BUFFER_UNSAFE_INFO(irq_state, PCIDevice, 2,
				   vmstate_info_pci_irq_state,
				   PCI_NUM_PINS * sizeof(int32_t)),
        VMSTATE_END_OF_LIST()
    }
};

const VMStateDescription vmstate_pcie_device = {
    .name = "PCIDevice",
    .version_id = 2,
    .minimum_version_id = 1,
    .minimum_version_id_old = 1,
    .fields      = (VMStateField []) {
        VMSTATE_INT32_LE(version_id, PCIDevice),
        VMSTATE_BUFFER_UNSAFE_INFO(config, PCIDevice, 0,
                                   vmstate_info_pci_config,
                                   PCIE_CONFIG_SPACE_SIZE),
        VMSTATE_BUFFER_UNSAFE_INFO(irq_state, PCIDevice, 2,
				   vmstate_info_pci_irq_state,
				   PCI_NUM_PINS * sizeof(int32_t)),
        VMSTATE_END_OF_LIST()
    }
};

static inline const VMStateDescription *pci_get_vmstate(PCIDevice *s)
{
    return pci_is_express(s) ? &vmstate_pcie_device : &vmstate_pci_device;
}

void pci_device_save(PCIDevice *s, QEMUFile *f)
{
    /* Clear interrupt status bit: it is implicit
     * in irq_state which we are saving.
     * This makes us compatible with old devices
     * which never set or clear this bit. */
    s->config[PCI_STATUS] &= ~PCI_STATUS_INTERRUPT;
    vmstate_save_state(f, pci_get_vmstate(s), s);
    /* Restore the interrupt status bit. */
    pci_update_irq_status(s);
}

int pci_device_load(PCIDevice *s, QEMUFile *f)
{
    int ret;
    ret = vmstate_load_state(f, pci_get_vmstate(s), s, s->version_id);
    /* Restore the interrupt status bit. */
    pci_update_irq_status(s);
    return ret;
}

static void pci_set_default_subsystem_id(PCIDevice *pci_dev)
{
    pci_set_word(pci_dev->config + PCI_SUBSYSTEM_VENDOR_ID,
                 pci_default_sub_vendor_id);
    pci_set_word(pci_dev->config + PCI_SUBSYSTEM_ID,
                 pci_default_sub_device_id);
}

/*
 * Parse [[<domain>:]<bus>:]<slot>, return -1 on error if funcp == NULL
 *       [[<domain>:]<bus>:]<slot>.<func>, return -1 on error
 */
int pci_parse_devaddr(const char *addr, int *domp, int *busp,
                      unsigned int *slotp, unsigned int *funcp)
{
    const char *p;
    char *e;
    unsigned long val;
    unsigned long dom = 0, bus = 0;
    unsigned int slot = 0;
    unsigned int func = 0;

    p = addr;
    val = strtoul(p, &e, 16);
    if (e == p)
	return -1;
    if (*e == ':') {
	bus = val;
	p = e + 1;
	val = strtoul(p, &e, 16);
	if (e == p)
	    return -1;
	if (*e == ':') {
	    dom = bus;
	    bus = val;
	    p = e + 1;
	    val = strtoul(p, &e, 16);
	    if (e == p)
		return -1;
	}
    }

    slot = val;

    if (funcp != NULL) {
        if (*e != '.')
            return -1;

        p = e + 1;
        val = strtoul(p, &e, 16);
        if (e == p)
            return -1;

        func = val;
    }

    /* if funcp == NULL func is 0 */
    if (dom > 0xffff || bus > 0xff || slot > 0x1f || func > 7)
	return -1;

    if (*e)
	return -1;

    /* Note: QEMU doesn't implement domains other than 0 */
    if (!pci_find_bus(pci_find_root_bus(dom), bus))
	return -1;

    *domp = dom;
    *busp = bus;
    *slotp = slot;
    if (funcp != NULL)
        *funcp = func;
<<<<<<< HEAD
    return 0;
}

/*
 * Parse device seg and bdf in device assignment command:
 *
 * -pcidevice host=[seg:]bus:dev.func
 *
 * Parse [seg:]<bus>:<slot>.<func> return -1 on error
 */
int pci_parse_host_devaddr(const char *addr, int *segp, int *busp,
                           int *slotp, int *funcp)
{
    const char *p;
    char *e;
    int val;
    int seg = 0, bus = 0, slot = 0, func = 0;

    /* parse optional seg */
    p = addr;
    val = 0;
    while (1) {
        p = strchr(p, ':');
        if (p) {
            val++;
            p++;
        } else
            break;
    }
    if (val <= 0 || val > 2)
        return -1;

    p = addr;
    if (val == 2) {
        val = strtoul(p, &e, 16);
        if (e == p)
            return -1;
        if (*e == ':') {
            seg = val;
            p = e + 1;
        }
    } else
        seg = 0;


    /* parse bdf */
    val = strtoul(p, &e, 16);
    if (e == p)
	return -1;
    if (*e == ':') {
	bus = val;
	p = e + 1;
	val = strtoul(p, &e, 16);
	if (e == p)
	    return -1;
	if (*e == '.') {
	    slot = val;
	    p = e + 1;
	    val = strtoul(p, &e, 16);
	    if (e == p)
		return -1;
	    func = val;
	} else
	    return -1;
    } else
	return -1;

    if (seg > 0xffff || bus > 0xff || slot > 0x1f || func > 0x7)
	return -1;

    if (*e)
	return -1;

    *segp = seg;
    *busp = bus;
    *slotp = slot;
    *funcp = func;
=======
>>>>>>> b907b69d
    return 0;
}

int pci_read_devaddr(Monitor *mon, const char *addr, int *domp, int *busp,
                     unsigned *slotp)
{
    /* strip legacy tag */
    if (!strncmp(addr, "pci_addr=", 9)) {
        addr += 9;
    }
    if (pci_parse_devaddr(addr, domp, busp, slotp, NULL)) {
        monitor_printf(mon, "Invalid pci address\n");
        return -1;
    }
    return 0;
}

PCIBus *pci_get_bus_devfn(int *devfnp, const char *devaddr)
{
    int dom, bus;
    unsigned slot;

    if (!devaddr) {
        *devfnp = -1;
        return pci_find_bus(pci_find_root_bus(0), 0);
    }

    if (pci_parse_devaddr(devaddr, &dom, &bus, &slot, NULL) < 0) {
        return NULL;
    }

    *devfnp = slot << 3;
    return pci_find_bus(pci_find_root_bus(dom), bus);
}

static void pci_init_cmask(PCIDevice *dev)
{
    pci_set_word(dev->cmask + PCI_VENDOR_ID, 0xffff);
    pci_set_word(dev->cmask + PCI_DEVICE_ID, 0xffff);
    dev->cmask[PCI_STATUS] = PCI_STATUS_CAP_LIST;
    dev->cmask[PCI_REVISION_ID] = 0xff;
    dev->cmask[PCI_CLASS_PROG] = 0xff;
    pci_set_word(dev->cmask + PCI_CLASS_DEVICE, 0xffff);
    dev->cmask[PCI_HEADER_TYPE] = 0xff;
    dev->cmask[PCI_CAPABILITY_LIST] = 0xff;
}

static void pci_init_wmask(PCIDevice *dev)
{
    int config_size = pci_config_size(dev);

    dev->wmask[PCI_CACHE_LINE_SIZE] = 0xff;
    dev->wmask[PCI_INTERRUPT_LINE] = 0xff;
    pci_set_word(dev->wmask + PCI_COMMAND,
                 PCI_COMMAND_IO | PCI_COMMAND_MEMORY | PCI_COMMAND_MASTER |
                 PCI_COMMAND_INTX_DISABLE);

    memset(dev->wmask + PCI_CONFIG_HEADER_SIZE, 0xff,
           config_size - PCI_CONFIG_HEADER_SIZE);
}

static void pci_init_wmask_bridge(PCIDevice *d)
{
    /* PCI_PRIMARY_BUS, PCI_SECONDARY_BUS, PCI_SUBORDINATE_BUS and
       PCI_SEC_LETENCY_TIMER */
    memset(d->wmask + PCI_PRIMARY_BUS, 0xff, 4);

    /* base and limit */
    d->wmask[PCI_IO_BASE] = PCI_IO_RANGE_MASK & 0xff;
    d->wmask[PCI_IO_LIMIT] = PCI_IO_RANGE_MASK & 0xff;
    pci_set_word(d->wmask + PCI_MEMORY_BASE,
                 PCI_MEMORY_RANGE_MASK & 0xffff);
    pci_set_word(d->wmask + PCI_MEMORY_LIMIT,
                 PCI_MEMORY_RANGE_MASK & 0xffff);
    pci_set_word(d->wmask + PCI_PREF_MEMORY_BASE,
                 PCI_PREF_RANGE_MASK & 0xffff);
    pci_set_word(d->wmask + PCI_PREF_MEMORY_LIMIT,
                 PCI_PREF_RANGE_MASK & 0xffff);

    /* PCI_PREF_BASE_UPPER32 and PCI_PREF_LIMIT_UPPER32 */
    memset(d->wmask + PCI_PREF_BASE_UPPER32, 0xff, 8);

    pci_set_word(d->wmask + PCI_BRIDGE_CONTROL, 0xffff);
}

static int pci_init_multifunction(PCIBus *bus, PCIDevice *dev)
{
    uint8_t slot = PCI_SLOT(dev->devfn);
    uint8_t func;

    if (dev->cap_present & QEMU_PCI_CAP_MULTIFUNCTION) {
        dev->config[PCI_HEADER_TYPE] |= PCI_HEADER_TYPE_MULTI_FUNCTION;
    }

    /*
     * multifunction bit is interpreted in two ways as follows.
     *   - all functions must set the bit to 1.
     *     Example: Intel X53
     *   - function 0 must set the bit, but the rest function (> 0)
     *     is allowed to leave the bit to 0.
     *     Example: PIIX3(also in qemu), PIIX4(also in qemu), ICH10,
     *
     * So OS (at least Linux) checks the bit of only function 0,
     * and doesn't see the bit of function > 0.
     *
     * The below check allows both interpretation.
     */
    if (PCI_FUNC(dev->devfn)) {
        PCIDevice *f0 = bus->devices[PCI_DEVFN(slot, 0)];
        if (f0 && !(f0->cap_present & QEMU_PCI_CAP_MULTIFUNCTION)) {
            /* function 0 should set multifunction bit */
            error_report("PCI: single function device can't be populated "
                         "in function %x.%x", slot, PCI_FUNC(dev->devfn));
            return -1;
        }
        return 0;
    }

    if (dev->cap_present & QEMU_PCI_CAP_MULTIFUNCTION) {
        return 0;
    }
    /* function 0 indicates single function, so function > 0 must be NULL */
    for (func = 1; func < PCI_FUNC_MAX; ++func) {
        if (bus->devices[PCI_DEVFN(slot, func)]) {
            error_report("PCI: %x.0 indicates single function, "
                         "but %x.%x is already populated.",
                         slot, slot, func);
            return -1;
        }
    }
    return 0;
}

static void pci_config_alloc(PCIDevice *pci_dev)
{
    int config_size = pci_config_size(pci_dev);

    pci_dev->config = qemu_mallocz(config_size);
    pci_dev->cmask = qemu_mallocz(config_size);
    pci_dev->wmask = qemu_mallocz(config_size);
    pci_dev->w1cmask = qemu_mallocz(config_size);
    pci_dev->used = qemu_mallocz(config_size);
}

static void pci_config_free(PCIDevice *pci_dev)
{
    qemu_free(pci_dev->config);
    qemu_free(pci_dev->cmask);
    qemu_free(pci_dev->wmask);
    qemu_free(pci_dev->w1cmask);
    qemu_free(pci_dev->used);
}

/* -1 for devfn means auto assign */
static PCIDevice *do_pci_register_device(PCIDevice *pci_dev, PCIBus *bus,
                                         const char *name, int devfn,
                                         PCIConfigReadFunc *config_read,
                                         PCIConfigWriteFunc *config_write,
                                         bool is_bridge)
{
    if (devfn < 0) {
        for(devfn = bus->devfn_min ; devfn < ARRAY_SIZE(bus->devices);
            devfn += PCI_FUNC_MAX) {
            if (!bus->devices[devfn])
                goto found;
        }
        error_report("PCI: no slot/function available for %s, all in use", name);
        return NULL;
    found: ;
    } else if (bus->devices[devfn]) {
        error_report("PCI: slot %d function %d not available for %s, in use by %s",
                     PCI_SLOT(devfn), PCI_FUNC(devfn), name, bus->devices[devfn]->name);
        return NULL;
    }
    pci_dev->bus = bus;
    pci_dev->devfn = devfn;
    pstrcpy(pci_dev->name, sizeof(pci_dev->name), name);
    pci_dev->irq_state = 0;
    pci_config_alloc(pci_dev);

    if (!is_bridge) {
        pci_set_default_subsystem_id(pci_dev);
    }
    pci_init_cmask(pci_dev);
    pci_init_wmask(pci_dev);
    if (is_bridge) {
        pci_init_wmask_bridge(pci_dev);
    }
    if (pci_init_multifunction(bus, pci_dev)) {
        pci_config_free(pci_dev);
        return NULL;
    }

    if (!config_read)
        config_read = pci_default_read_config;
    if (!config_write)
        config_write = pci_default_write_config;
    pci_dev->config_read = config_read;
    pci_dev->config_write = config_write;
    bus->devices[devfn] = pci_dev;
    pci_dev->irq = qemu_allocate_irqs(pci_set_irq, pci_dev, PCI_NUM_PINS);
    pci_dev->version_id = 2; /* Current pci device vmstate version */
    return pci_dev;
}

static void do_pci_unregister_device(PCIDevice *pci_dev)
{
    qemu_free_irqs(pci_dev->irq);
    pci_dev->bus->devices[pci_dev->devfn] = NULL;
    pci_config_free(pci_dev);
}

PCIDevice *pci_register_device(PCIBus *bus, const char *name,
                               int instance_size, int devfn,
                               PCIConfigReadFunc *config_read,
                               PCIConfigWriteFunc *config_write)
{
    PCIDevice *pci_dev;

    pci_dev = qemu_mallocz(instance_size);
    pci_dev = do_pci_register_device(pci_dev, bus, name, devfn,
                                     config_read, config_write,
                                     PCI_HEADER_TYPE_NORMAL);
    if (pci_dev == NULL) {
        hw_error("PCI: can't register device\n");
    }
    return pci_dev;
}

static target_phys_addr_t pci_to_cpu_addr(PCIBus *bus,
                                          target_phys_addr_t addr)
{
    return addr + bus->mem_base;
}

static void pci_unregister_io_regions(PCIDevice *pci_dev)
{
    PCIIORegion *r;
    int i;

    for(i = 0; i < PCI_NUM_REGIONS; i++) {
        r = &pci_dev->io_regions[i];
        if (!r->size || r->addr == PCI_BAR_UNMAPPED)
            continue;
        if (r->type == PCI_BASE_ADDRESS_SPACE_IO) {
            isa_unassign_ioport(r->addr, r->filtered_size);
        } else {
            cpu_register_physical_memory(pci_to_cpu_addr(pci_dev->bus,
                                                         r->addr),
                                         r->filtered_size,
                                         IO_MEM_UNASSIGNED);
        }
    }
}

static int pci_unregister_device(DeviceState *dev)
{
    PCIDevice *pci_dev = DO_UPCAST(PCIDevice, qdev, dev);
    PCIDeviceInfo *info = DO_UPCAST(PCIDeviceInfo, qdev, dev->info);
    int ret = 0;

    if (info->exit)
        ret = info->exit(pci_dev);
    if (ret)
        return ret;

    pci_unregister_io_regions(pci_dev);
    pci_del_option_rom(pci_dev);
    do_pci_unregister_device(pci_dev);
    return 0;
}

void pci_register_bar(PCIDevice *pci_dev, int region_num,
                            pcibus_t size, uint8_t type,
                            PCIMapIORegionFunc *map_func)
{
    PCIIORegion *r;
    uint32_t addr;
    uint64_t wmask;

    assert(region_num >= 0);
    assert(region_num < PCI_NUM_REGIONS);
    if (size & (size-1)) {
        fprintf(stderr, "ERROR: PCI region size must be pow2 "
                    "type=0x%x, size=0x%"FMT_PCIBUS"\n", type, size);
        exit(1);
    }

    r = &pci_dev->io_regions[region_num];
    r->addr = PCI_BAR_UNMAPPED;
    r->size = size;
    r->filtered_size = size;
    r->type = type;
    r->map_func = map_func;

    wmask = ~(size - 1);
    addr = pci_bar(pci_dev, region_num);
    if (region_num == PCI_ROM_SLOT) {
        /* ROM enable bit is writeable */
        wmask |= PCI_ROM_ADDRESS_ENABLE;
    }
    pci_set_long(pci_dev->config + addr, type);
    if (!(r->type & PCI_BASE_ADDRESS_SPACE_IO) &&
        r->type & PCI_BASE_ADDRESS_MEM_TYPE_64) {
        pci_set_quad(pci_dev->wmask + addr, wmask);
        pci_set_quad(pci_dev->cmask + addr, ~0ULL);
    } else {
        pci_set_long(pci_dev->wmask + addr, wmask & 0xffffffff);
        pci_set_long(pci_dev->cmask + addr, 0xffffffff);
    }
}

static void pci_bridge_filter(PCIDevice *d, pcibus_t *addr, pcibus_t *size,
                              uint8_t type)
{
    pcibus_t base = *addr;
    pcibus_t limit = *addr + *size - 1;
    PCIDevice *br;

    for (br = d->bus->parent_dev; br; br = br->bus->parent_dev) {
        uint16_t cmd = pci_get_word(d->config + PCI_COMMAND);

        if (type & PCI_BASE_ADDRESS_SPACE_IO) {
            if (!(cmd & PCI_COMMAND_IO)) {
                goto no_map;
            }
        } else {
            if (!(cmd & PCI_COMMAND_MEMORY)) {
                goto no_map;
            }
        }

        base = MAX(base, pci_bridge_get_base(br, type));
        limit = MIN(limit, pci_bridge_get_limit(br, type));
    }

    if (base > limit) {
        goto no_map;
    }
    *addr = base;
    *size = limit - base + 1;
    return;
no_map:
    *addr = PCI_BAR_UNMAPPED;
    *size = 0;
}

static pcibus_t pci_bar_address(PCIDevice *d,
				int reg, uint8_t type, pcibus_t size)
{
    pcibus_t new_addr, last_addr;
    int bar = pci_bar(d, reg);
    uint16_t cmd = pci_get_word(d->config + PCI_COMMAND);

    if (type & PCI_BASE_ADDRESS_SPACE_IO) {
        if (!(cmd & PCI_COMMAND_IO)) {
            return PCI_BAR_UNMAPPED;
        }
        new_addr = pci_get_long(d->config + bar) & ~(size - 1);
        last_addr = new_addr + size - 1;
        /* NOTE: we have only 64K ioports on PC */
        if (last_addr <= new_addr || new_addr == 0 || last_addr > UINT16_MAX) {
            return PCI_BAR_UNMAPPED;
        }
        return new_addr;
    }

    if (!(cmd & PCI_COMMAND_MEMORY)) {
        return PCI_BAR_UNMAPPED;
    }
    if (type & PCI_BASE_ADDRESS_MEM_TYPE_64) {
        new_addr = pci_get_quad(d->config + bar);
    } else {
        new_addr = pci_get_long(d->config + bar);
    }
    /* the ROM slot has a specific enable bit */
    if (reg == PCI_ROM_SLOT && !(new_addr & PCI_ROM_ADDRESS_ENABLE)) {
        return PCI_BAR_UNMAPPED;
    }
    new_addr &= ~(size - 1);
    last_addr = new_addr + size - 1;
    /* NOTE: we do not support wrapping */
    /* XXX: as we cannot support really dynamic
       mappings, we handle specific values as invalid
       mappings. */
    if (last_addr <= new_addr || new_addr == 0 ||
        last_addr == PCI_BAR_UNMAPPED) {
        return PCI_BAR_UNMAPPED;
    }

    /* Now pcibus_t is 64bit.
     * Check if 32 bit BAR wraps around explicitly.
     * Without this, PC ide doesn't work well.
     * TODO: remove this work around.
     */
    if  (!(type & PCI_BASE_ADDRESS_MEM_TYPE_64) && last_addr >= UINT32_MAX) {
        return PCI_BAR_UNMAPPED;
    }

    /*
     * OS is allowed to set BAR beyond its addressable
     * bits. For example, 32 bit OS can set 64bit bar
     * to >4G. Check it. TODO: we might need to support
     * it in the future for e.g. PAE.
     */
    if (last_addr >= TARGET_PHYS_ADDR_MAX) {
        return PCI_BAR_UNMAPPED;
    }

    return new_addr;
}

static void pci_update_mappings(PCIDevice *d)
{
    PCIIORegion *r;
    int i;
    pcibus_t new_addr, filtered_size;

    for(i = 0; i < PCI_NUM_REGIONS; i++) {
        r = &d->io_regions[i];

        /* this region isn't registered */
        if (!r->size)
            continue;

        new_addr = pci_bar_address(d, i, r->type, r->size);

        /* bridge filtering */
        filtered_size = r->size;
        if (new_addr != PCI_BAR_UNMAPPED) {
            pci_bridge_filter(d, &new_addr, &filtered_size, r->type);
        }

        /* This bar isn't changed */
        if (new_addr == r->addr && filtered_size == r->filtered_size)
            continue;

        /* now do the real mapping */
        if (r->addr != PCI_BAR_UNMAPPED) {
            if (r->type & PCI_BASE_ADDRESS_SPACE_IO) {
                int class;
                /* NOTE: specific hack for IDE in PC case:
                   only one byte must be mapped. */
                class = pci_get_word(d->config + PCI_CLASS_DEVICE);
                if (class == 0x0101 && r->size == 4) {
                    isa_unassign_ioport(r->addr + 2, 1);
                } else {
                    isa_unassign_ioport(r->addr, r->filtered_size);
                }
            } else {
                cpu_register_physical_memory(pci_to_cpu_addr(d->bus, r->addr),
                                             r->filtered_size,
                                             IO_MEM_UNASSIGNED);
                qemu_unregister_coalesced_mmio(r->addr, r->filtered_size);
            }
        }
        r->addr = new_addr;
        r->filtered_size = filtered_size;
        if (r->addr != PCI_BAR_UNMAPPED) {
            /*
             * TODO: currently almost all the map funcions assumes
             * filtered_size == size and addr & ~(size - 1) == addr.
             * However with bridge filtering, they aren't always true.
             * Teach them such cases, such that filtered_size < size and
             * addr & (size - 1) != 0.
             */
            if (r->type & PCI_BASE_ADDRESS_SPACE_IO) {
                r->map_func(d, i, r->addr, r->filtered_size, r->type);
            } else {
                r->map_func(d, i, pci_to_cpu_addr(d->bus, r->addr),
                            r->filtered_size, r->type);
            }
        }
    }
}

static inline int pci_irq_disabled(PCIDevice *d)
{
    return pci_get_word(d->config + PCI_COMMAND) & PCI_COMMAND_INTX_DISABLE;
}

/* Called after interrupt disabled field update in config space,
 * assert/deassert interrupts if necessary.
 * Gets original interrupt disable bit value (before update). */
static void pci_update_irq_disabled(PCIDevice *d, int was_irq_disabled)
{
    int i, disabled = pci_irq_disabled(d);
    if (disabled == was_irq_disabled)
        return;
    for (i = 0; i < PCI_NUM_PINS; ++i) {
        int state = pci_irq_state(d, i);
        pci_change_irq_level(d, i, disabled ? -state : state);
    }
}

static uint32_t pci_read_config(PCIDevice *d,
                                uint32_t address, int len)
{
    uint32_t val = 0;

    len = MIN(len, pci_config_size(d) - address);
    memcpy(&val, d->config + address, len);
    return le32_to_cpu(val);
}

uint32_t pci_default_read_config(PCIDevice *d,
                                 uint32_t address, int len)
{
    assert(len == 1 || len == 2 || len == 4);

    if (pci_access_cap_config(d, address, len)) {
        return d->cap.config_read(d, address, len);
    }

    return pci_read_config(d, address, len);
}

static void pci_write_config(PCIDevice *pci_dev,
                             uint32_t address, uint32_t val, int len)
{
    int i;
    for (i = 0; i < len; i++) {
        pci_dev->config[address + i] = val & 0xff;
        val >>= 8;
    }
}

int pci_access_cap_config(PCIDevice *pci_dev, uint32_t address, int len)
{
    if (pci_dev->cap.supported && address >= pci_dev->cap.start &&
            (address + len) < pci_dev->cap.start + pci_dev->cap.length)
        return 1;
    return 0;
}

uint32_t pci_default_cap_read_config(PCIDevice *pci_dev,
                                     uint32_t address, int len)
{
    return pci_read_config(pci_dev, address, len);
}

void pci_default_cap_write_config(PCIDevice *pci_dev,
                                  uint32_t address, uint32_t val, int len)
{
    pci_write_config(pci_dev, address, val, len);
}

void pci_default_write_config(PCIDevice *d, uint32_t addr, uint32_t val, int l)
{
    int i, was_irq_disabled = pci_irq_disabled(d);
    uint32_t config_size = pci_config_size(d);

    if (pci_access_cap_config(d, addr, l)) {
        d->cap.config_write(d, addr, val, l);
        return;
    }

    for (i = 0; i < l && addr + i < config_size; val >>= 8, ++i) {
        uint8_t wmask = d->wmask[addr + i];
        uint8_t w1cmask = d->w1cmask[addr + i];
        assert(!(wmask & w1cmask));
        d->config[addr + i] = (d->config[addr + i] & ~wmask) | (val & wmask);
        d->config[addr + i] &= ~(val & w1cmask); /* W1C: Write 1 to Clear */
    }

#ifdef CONFIG_KVM_DEVICE_ASSIGNMENT
    if (kvm_enabled() && kvm_irqchip_in_kernel() &&
        addr >= PIIX_CONFIG_IRQ_ROUTE &&
	addr < PIIX_CONFIG_IRQ_ROUTE + 4)
        assigned_dev_update_irqs();
#endif /* CONFIG_KVM_DEVICE_ASSIGNMENT */

    if (ranges_overlap(addr, l, PCI_BASE_ADDRESS_0, 24) ||
        ranges_overlap(addr, l, PCI_ROM_ADDRESS, 4) ||
        ranges_overlap(addr, l, PCI_ROM_ADDRESS1, 4) ||
        range_covers_byte(addr, l, PCI_COMMAND))
        pci_update_mappings(d);

    if (range_covers_byte(addr, l, PCI_COMMAND))
        pci_update_irq_disabled(d, was_irq_disabled);
}

/***********************************************************/
/* generic PCI irq support */

/* 0 <= irq_num <= 3. level must be 0 or 1 */
static void pci_set_irq(void *opaque, int irq_num, int level)
{
    PCIDevice *pci_dev = opaque;
    int change;

    change = level - pci_irq_state(pci_dev, irq_num);
    if (!change)
        return;

#if defined(TARGET_IA64)
    ioapic_set_irq(pci_dev, irq_num, level);
#endif

    pci_set_irq_state(pci_dev, irq_num, level);
    pci_update_irq_status(pci_dev);
    if (pci_irq_disabled(pci_dev))
        return;
    pci_change_irq_level(pci_dev, irq_num, change);
}

<<<<<<< HEAD
int pci_map_irq(PCIDevice *pci_dev, int pin)
{
    return pci_dev->bus->map_irq(pci_dev, pin);
=======
bool pci_msi_enabled(PCIDevice *dev)
{
    return msix_enabled(dev) || msi_enabled(dev);
}

void pci_msi_notify(PCIDevice *dev, unsigned int vector)
{
    if (msix_enabled(dev)) {
        msix_notify(dev, vector);
    } else if (msi_enabled(dev)) {
        msi_notify(dev, vector);
    } else {
        /* MSI/MSI-X must be enabled */
        abort();
    }
>>>>>>> b907b69d
}

/***********************************************************/
/* monitor info on PCI */

typedef struct {
    uint16_t class;
    const char *desc;
} pci_class_desc;

static const pci_class_desc pci_class_descriptions[] =
{
    { 0x0100, "SCSI controller"},
    { 0x0101, "IDE controller"},
    { 0x0102, "Floppy controller"},
    { 0x0103, "IPI controller"},
    { 0x0104, "RAID controller"},
    { 0x0106, "SATA controller"},
    { 0x0107, "SAS controller"},
    { 0x0180, "Storage controller"},
    { 0x0200, "Ethernet controller"},
    { 0x0201, "Token Ring controller"},
    { 0x0202, "FDDI controller"},
    { 0x0203, "ATM controller"},
    { 0x0280, "Network controller"},
    { 0x0300, "VGA controller"},
    { 0x0301, "XGA controller"},
    { 0x0302, "3D controller"},
    { 0x0380, "Display controller"},
    { 0x0400, "Video controller"},
    { 0x0401, "Audio controller"},
    { 0x0402, "Phone"},
    { 0x0480, "Multimedia controller"},
    { 0x0500, "RAM controller"},
    { 0x0501, "Flash controller"},
    { 0x0580, "Memory controller"},
    { 0x0600, "Host bridge"},
    { 0x0601, "ISA bridge"},
    { 0x0602, "EISA bridge"},
    { 0x0603, "MC bridge"},
    { 0x0604, "PCI bridge"},
    { 0x0605, "PCMCIA bridge"},
    { 0x0606, "NUBUS bridge"},
    { 0x0607, "CARDBUS bridge"},
    { 0x0608, "RACEWAY bridge"},
    { 0x0680, "Bridge"},
    { 0x0c03, "USB controller"},
    { 0, NULL}
};

static void pci_for_each_device_under_bus(PCIBus *bus,
                                          void (*fn)(PCIBus *b, PCIDevice *d))
{
    PCIDevice *d;
    int devfn;

    for(devfn = 0; devfn < ARRAY_SIZE(bus->devices); devfn++) {
        d = bus->devices[devfn];
        if (d) {
            fn(bus, d);
        }
    }
}

void pci_for_each_device(PCIBus *bus, int bus_num,
                         void (*fn)(PCIBus *b, PCIDevice *d))
{
    bus = pci_find_bus(bus, bus_num);

    if (bus) {
        pci_for_each_device_under_bus(bus, fn);
    }
}

static void pci_device_print(Monitor *mon, QDict *device)
{
    QDict *qdict;
    QListEntry *entry;
    uint64_t addr, size;

    monitor_printf(mon, "  Bus %2" PRId64 ", ", qdict_get_int(device, "bus"));
    monitor_printf(mon, "device %3" PRId64 ", function %" PRId64 ":\n",
                        qdict_get_int(device, "slot"),
                        qdict_get_int(device, "function"));
    monitor_printf(mon, "    ");

    qdict = qdict_get_qdict(device, "class_info");
    if (qdict_haskey(qdict, "desc")) {
        monitor_printf(mon, "%s", qdict_get_str(qdict, "desc"));
    } else {
        monitor_printf(mon, "Class %04" PRId64, qdict_get_int(qdict, "class"));
    }

    qdict = qdict_get_qdict(device, "id");
    monitor_printf(mon, ": PCI device %04" PRIx64 ":%04" PRIx64 "\n",
                        qdict_get_int(qdict, "device"),
                        qdict_get_int(qdict, "vendor"));

    if (qdict_haskey(device, "irq")) {
        monitor_printf(mon, "      IRQ %" PRId64 ".\n",
                            qdict_get_int(device, "irq"));
    }

    if (qdict_haskey(device, "pci_bridge")) {
        QDict *info;

        qdict = qdict_get_qdict(device, "pci_bridge");

        info = qdict_get_qdict(qdict, "bus");
        monitor_printf(mon, "      BUS %" PRId64 ".\n",
                            qdict_get_int(info, "number"));
        monitor_printf(mon, "      secondary bus %" PRId64 ".\n",
                            qdict_get_int(info, "secondary"));
        monitor_printf(mon, "      subordinate bus %" PRId64 ".\n",
                            qdict_get_int(info, "subordinate"));

        info = qdict_get_qdict(qdict, "io_range");
        monitor_printf(mon, "      IO range [0x%04"PRIx64", 0x%04"PRIx64"]\n",
                       qdict_get_int(info, "base"),
                       qdict_get_int(info, "limit"));

        info = qdict_get_qdict(qdict, "memory_range");
        monitor_printf(mon,
                       "      memory range [0x%08"PRIx64", 0x%08"PRIx64"]\n",
                       qdict_get_int(info, "base"),
                       qdict_get_int(info, "limit"));

        info = qdict_get_qdict(qdict, "prefetchable_range");
        monitor_printf(mon, "      prefetchable memory range "
                       "[0x%08"PRIx64", 0x%08"PRIx64"]\n",
                       qdict_get_int(info, "base"),
        qdict_get_int(info, "limit"));
    }

    QLIST_FOREACH_ENTRY(qdict_get_qlist(device, "regions"), entry) {
        qdict = qobject_to_qdict(qlist_entry_obj(entry));
        monitor_printf(mon, "      BAR%d: ", (int) qdict_get_int(qdict, "bar"));

        addr = qdict_get_int(qdict, "address");
        size = qdict_get_int(qdict, "size");

        if (!strcmp(qdict_get_str(qdict, "type"), "io")) {
            monitor_printf(mon, "I/O at 0x%04"FMT_PCIBUS
                                " [0x%04"FMT_PCIBUS"].\n",
                                addr, addr + size - 1);
        } else {
            monitor_printf(mon, "%d bit%s memory at 0x%08"FMT_PCIBUS
                               " [0x%08"FMT_PCIBUS"].\n",
                                qdict_get_bool(qdict, "mem_type_64") ? 64 : 32,
                                qdict_get_bool(qdict, "prefetch") ?
                                " prefetchable" : "", addr, addr + size - 1);
        }
    }

    monitor_printf(mon, "      id \"%s\"\n", qdict_get_str(device, "qdev_id"));

    if (qdict_haskey(device, "pci_bridge")) {
        qdict = qdict_get_qdict(device, "pci_bridge");
        if (qdict_haskey(qdict, "devices")) {
            QListEntry *dev;
            QLIST_FOREACH_ENTRY(qdict_get_qlist(qdict, "devices"), dev) {
                pci_device_print(mon, qobject_to_qdict(qlist_entry_obj(dev)));
            }
        }
    }
}

void do_pci_info_print(Monitor *mon, const QObject *data)
{
    QListEntry *bus, *dev;

    QLIST_FOREACH_ENTRY(qobject_to_qlist(data), bus) {
        QDict *qdict = qobject_to_qdict(qlist_entry_obj(bus));
        QLIST_FOREACH_ENTRY(qdict_get_qlist(qdict, "devices"), dev) {
            pci_device_print(mon, qobject_to_qdict(qlist_entry_obj(dev)));
        }
    }
}

static QObject *pci_get_dev_class(const PCIDevice *dev)
{
    int class;
    const pci_class_desc *desc;

    class = pci_get_word(dev->config + PCI_CLASS_DEVICE);
    desc = pci_class_descriptions;
    while (desc->desc && class != desc->class)
        desc++;

    if (desc->desc) {
        return qobject_from_jsonf("{ 'desc': %s, 'class': %d }",
                                  desc->desc, class);
    } else {
        return qobject_from_jsonf("{ 'class': %d }", class);
    }
}

static QObject *pci_get_dev_id(const PCIDevice *dev)
{
    return qobject_from_jsonf("{ 'device': %d, 'vendor': %d }",
                              pci_get_word(dev->config + PCI_VENDOR_ID),
                              pci_get_word(dev->config + PCI_DEVICE_ID));
}

static QObject *pci_get_regions_list(const PCIDevice *dev)
{
    int i;
    QList *regions_list;

    regions_list = qlist_new();

    for (i = 0; i < PCI_NUM_REGIONS; i++) {
        QObject *obj;
        const PCIIORegion *r = &dev->io_regions[i];

        if (!r->size) {
            continue;
        }

        if (r->type & PCI_BASE_ADDRESS_SPACE_IO) {
            obj = qobject_from_jsonf("{ 'bar': %d, 'type': 'io', "
                                     "'address': %" PRId64 ", "
                                     "'size': %" PRId64 " }",
                                     i, r->addr, r->size);
        } else {
            int mem_type_64 = r->type & PCI_BASE_ADDRESS_MEM_TYPE_64;

            obj = qobject_from_jsonf("{ 'bar': %d, 'type': 'memory', "
                                     "'mem_type_64': %i, 'prefetch': %i, "
                                     "'address': %" PRId64 ", "
                                     "'size': %" PRId64 " }",
                                     i, mem_type_64,
                                     r->type & PCI_BASE_ADDRESS_MEM_PREFETCH,
                                     r->addr, r->size);
        }

        qlist_append_obj(regions_list, obj);
    }

    return QOBJECT(regions_list);
}

static QObject *pci_get_devices_list(PCIBus *bus, int bus_num);

static QObject *pci_get_dev_dict(PCIDevice *dev, PCIBus *bus, int bus_num)
{
    uint8_t type;
    QObject *obj;

    obj = qobject_from_jsonf("{ 'bus': %d, 'slot': %d, 'function': %d,"                                       "'class_info': %p, 'id': %p, 'regions': %p,"
                              " 'qdev_id': %s }",
                              bus_num,
                              PCI_SLOT(dev->devfn), PCI_FUNC(dev->devfn),
                              pci_get_dev_class(dev), pci_get_dev_id(dev),
                              pci_get_regions_list(dev),
                              dev->qdev.id ? dev->qdev.id : "");

    if (dev->config[PCI_INTERRUPT_PIN] != 0) {
        QDict *qdict = qobject_to_qdict(obj);
        qdict_put(qdict, "irq", qint_from_int(dev->config[PCI_INTERRUPT_LINE]));
    }

    type = dev->config[PCI_HEADER_TYPE] & ~PCI_HEADER_TYPE_MULTI_FUNCTION;
    if (type == PCI_HEADER_TYPE_BRIDGE) {
        QDict *qdict;
        QObject *pci_bridge;

        pci_bridge = qobject_from_jsonf("{ 'bus': "
        "{ 'number': %d, 'secondary': %d, 'subordinate': %d }, "
        "'io_range': { 'base': %" PRId64 ", 'limit': %" PRId64 "}, "
        "'memory_range': { 'base': %" PRId64 ", 'limit': %" PRId64 "}, "
        "'prefetchable_range': { 'base': %" PRId64 ", 'limit': %" PRId64 "} }",
        dev->config[PCI_PRIMARY_BUS], dev->config[PCI_SECONDARY_BUS],
        dev->config[PCI_SUBORDINATE_BUS],
        pci_bridge_get_base(dev, PCI_BASE_ADDRESS_SPACE_IO),
        pci_bridge_get_limit(dev, PCI_BASE_ADDRESS_SPACE_IO),
        pci_bridge_get_base(dev, PCI_BASE_ADDRESS_SPACE_MEMORY),
        pci_bridge_get_limit(dev, PCI_BASE_ADDRESS_SPACE_MEMORY),
        pci_bridge_get_base(dev, PCI_BASE_ADDRESS_SPACE_MEMORY |
                               PCI_BASE_ADDRESS_MEM_PREFETCH),
        pci_bridge_get_limit(dev, PCI_BASE_ADDRESS_SPACE_MEMORY |
                                PCI_BASE_ADDRESS_MEM_PREFETCH));

        if (dev->config[PCI_SECONDARY_BUS] != 0) {
            PCIBus *child_bus = pci_find_bus(bus, dev->config[PCI_SECONDARY_BUS]);

            if (child_bus) {
                qdict = qobject_to_qdict(pci_bridge);
                qdict_put_obj(qdict, "devices",
                              pci_get_devices_list(child_bus,
                                                   dev->config[PCI_SECONDARY_BUS]));
            }
        }
        qdict = qobject_to_qdict(obj);
        qdict_put_obj(qdict, "pci_bridge", pci_bridge);
    }

    return obj;
}

static QObject *pci_get_devices_list(PCIBus *bus, int bus_num)
{
    int devfn;
    PCIDevice *dev;
    QList *dev_list;

    dev_list = qlist_new();

    for (devfn = 0; devfn < ARRAY_SIZE(bus->devices); devfn++) {
        dev = bus->devices[devfn];
        if (dev) {
            qlist_append_obj(dev_list, pci_get_dev_dict(dev, bus, bus_num));
        }
    }

    return QOBJECT(dev_list);
}

static QObject *pci_get_bus_dict(PCIBus *bus, int bus_num)
{
    bus = pci_find_bus(bus, bus_num);
    if (bus) {
        return qobject_from_jsonf("{ 'bus': %d, 'devices': %p }",
                                  bus_num, pci_get_devices_list(bus, bus_num));
    }

    return NULL;
}

void do_pci_info(Monitor *mon, QObject **ret_data)
{
    QList *bus_list;
    struct PCIHostBus *host;

    bus_list = qlist_new();

    QLIST_FOREACH(host, &host_buses, next) {
        QObject *obj = pci_get_bus_dict(host->bus, 0);
        if (obj) {
            qlist_append_obj(bus_list, obj);
        }
    }

    *ret_data = QOBJECT(bus_list);
}

static const char * const pci_nic_models[] = {
    "ne2k_pci",
    "i82551",
    "i82557b",
    "i82559er",
    "rtl8139",
    "e1000",
    "pcnet",
    "virtio",
    NULL
};

static const char * const pci_nic_names[] = {
    "ne2k_pci",
    "i82551",
    "i82557b",
    "i82559er",
    "rtl8139",
    "e1000",
    "pcnet",
    "virtio-net-pci",
    NULL
};

/* Initialize a PCI NIC.  */
/* FIXME callers should check for failure, but don't */
PCIDevice *pci_nic_init(NICInfo *nd, const char *default_model,
                        const char *default_devaddr)
{
    const char *devaddr = nd->devaddr ? nd->devaddr : default_devaddr;
    PCIBus *bus;
    int devfn;
    PCIDevice *pci_dev;
    DeviceState *dev;
    int i;

    i = qemu_find_nic_model(nd, pci_nic_models, default_model);
    if (i < 0)
        return NULL;

    bus = pci_get_bus_devfn(&devfn, devaddr);
    if (!bus) {
        error_report("Invalid PCI device address %s for device %s",
                     devaddr, pci_nic_names[i]);
        return NULL;
    }

    pci_dev = pci_create(bus, devfn, pci_nic_names[i]);
    dev = &pci_dev->qdev;
    qdev_set_nic_properties(dev, nd);
    if (qdev_init(dev) < 0)
        return NULL;
    return pci_dev;
}

PCIDevice *pci_nic_init_nofail(NICInfo *nd, const char *default_model,
                               const char *default_devaddr)
{
    PCIDevice *res;

    if (qemu_show_nic_models(nd->model, pci_nic_models))
        exit(0);

    res = pci_nic_init(nd, default_model, default_devaddr);
    if (!res)
        exit(1);
    return res;
}

static void pci_bridge_update_mappings_fn(PCIBus *b, PCIDevice *d)
{
    pci_update_mappings(d);
}

void pci_bridge_update_mappings(PCIBus *b)
{
    PCIBus *child;

    pci_for_each_device_under_bus(b, pci_bridge_update_mappings_fn);

    QLIST_FOREACH(child, &b->child, sibling) {
        pci_bridge_update_mappings(child);
    }
}

PCIBus *pci_find_bus(PCIBus *bus, int bus_num)
{
    PCIBus *sec;

    if (!bus) {
        return NULL;
    }

    if (pci_bus_num(bus) == bus_num) {
        return bus;
    }

    /* try child bus */
    if (!bus->parent_dev /* host pci bridge */ ||
        (bus->parent_dev->config[PCI_SECONDARY_BUS] < bus_num &&
         bus_num <= bus->parent_dev->config[PCI_SUBORDINATE_BUS])) {
        for (; bus; bus = sec) {
            QLIST_FOREACH(sec, &bus->child, sibling) {
                assert(sec->parent_dev);
                if (sec->parent_dev->config[PCI_SECONDARY_BUS] == bus_num) {
                    return sec;
                }
                if (sec->parent_dev->config[PCI_SECONDARY_BUS] < bus_num &&
                    bus_num <= sec->parent_dev->config[PCI_SUBORDINATE_BUS]) {
                    break;
                }
            }
        }
    }

    return NULL;
}

PCIDevice *pci_find_device(PCIBus *bus, int bus_num, int slot, int function)
{
    bus = pci_find_bus(bus, bus_num);

    if (!bus)
        return NULL;

    return bus->devices[PCI_DEVFN(slot, function)];
}

static int pci_qdev_init(DeviceState *qdev, DeviceInfo *base)
{
    PCIDevice *pci_dev = (PCIDevice *)qdev;
    PCIDeviceInfo *info = container_of(base, PCIDeviceInfo, qdev);
    PCIBus *bus;
    int devfn, rc;

    /* initialize cap_present for pci_is_express() and pci_config_size() */
    if (info->is_express) {
        pci_dev->cap_present |= QEMU_PCI_CAP_EXPRESS;
    }

    bus = FROM_QBUS(PCIBus, qdev_get_parent_bus(qdev));
    devfn = pci_dev->devfn;
    pci_dev = do_pci_register_device(pci_dev, bus, base->name, devfn,
                                     info->config_read, info->config_write,
                                     info->is_bridge);
    if (pci_dev == NULL)
        return -1;
    rc = info->init(pci_dev);
    if (rc != 0) {
        do_pci_unregister_device(pci_dev);
        return rc;
    }

    /* rom loading */
    if (pci_dev->romfile == NULL && info->romfile != NULL)
        pci_dev->romfile = qemu_strdup(info->romfile);
    pci_add_option_rom(pci_dev);

    if (bus->hotplug) {
        /* lower layer must check qdev->hotplugged */
        rc = bus->hotplug(bus->hotplug_qdev, pci_dev, 1);
        if (rc != 0) {
            int r = pci_unregister_device(&pci_dev->qdev);
            assert(!r);
            return rc;
        }
    }
    return 0;
}

static int pci_unplug_device(DeviceState *qdev)
{
    PCIDevice *dev = DO_UPCAST(PCIDevice, qdev, qdev);

    return dev->bus->hotplug(dev->bus->hotplug_qdev, dev, 0);
}

void pci_qdev_register(PCIDeviceInfo *info)
{
    info->qdev.init = pci_qdev_init;
    info->qdev.unplug = pci_unplug_device;
    info->qdev.exit = pci_unregister_device;
    info->qdev.bus_info = &pci_bus_info;
    qdev_register(&info->qdev);
}

void pci_qdev_register_many(PCIDeviceInfo *info)
{
    while (info->qdev.name) {
        pci_qdev_register(info);
        info++;
    }
}

PCIDevice *pci_create_multifunction(PCIBus *bus, int devfn, bool multifunction,
                                    const char *name)
{
    DeviceState *dev;

    dev = qdev_create(&bus->qbus, name);
    qdev_prop_set_uint32(dev, "addr", devfn);
    qdev_prop_set_bit(dev, "multifunction", multifunction);
    return DO_UPCAST(PCIDevice, qdev, dev);
}

PCIDevice *pci_create_simple_multifunction(PCIBus *bus, int devfn,
                                           bool multifunction,
                                           const char *name)
{
    PCIDevice *dev = pci_create_multifunction(bus, devfn, multifunction, name);
    qdev_init_nofail(&dev->qdev);
    return dev;
}

int pci_enable_capability_support(PCIDevice *pci_dev,
                                  uint32_t config_start,
                                  PCICapConfigReadFunc *config_read,
                                  PCICapConfigWriteFunc *config_write,
                                  PCICapConfigInitFunc *config_init)
{
    if (!pci_dev)
        return -ENODEV;

    pci_dev->config[0x06] |= 0x10; // status = capabilities

    if (config_start == 0)
	pci_dev->cap.start = PCI_CAPABILITY_CONFIG_DEFAULT_START_ADDR;
    else if (config_start >= 0x40 && config_start < 0xff)
        pci_dev->cap.start = config_start;
    else
        return -EINVAL;

    if (config_read)
        pci_dev->cap.config_read = config_read;
    else
        pci_dev->cap.config_read = pci_default_cap_read_config;
    if (config_write)
        pci_dev->cap.config_write = config_write;
    else
        pci_dev->cap.config_write = pci_default_cap_write_config;
    pci_dev->cap.supported = 1;
    pci_dev->config[PCI_CAPABILITY_LIST] = pci_dev->cap.start;
    return config_init(pci_dev);
}

PCIDevice *pci_create(PCIBus *bus, int devfn, const char *name)
{
    return pci_create_multifunction(bus, devfn, false, name);
}

PCIDevice *pci_create_simple(PCIBus *bus, int devfn, const char *name)
{
    return pci_create_simple_multifunction(bus, devfn, false, name);
}

static int pci_find_space(PCIDevice *pdev, uint8_t size)
{
    int config_size = pci_config_size(pdev);
    int offset = PCI_CONFIG_HEADER_SIZE;
    int i;
    for (i = PCI_CONFIG_HEADER_SIZE; i < config_size; ++i)
        if (pdev->used[i])
            offset = i + 1;
        else if (i - offset + 1 == size)
            return offset;
    return 0;
}

static uint8_t pci_find_capability_list(PCIDevice *pdev, uint8_t cap_id,
                                        uint8_t *prev_p)
{
    uint8_t next, prev;

    if (!(pdev->config[PCI_STATUS] & PCI_STATUS_CAP_LIST))
        return 0;

    for (prev = PCI_CAPABILITY_LIST; (next = pdev->config[prev]);
         prev = next + PCI_CAP_LIST_NEXT)
        if (pdev->config[next + PCI_CAP_LIST_ID] == cap_id)
            break;

    if (prev_p)
        *prev_p = prev;
    return next;
}

void pci_map_option_rom(PCIDevice *pdev, int region_num, pcibus_t addr, pcibus_t size, int type)
{
    cpu_register_physical_memory(addr, size, pdev->rom_offset);
}

/* Add an option rom for the device */
static int pci_add_option_rom(PCIDevice *pdev)
{
    int size;
    char *path;
    void *ptr;
    char name[32];

    if (!pdev->romfile)
        return 0;
    if (strlen(pdev->romfile) == 0)
        return 0;

    if (!pdev->rom_bar) {
        /*
         * Load rom via fw_cfg instead of creating a rom bar,
         * for 0.11 compatibility.
         */
        int class = pci_get_word(pdev->config + PCI_CLASS_DEVICE);
        if (class == 0x0300) {
            rom_add_vga(pdev->romfile);
        } else {
            rom_add_option(pdev->romfile);
        }
        return 0;
    }

    path = qemu_find_file(QEMU_FILE_TYPE_BIOS, pdev->romfile);
    if (path == NULL) {
        path = qemu_strdup(pdev->romfile);
    }

    size = get_image_size(path);
    if (size < 0) {
        error_report("%s: failed to find romfile \"%s\"",
                     __FUNCTION__, pdev->romfile);
        return -1;
    }
    if (size & (size - 1)) {
        size = 1 << qemu_fls(size);
    }

    if (pdev->qdev.info->vmsd)
        snprintf(name, sizeof(name), "%s.rom", pdev->qdev.info->vmsd->name);
    else
        snprintf(name, sizeof(name), "%s.rom", pdev->qdev.info->name);
    pdev->rom_offset = qemu_ram_alloc(&pdev->qdev, name, size);

    ptr = qemu_get_ram_ptr(pdev->rom_offset);
    load_image(path, ptr);
    qemu_free(path);

    pci_register_bar(pdev, PCI_ROM_SLOT, size,
                     0, pci_map_option_rom);

    return 0;
}

static void pci_del_option_rom(PCIDevice *pdev)
{
    if (!pdev->rom_offset)
        return;

    qemu_ram_free(pdev->rom_offset);
    pdev->rom_offset = 0;
}

/*
 * if !offset
 * Reserve space and add capability to the linked list in pci config space
 *
 * if offset = 0,
 * Find and reserve space and add capability to the linked list
 * in pci config space */
int pci_add_capability(PCIDevice *pdev, uint8_t cap_id,
                       uint8_t offset, uint8_t size)
{
    uint8_t *config;
    if (!offset) {
        offset = pci_find_space(pdev, size);
        if (!offset) {
            return -ENOSPC;
        }
    }

    config = pdev->config + offset;
    config[PCI_CAP_LIST_ID] = cap_id;
    config[PCI_CAP_LIST_NEXT] = pdev->config[PCI_CAPABILITY_LIST];
    pdev->config[PCI_CAPABILITY_LIST] = offset;
    pdev->config[PCI_STATUS] |= PCI_STATUS_CAP_LIST;
    memset(pdev->used + offset, 0xFF, size);
    /* Make capability read-only by default */
    memset(pdev->wmask + offset, 0, size);
    /* Check capability by default */
    memset(pdev->cmask + offset, 0xFF, size);
    return offset;
}

/* Unlink capability from the pci config space. */
void pci_del_capability(PCIDevice *pdev, uint8_t cap_id, uint8_t size)
{
    uint8_t prev, offset = pci_find_capability_list(pdev, cap_id, &prev);
    if (!offset)
        return;
    pdev->config[prev] = pdev->config[offset + PCI_CAP_LIST_NEXT];
    /* Make capability writeable again */
    memset(pdev->wmask + offset, 0xff, size);
    memset(pdev->w1cmask + offset, 0, size);
    /* Clear cmask as device-specific registers can't be checked */
    memset(pdev->cmask + offset, 0, size);
    memset(pdev->used + offset, 0, size);

    if (!pdev->config[PCI_CAPABILITY_LIST])
        pdev->config[PCI_STATUS] &= ~PCI_STATUS_CAP_LIST;
}

/* Reserve space for capability at a known offset (to call after load). */
void pci_reserve_capability(PCIDevice *pdev, uint8_t offset, uint8_t size)
{
    memset(pdev->used + offset, 0xff, size);
}

uint8_t pci_find_capability(PCIDevice *pdev, uint8_t cap_id)
{
    return pci_find_capability_list(pdev, cap_id, NULL);
}

static void pcibus_dev_print(Monitor *mon, DeviceState *dev, int indent)
{
    PCIDevice *d = (PCIDevice *)dev;
    const pci_class_desc *desc;
    char ctxt[64];
    PCIIORegion *r;
    int i, class;

    class = pci_get_word(d->config + PCI_CLASS_DEVICE);
    desc = pci_class_descriptions;
    while (desc->desc && class != desc->class)
        desc++;
    if (desc->desc) {
        snprintf(ctxt, sizeof(ctxt), "%s", desc->desc);
    } else {
        snprintf(ctxt, sizeof(ctxt), "Class %04x", class);
    }

    monitor_printf(mon, "%*sclass %s, addr %02x:%02x.%x, "
                   "pci id %04x:%04x (sub %04x:%04x)\n",
                   indent, "", ctxt,
                   d->config[PCI_SECONDARY_BUS],
                   PCI_SLOT(d->devfn), PCI_FUNC(d->devfn),
                   pci_get_word(d->config + PCI_VENDOR_ID),
                   pci_get_word(d->config + PCI_DEVICE_ID),
                   pci_get_word(d->config + PCI_SUBSYSTEM_VENDOR_ID),
                   pci_get_word(d->config + PCI_SUBSYSTEM_ID));
    for (i = 0; i < PCI_NUM_REGIONS; i++) {
        r = &d->io_regions[i];
        if (!r->size)
            continue;
        monitor_printf(mon, "%*sbar %d: %s at 0x%"FMT_PCIBUS
                       " [0x%"FMT_PCIBUS"]\n",
                       indent, "",
                       i, r->type & PCI_BASE_ADDRESS_SPACE_IO ? "i/o" : "mem",
                       r->addr, r->addr + r->size - 1);
    }
}

static char *pcibus_get_dev_path(DeviceState *dev)
{
    PCIDevice *d = (PCIDevice *)dev;
    char path[16];

    snprintf(path, sizeof(path), "%04x:%02x:%02x.%x",
             pci_find_domain(d->bus), d->config[PCI_SECONDARY_BUS],
             PCI_SLOT(d->devfn), PCI_FUNC(d->devfn));

    return strdup(path);
}
<|MERGE_RESOLUTION|>--- conflicted
+++ resolved
@@ -25,11 +25,8 @@
 #include "pci.h"
 #include "pci_bridge.h"
 #include "pci_internals.h"
-<<<<<<< HEAD
-=======
 #include "msix.h"
 #include "msi.h"
->>>>>>> b907b69d
 #include "monitor.h"
 #include "net.h"
 #include "sysemu.h"
@@ -497,7 +494,6 @@
     *slotp = slot;
     if (funcp != NULL)
         *funcp = func;
-<<<<<<< HEAD
     return 0;
 }
 
@@ -575,8 +571,6 @@
     *busp = bus;
     *slotp = slot;
     *funcp = func;
-=======
->>>>>>> b907b69d
     return 0;
 }
 
@@ -1183,11 +1177,6 @@
     pci_change_irq_level(pci_dev, irq_num, change);
 }
 
-<<<<<<< HEAD
-int pci_map_irq(PCIDevice *pci_dev, int pin)
-{
-    return pci_dev->bus->map_irq(pci_dev, pin);
-=======
 bool pci_msi_enabled(PCIDevice *dev)
 {
     return msix_enabled(dev) || msi_enabled(dev);
@@ -1203,7 +1192,11 @@
         /* MSI/MSI-X must be enabled */
         abort();
     }
->>>>>>> b907b69d
+}
+
+int pci_map_irq(PCIDevice *pci_dev, int pin)
+{
+    return pci_dev->bus->map_irq(pci_dev, pin);
 }
 
 /***********************************************************/
