--- conflicted
+++ resolved
@@ -199,15 +199,11 @@
     if (strcmp(type, "nic") == 0)
         dev = qemu_pci_hot_add_nic(mon, pci_addr, opts);
     else if (strcmp(type, "storage") == 0)
-<<<<<<< HEAD
-        dev = qemu_pci_hot_add_storage(mon, devaddr, opts);
+        dev = qemu_pci_hot_add_storage(mon, pci_addr, opts);
 #ifdef USE_KVM_DEVICE_ASSIGNMENT
     else if (strcmp(type, "host") == 0)
-        dev = qemu_pci_hot_assign_device(mon, devaddr, opts);
+        dev = qemu_pci_hot_assign_device(mon, pci_addr, opts);
 #endif /* USE_KVM_DEVICE_ASSIGNMENT */
-=======
-        dev = qemu_pci_hot_add_storage(mon, pci_addr, opts);
->>>>>>> e9283f8b
     else
         monitor_printf(mon, "invalid type: %s\n", type);
 
