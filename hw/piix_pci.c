--- conflicted
+++ resolved
@@ -359,19 +359,18 @@
     }
 }
 
-<<<<<<< HEAD
 int piix_get_irq(int pin)
 {
     if (piix3_dev)
         return piix3_dev->dev.config[0x60+pin];
     return 0;
-=======
+}
+
 static void piix3_write_config_xen(PCIDevice *dev,
                                uint32_t address, uint32_t val, int len)
 {
     xen_piix_pci_write_config_client(address, val, len);
     piix3_write_config(dev, address, val, len);
->>>>>>> fdba9594
 }
 
 static void piix3_reset(void *opaque)
@@ -470,17 +469,6 @@
         .device_id    = PCI_DEVICE_ID_INTEL_82441,
         .revision     = 0x02,
         .class_id     = PCI_CLASS_BRIDGE_HOST,
-<<<<<<< HEAD
-    },{
-        .qdev.name    = "i440FX-xen",
-        .qdev.desc    = "Host bridge",
-        .qdev.size    = sizeof(PCII440FXState),
-        .qdev.vmsd    = &vmstate_i440fx,
-        .qdev.no_user = 1,
-        .init         = i440fx_initfn,
-        .config_write = i440fx_write_config_xen,
-=======
->>>>>>> fdba9594
     },{
         .qdev.name    = "PIIX3",
         .qdev.desc    = "ISA bridge",
@@ -493,8 +481,6 @@
         .vendor_id    = PCI_VENDOR_ID_INTEL,
         .device_id    = PCI_DEVICE_ID_INTEL_82371SB_0, // 82371SB PIIX3 PCI-to-ISA bridge (Step A1)
         .class_id     = PCI_CLASS_BRIDGE_ISA,
-<<<<<<< HEAD
-=======
     },{
         .qdev.name    = "PIIX3-xen",
         .qdev.desc    = "ISA bridge",
@@ -504,7 +490,6 @@
         .no_hotplug   = 1,
         .init         = piix3_initfn,
         .config_write = piix3_write_config_xen,
->>>>>>> fdba9594
     },{
         /* end of list */
     }
