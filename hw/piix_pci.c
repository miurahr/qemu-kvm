/*
 * QEMU i440FX/PIIX3 PCI Bridge Emulation
 *
 * Copyright (c) 2006 Fabrice Bellard
 *
 * Permission is hereby granted, free of charge, to any person obtaining a copy
 * of this software and associated documentation files (the "Software"), to deal
 * in the Software without restriction, including without limitation the rights
 * to use, copy, modify, merge, publish, distribute, sublicense, and/or sell
 * copies of the Software, and to permit persons to whom the Software is
 * furnished to do so, subject to the following conditions:
 *
 * The above copyright notice and this permission notice shall be included in
 * all copies or substantial portions of the Software.
 *
 * THE SOFTWARE IS PROVIDED "AS IS", WITHOUT WARRANTY OF ANY KIND, EXPRESS OR
 * IMPLIED, INCLUDING BUT NOT LIMITED TO THE WARRANTIES OF MERCHANTABILITY,
 * FITNESS FOR A PARTICULAR PURPOSE AND NONINFRINGEMENT. IN NO EVENT SHALL
 * THE AUTHORS OR COPYRIGHT HOLDERS BE LIABLE FOR ANY CLAIM, DAMAGES OR OTHER
 * LIABILITY, WHETHER IN AN ACTION OF CONTRACT, TORT OR OTHERWISE, ARISING FROM,
 * OUT OF OR IN CONNECTION WITH THE SOFTWARE OR THE USE OR OTHER DEALINGS IN
 * THE SOFTWARE.
 */

#include "hw.h"
#include "pc.h"
#include "pci.h"
#include "pci_host.h"
#include "isa.h"
#include "sysbus.h"
#include "kvm.h"

/*
 * I440FX chipset data sheet.
 * http://download.intel.com/design/chipsets/datashts/29054901.pdf
 */

typedef PCIHostState I440FXState;

typedef struct PIIX3State {
    PCIDevice dev;
    int pci_irq_levels[4];
    qemu_irq *pic;
} PIIX3State;

struct PCII440FXState {
    PCIDevice dev;
    target_phys_addr_t isa_page_descs[384 / 4];
    uint8_t smm_enabled;
    PIIX3State *piix3;
};


#define I440FX_PAM      0x59
#define I440FX_PAM_SIZE 7
#define I440FX_SMRAM    0x72

static void piix3_set_irq(void *opaque, int irq_num, int level);

/* return the global irq number corresponding to a given device irq
   pin. We could also use the bus number to have a more precise
   mapping. */
static int pci_slot_get_pirq(PCIDevice *pci_dev, int irq_num)
{
    int slot_addend;
    slot_addend = (pci_dev->devfn >> 3) - 1;
    return (irq_num + slot_addend) & 3;
}

static void update_pam(PCII440FXState *d, uint32_t start, uint32_t end, int r)
{
    uint32_t addr;

    //    printf("ISA mapping %08x-0x%08x: %d\n", start, end, r);
    switch(r) {
    case 3:
        /* RAM */
        cpu_register_physical_memory(start, end - start,
                                     start);
        break;
    case 1:
        /* ROM (XXX: not quite correct) */
        cpu_register_physical_memory(start, end - start,
                                     start | IO_MEM_ROM);
        break;
    case 2:
    case 0:
        /* XXX: should distinguish read/write cases */
        for(addr = start; addr < end; addr += 4096) {
            cpu_register_physical_memory(addr, 4096,
                                         d->isa_page_descs[(addr - 0xa0000) >> 12]);
        }
        break;
    }
}

static void i440fx_update_memory_mappings(PCII440FXState *d)
{
    int i, r;
    uint32_t smram, addr;

    if (kvm_enabled()) {
        /* FIXME: Support remappings and protection changes. */
        return;
    }
    update_pam(d, 0xf0000, 0x100000, (d->dev.config[I440FX_PAM] >> 4) & 3);
    for(i = 0; i < 12; i++) {
        r = (d->dev.config[(i >> 1) + (I440FX_PAM + 1)] >> ((i & 1) * 4)) & 3;
        update_pam(d, 0xc0000 + 0x4000 * i, 0xc0000 + 0x4000 * (i + 1), r);
    }
    smram = d->dev.config[I440FX_SMRAM];
    if ((d->smm_enabled && (smram & 0x08)) || (smram & 0x40)) {
        cpu_register_physical_memory(0xa0000, 0x20000, 0xa0000);
    } else {
        for(addr = 0xa0000; addr < 0xc0000; addr += 4096) {
            cpu_register_physical_memory(addr, 4096,
                                         d->isa_page_descs[(addr - 0xa0000) >> 12]);
        }
    }
}

static void i440fx_set_smm(int val, void *arg)
{
    PCII440FXState *d = arg;

    val = (val != 0);
    if (d->smm_enabled != val) {
        d->smm_enabled = val;
        i440fx_update_memory_mappings(d);
    }
}


/* XXX: suppress when better memory API. We make the assumption that
   no device (in particular the VGA) changes the memory mappings in
   the 0xa0000-0x100000 range */
void i440fx_init_memory_mappings(PCII440FXState *d)
{
    int i;
    for(i = 0; i < 96; i++) {
        d->isa_page_descs[i] = cpu_get_physical_page_desc(0xa0000 + i * 0x1000);
    }
}

static void i440fx_write_config(PCIDevice *dev,
                                uint32_t address, uint32_t val, int len)
{
    PCII440FXState *d = DO_UPCAST(PCII440FXState, dev, dev);

    /* XXX: implement SMRAM.D_LOCK */
    pci_default_write_config(dev, address, val, len);
    if (ranges_overlap(address, len, I440FX_PAM, I440FX_PAM_SIZE) ||
        range_covers_byte(address, len, I440FX_SMRAM)) {
        i440fx_update_memory_mappings(d);
    }
}

static int i440fx_load_old(QEMUFile* f, void *opaque, int version_id)
{
    PCII440FXState *d = opaque;
    int ret, i;

    ret = pci_device_load(&d->dev, f);
    if (ret < 0)
        return ret;
    i440fx_update_memory_mappings(d);
    qemu_get_8s(f, &d->smm_enabled);

    if (version_id == 2)
        for (i = 0; i < 4; i++)
            d->piix3->pci_irq_levels[i] = qemu_get_be32(f);

    return 0;
}

static int i440fx_post_load(void *opaque, int version_id)
{
    PCII440FXState *d = opaque;

    i440fx_update_memory_mappings(d);
    return 0;
}

static const VMStateDescription vmstate_i440fx = {
    .name = "I440FX",
    .version_id = 3,
    .minimum_version_id = 3,
    .minimum_version_id_old = 1,
    .load_state_old = i440fx_load_old,
    .post_load = i440fx_post_load,
    .fields      = (VMStateField []) {
        VMSTATE_PCI_DEVICE(dev, PCII440FXState),
        VMSTATE_UINT8(smm_enabled, PCII440FXState),
        VMSTATE_END_OF_LIST()
    }
};

static int i440fx_pcihost_initfn(SysBusDevice *dev)
{
    I440FXState *s = FROM_SYSBUS(I440FXState, dev);

    pci_host_conf_register_ioport(0xcf8, s);

    pci_host_data_register_ioport(0xcfc, s);
    return 0;
}

static int i440fx_initfn(PCIDevice *dev)
{
    PCII440FXState *d = DO_UPCAST(PCII440FXState, dev, dev);

    pci_config_set_vendor_id(d->dev.config, PCI_VENDOR_ID_INTEL);
    pci_config_set_device_id(d->dev.config, PCI_DEVICE_ID_INTEL_82441);
    d->dev.config[0x08] = 0x02; // revision
    pci_config_set_class(d->dev.config, PCI_CLASS_BRIDGE_HOST);
    d->dev.config[PCI_HEADER_TYPE] = PCI_HEADER_TYPE_NORMAL; // header_type

    d->dev.config[I440FX_SMRAM] = 0x02;

    cpu_smm_register(&i440fx_set_smm, d);
    return 0;
}

<<<<<<< HEAD
static PIIX3State *piix3_dev;

PCIBus *i440fx_init(PCII440FXState **pi440fx_state, int *piix3_devfn, qemu_irq *pic, int ram_size)
=======
PCIBus *i440fx_init(PCII440FXState **pi440fx_state, int *piix3_devfn, qemu_irq *pic, ram_addr_t ram_size)
>>>>>>> 97679527
{
    DeviceState *dev;
    PCIBus *b;
    PCIDevice *d;
    I440FXState *s;
    PIIX3State *piix3;

    dev = qdev_create(NULL, "i440FX-pcihost");
    s = FROM_SYSBUS(I440FXState, sysbus_from_qdev(dev));
    b = pci_bus_new(&s->busdev.qdev, NULL, 0);
    s->bus = b;
    qdev_init_nofail(dev);

    d = pci_create_simple(b, 0, "i440FX");
    *pi440fx_state = DO_UPCAST(PCII440FXState, dev, d);

    piix3 = DO_UPCAST(PIIX3State, dev,
                                 pci_create_simple(b, -1, "PIIX3"));
    piix3->pic = pic;
    pci_bus_irqs(b, piix3_set_irq, pci_slot_get_pirq, piix3, 4);
    (*pi440fx_state)->piix3 = piix3;

    *piix3_devfn = piix3->dev.devfn;

    ram_size = ram_size / 8 / 1024 / 1024;
    if (ram_size > 255)
        ram_size = 255;
    (*pi440fx_state)->dev.config[0x57]=ram_size;

    piix3_dev = piix3;

    return b;
}

/* PIIX3 PCI to ISA bridge */

static void piix3_set_irq(void *opaque, int irq_num, int level)
{
    int i, pic_irq, pic_level;
    PIIX3State *piix3 = opaque;

    piix3->pci_irq_levels[irq_num] = level;

    /* now we change the pic irq level according to the piix irq mappings */
    /* XXX: optimize */
    pic_irq = piix3->dev.config[0x60 + irq_num];
    if (pic_irq < 16) {
        /* The pic level is the logical OR of all the PCI irqs mapped
           to it */
        pic_level = 0;
        for (i = 0; i < 4; i++) {
            if (pic_irq == piix3->dev.config[0x60 + i])
                pic_level |= piix3->pci_irq_levels[i];
        }
        qemu_set_irq(piix3->pic[pic_irq], pic_level);
    }
}

int piix_get_irq(int pin)
{
    if (piix3_dev)
        return piix3_dev->dev.config[0x60+pin];
    return 0;
}

static void piix3_reset(void *opaque)
{
    PIIX3State *d = opaque;
    uint8_t *pci_conf = d->dev.config;

    pci_conf[0x04] = 0x07; // master, memory and I/O
    pci_conf[0x05] = 0x00;
    pci_conf[0x06] = 0x00;
    pci_conf[0x07] = 0x02; // PCI_status_devsel_medium
    pci_conf[0x4c] = 0x4d;
    pci_conf[0x4e] = 0x03;
    pci_conf[0x4f] = 0x00;
    pci_conf[0x60] = 0x80;
    pci_conf[0x61] = 0x80;
    pci_conf[0x62] = 0x80;
    pci_conf[0x63] = 0x80;
    pci_conf[0x69] = 0x02;
    pci_conf[0x70] = 0x80;
    pci_conf[0x76] = 0x0c;
    pci_conf[0x77] = 0x0c;
    pci_conf[0x78] = 0x02;
    pci_conf[0x79] = 0x00;
    pci_conf[0x80] = 0x00;
    pci_conf[0x82] = 0x00;
    pci_conf[0xa0] = 0x08;
    pci_conf[0xa2] = 0x00;
    pci_conf[0xa3] = 0x00;
    pci_conf[0xa4] = 0x00;
    pci_conf[0xa5] = 0x00;
    pci_conf[0xa6] = 0x00;
    pci_conf[0xa7] = 0x00;
    pci_conf[0xa8] = 0x0f;
    pci_conf[0xaa] = 0x00;
    pci_conf[0xab] = 0x00;
    pci_conf[0xac] = 0x00;
    pci_conf[0xae] = 0x00;

    memset(d->pci_irq_levels, 0, sizeof(d->pci_irq_levels));
}

static const VMStateDescription vmstate_piix3 = {
    .name = "PIIX3",
    .version_id = 3,
    .minimum_version_id = 2,
    .minimum_version_id_old = 2,
    .fields      = (VMStateField []) {
        VMSTATE_PCI_DEVICE(dev, PIIX3State),
        VMSTATE_INT32_ARRAY_V(pci_irq_levels, PIIX3State, 4, 3),
        VMSTATE_END_OF_LIST()
    }
};

static int piix3_initfn(PCIDevice *dev)
{
    PIIX3State *d = DO_UPCAST(PIIX3State, dev, dev);
    uint8_t *pci_conf;

    isa_bus_new(&d->dev.qdev);

    pci_conf = d->dev.config;
    pci_config_set_vendor_id(pci_conf, PCI_VENDOR_ID_INTEL);
    pci_config_set_device_id(pci_conf, PCI_DEVICE_ID_INTEL_82371SB_0); // 82371SB PIIX3 PCI-to-ISA bridge (Step A1)
    pci_config_set_class(pci_conf, PCI_CLASS_BRIDGE_ISA);
    pci_conf[PCI_HEADER_TYPE] =
        PCI_HEADER_TYPE_NORMAL | PCI_HEADER_TYPE_MULTI_FUNCTION; // header_type = PCI_multifunction, generic

    qemu_register_reset(piix3_reset, d);
    return 0;
}

static PCIDeviceInfo i440fx_info[] = {
    {
        .qdev.name    = "i440FX",
        .qdev.desc    = "Host bridge",
        .qdev.size    = sizeof(PCII440FXState),
        .qdev.vmsd    = &vmstate_i440fx,
        .qdev.no_user = 1,
        .init         = i440fx_initfn,
        .config_write = i440fx_write_config,
    },{
        .qdev.name    = "PIIX3",
        .qdev.desc    = "ISA bridge",
        .qdev.size    = sizeof(PIIX3State),
        .qdev.vmsd    = &vmstate_piix3,
        .qdev.no_user = 1,
        .init         = piix3_initfn,
    },{
        /* end of list */
    }
};

static SysBusDeviceInfo i440fx_pcihost_info = {
    .init         = i440fx_pcihost_initfn,
    .qdev.name    = "i440FX-pcihost",
    .qdev.size    = sizeof(I440FXState),
    .qdev.no_user = 1,
};

static void i440fx_register(void)
{
    sysbus_register_withprop(&i440fx_pcihost_info);
    pci_qdev_register_many(i440fx_info);
}
device_init(i440fx_register);<|MERGE_RESOLUTION|>--- conflicted
+++ resolved
@@ -221,13 +221,9 @@
     return 0;
 }
 
-<<<<<<< HEAD
 static PIIX3State *piix3_dev;
 
-PCIBus *i440fx_init(PCII440FXState **pi440fx_state, int *piix3_devfn, qemu_irq *pic, int ram_size)
-=======
 PCIBus *i440fx_init(PCII440FXState **pi440fx_state, int *piix3_devfn, qemu_irq *pic, ram_addr_t ram_size)
->>>>>>> 97679527
 {
     DeviceState *dev;
     PCIBus *b;
