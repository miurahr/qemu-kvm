--- conflicted
+++ resolved
@@ -124,19 +124,14 @@
 int pcspk_audio_init(qemu_irq *pic);
 
 /* piix_pci.c */
-<<<<<<< HEAD
 /* config space register for IRQ routing */
 #define PIIX_CONFIG_IRQ_ROUTE 0x60
 
-PCIBus *i440fx_init(PCIDevice **pi440fx_state, qemu_irq *pic);
-void i440fx_set_smm(PCIDevice *d, int val);
-=======
 struct PCII440FXState;
 typedef struct PCII440FXState PCII440FXState;
 
 PCIBus *i440fx_init(PCII440FXState **pi440fx_state, qemu_irq *pic);
 void i440fx_set_smm(PCII440FXState *d, int val);
->>>>>>> 0a3bacf3
 int piix3_init(PCIBus *bus, int devfn);
 void i440fx_init_memory_mappings(PCII440FXState *d);
 
