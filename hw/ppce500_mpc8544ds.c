--- conflicted
+++ resolved
@@ -295,18 +295,12 @@
                                  "mpc8544ds.ram", ram_size));
 
     /* MPIC */
-<<<<<<< HEAD
-    mpic = mpic_init(MPC8544_MPIC_REGS_BASE, smp_cpus, irqs, NULL);
+    mpic = mpic_init(address_space_mem, MPC8544_MPIC_REGS_BASE,
+                     smp_cpus, irqs, NULL);
 
     if (!mpic) {
         cpu_abort(env, "MPIC failed to initialize\n");
     }
-=======
-    irqs = g_malloc0(sizeof(qemu_irq) * OPENPIC_OUTPUT_NB);
-    irqs[OPENPIC_OUTPUT_INT] = ((qemu_irq *)env->irq_inputs)[PPCE500_INPUT_INT];
-    irqs[OPENPIC_OUTPUT_CINT] = ((qemu_irq *)env->irq_inputs)[PPCE500_INPUT_CINT];
-    mpic = mpic_init(address_space_mem, MPC8544_MPIC_REGS_BASE, 1, &irqs, NULL);
->>>>>>> 71cf9e62
 
     /* Serial */
     if (serial_hds[0]) {
