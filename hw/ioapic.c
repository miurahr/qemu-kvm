/*
 *  ioapic.c IOAPIC emulation logic
 *
 *  Copyright (c) 2004-2005 Fabrice Bellard
 *
 *  Split the ioapic logic from apic.c
 *  Xiantao Zhang <xiantao.zhang@intel.com>
 *
 * This library is free software; you can redistribute it and/or
 * modify it under the terms of the GNU Lesser General Public
 * License as published by the Free Software Foundation; either
 * version 2 of the License, or (at your option) any later version.
 *
 * This library is distributed in the hope that it will be useful,
 * but WITHOUT ANY WARRANTY; without even the implied warranty of
 * MERCHANTABILITY or FITNESS FOR A PARTICULAR PURPOSE.  See the GNU
 * Lesser General Public License for more details.
 *
 * You should have received a copy of the GNU Lesser General Public
 * License along with this library; if not, see <http://www.gnu.org/licenses/>.
 */

#include "hw.h"
#include "pc.h"
#include "apic.h"
#include "ioapic.h"
#include "qemu-timer.h"
#include "host-utils.h"
#include "sysbus.h"

#include "kvm.h"

//#define DEBUG_IOAPIC

#ifdef DEBUG_IOAPIC
#define DPRINTF(fmt, ...)                                       \
    do { printf("ioapic: " fmt , ## __VA_ARGS__); } while (0)
#else
#define DPRINTF(fmt, ...)
#endif

#define MAX_IOAPICS                     1

#define IOAPIC_VERSION                  0x11

#define IOAPIC_LVT_DEST_SHIFT           56
#define IOAPIC_LVT_MASKED_SHIFT         16
#define IOAPIC_LVT_TRIGGER_MODE_SHIFT   15
#define IOAPIC_LVT_REMOTE_IRR_SHIFT     14
#define IOAPIC_LVT_POLARITY_SHIFT       13
#define IOAPIC_LVT_DELIV_STATUS_SHIFT   12
#define IOAPIC_LVT_DEST_MODE_SHIFT      11
#define IOAPIC_LVT_DELIV_MODE_SHIFT     8

#define IOAPIC_LVT_MASKED               (1 << IOAPIC_LVT_MASKED_SHIFT)
#define IOAPIC_LVT_REMOTE_IRR           (1 << IOAPIC_LVT_REMOTE_IRR_SHIFT)

#define IOAPIC_TRIGGER_EDGE             0
#define IOAPIC_TRIGGER_LEVEL            1

/*io{apic,sapic} delivery mode*/
#define IOAPIC_DM_FIXED                 0x0
#define IOAPIC_DM_LOWEST_PRIORITY       0x1
#define IOAPIC_DM_PMI                   0x2
#define IOAPIC_DM_NMI                   0x4
#define IOAPIC_DM_INIT                  0x5
#define IOAPIC_DM_SIPI                  0x6
#define IOAPIC_DM_EXTINT                0x7
#define IOAPIC_DM_MASK                  0x7

#define IOAPIC_VECTOR_MASK              0xff

#define IOAPIC_IOREGSEL                 0x00
#define IOAPIC_IOWIN                    0x10

#define IOAPIC_REG_ID                   0x00
#define IOAPIC_REG_VER                  0x01
#define IOAPIC_REG_ARB                  0x02
#define IOAPIC_REG_REDTBL_BASE          0x10
#define IOAPIC_ID                       0x00

#define IOAPIC_ID_SHIFT                 24
#define IOAPIC_ID_MASK                  0xf

#define IOAPIC_VER_ENTRIES_SHIFT        16

typedef struct IOAPICState IOAPICState;

struct IOAPICState {
    SysBusDevice busdev;
    MemoryRegion io_memory;
    uint8_t id;
    uint8_t ioregsel;
    uint32_t irr;
    uint64_t ioredtbl[IOAPIC_NUM_PINS];
};

static IOAPICState *ioapics[MAX_IOAPICS];

static void ioapic_service(IOAPICState *s)
{
    uint8_t i;
    uint8_t trig_mode;
    uint8_t vector;
    uint8_t delivery_mode;
    uint32_t mask;
    uint64_t entry;
    uint8_t dest;
    uint8_t dest_mode;

    for (i = 0; i < IOAPIC_NUM_PINS; i++) {
        mask = 1 << i;
        if (s->irr & mask) {
            entry = s->ioredtbl[i];
            if (!(entry & IOAPIC_LVT_MASKED)) {
                trig_mode = ((entry >> IOAPIC_LVT_TRIGGER_MODE_SHIFT) & 1);
                dest = entry >> IOAPIC_LVT_DEST_SHIFT;
                dest_mode = (entry >> IOAPIC_LVT_DEST_MODE_SHIFT) & 1;
                delivery_mode =
                    (entry >> IOAPIC_LVT_DELIV_MODE_SHIFT) & IOAPIC_DM_MASK;
                if (trig_mode == IOAPIC_TRIGGER_EDGE) {
                    s->irr &= ~mask;
                } else {
                    s->ioredtbl[i] |= IOAPIC_LVT_REMOTE_IRR;
                }
                if (delivery_mode == IOAPIC_DM_EXTINT) {
                    vector = pic_read_irq(isa_pic);
                } else {
                    vector = entry & IOAPIC_VECTOR_MASK;
                }
                apic_deliver_irq(dest, dest_mode, delivery_mode,
                                 vector, trig_mode);
            }
        }
    }
}

static void ioapic_set_irq(void *opaque, int vector, int level)
{
    IOAPICState *s = opaque;

    /* ISA IRQs map to GSI 1-1 except for IRQ0 which maps
     * to GSI 2.  GSI maps to ioapic 1-1.  This is not
     * the cleanest way of doing it but it should work. */

    DPRINTF("%s: %s vec %x\n", __func__, level ? "raise" : "lower", vector);
    if (vector == 0) {
        vector = 2;
    }
    if (vector >= 0 && vector < IOAPIC_NUM_PINS) {
        uint32_t mask = 1 << vector;
        uint64_t entry = s->ioredtbl[vector];

        if (entry & (1 << IOAPIC_LVT_POLARITY_SHIFT)) {
            level = !level;
        }
        if (((entry >> IOAPIC_LVT_TRIGGER_MODE_SHIFT) & 1) ==
            IOAPIC_TRIGGER_LEVEL) {
            /* level triggered */
            if (level) {
                s->irr |= mask;
                ioapic_service(s);
            } else {
                s->irr &= ~mask;
            }
        } else {
            /* According to the 82093AA manual, we must ignore edge requests
             * if the input pin is masked. */
            if (level && !(entry & IOAPIC_LVT_MASKED)) {
                s->irr |= mask;
                ioapic_service(s);
            }
        }
    }
}

void ioapic_eoi_broadcast(int vector)
{
    IOAPICState *s;
    uint64_t entry;
    int i, n;

    for (i = 0; i < MAX_IOAPICS; i++) {
        s = ioapics[i];
        if (!s) {
            continue;
        }
        for (n = 0; n < IOAPIC_NUM_PINS; n++) {
            entry = s->ioredtbl[n];
            if ((entry & IOAPIC_LVT_REMOTE_IRR)
                && (entry & IOAPIC_VECTOR_MASK) == vector) {
                s->ioredtbl[n] = entry & ~IOAPIC_LVT_REMOTE_IRR;
                if (!(entry & IOAPIC_LVT_MASKED) && (s->irr & (1 << n))) {
                    ioapic_service(s);
                }
            }
        }
    }
}

static uint64_t
ioapic_mem_read(void *opaque, target_phys_addr_t addr, unsigned int size)
{
    IOAPICState *s = opaque;
    int index;
    uint32_t val = 0;

    switch (addr & 0xff) {
    case IOAPIC_IOREGSEL:
        val = s->ioregsel;
        break;
    case IOAPIC_IOWIN:
        if (size != 4) {
            break;
        }
        switch (s->ioregsel) {
        case IOAPIC_REG_ID:
            val = s->id << IOAPIC_ID_SHIFT;
            break;
        case IOAPIC_REG_VER:
            val = IOAPIC_VERSION |
                ((IOAPIC_NUM_PINS - 1) << IOAPIC_VER_ENTRIES_SHIFT);
            break;
        case IOAPIC_REG_ARB:
            val = 0;
            break;
        default:
            index = (s->ioregsel - IOAPIC_REG_REDTBL_BASE) >> 1;
            if (index >= 0 && index < IOAPIC_NUM_PINS) {
                if (s->ioregsel & 1) {
                    val = s->ioredtbl[index] >> 32;
                } else {
                    val = s->ioredtbl[index] & 0xffffffff;
                }
            }
        }
        DPRINTF("read: %08x = %08x\n", s->ioregsel, val);
        break;
    }
    return val;
}

static void
ioapic_mem_write(void *opaque, target_phys_addr_t addr, uint64_t val,
                 unsigned int size)
{
    IOAPICState *s = opaque;
    int index;

    switch (addr & 0xff) {
    case IOAPIC_IOREGSEL:
        s->ioregsel = val;
        break;
    case IOAPIC_IOWIN:
        if (size != 4) {
            break;
        }
        DPRINTF("write: %08x = %08x\n", s->ioregsel, val);
        switch (s->ioregsel) {
        case IOAPIC_REG_ID:
            s->id = (val >> IOAPIC_ID_SHIFT) & IOAPIC_ID_MASK;
            break;
        case IOAPIC_REG_VER:
        case IOAPIC_REG_ARB:
            break;
        default:
            index = (s->ioregsel - IOAPIC_REG_REDTBL_BASE) >> 1;
            if (index >= 0 && index < IOAPIC_NUM_PINS) {
                if (s->ioregsel & 1) {
                    s->ioredtbl[index] &= 0xffffffff;
                    s->ioredtbl[index] |= (uint64_t)val << 32;
                } else {
                    s->ioredtbl[index] &= ~0xffffffffULL;
                    s->ioredtbl[index] |= val;
                }
                ioapic_service(s);
            }
        }
        break;
    }
}

<<<<<<< HEAD
static void kvm_kernel_ioapic_save_to_user(IOAPICState *s)
{
#if defined(KVM_CAP_IRQCHIP) && defined(TARGET_I386)
    struct kvm_irqchip chip;
    struct kvm_ioapic_state *kioapic;
    int i;

    chip.chip_id = KVM_IRQCHIP_IOAPIC;
    kvm_get_irqchip(kvm_state, &chip);
    kioapic = &chip.chip.ioapic;

    s->id = kioapic->id;
    s->ioregsel = kioapic->ioregsel;
    s->irr = kioapic->irr;
    for (i = 0; i < IOAPIC_NUM_PINS; i++) {
        s->ioredtbl[i] = kioapic->redirtbl[i].bits;
    }
#endif
}

static void kvm_kernel_ioapic_load_from_user(IOAPICState *s)
{
#if defined(KVM_CAP_IRQCHIP) && defined(TARGET_I386)
    struct kvm_irqchip chip;
    struct kvm_ioapic_state *kioapic;
    int i;

    chip.chip_id = KVM_IRQCHIP_IOAPIC;
    kioapic = &chip.chip.ioapic;

    kioapic->id = s->id;
    kioapic->ioregsel = s->ioregsel;
    kioapic->base_address = s->busdev.mmio[0].addr;
    kioapic->irr = s->irr;
    for (i = 0; i < IOAPIC_NUM_PINS; i++) {
        kioapic->redirtbl[i].bits = s->ioredtbl[i];
    }

    kvm_set_irqchip(kvm_state, &chip);
#endif
}

static void ioapic_pre_save(void *opaque)
{
    IOAPICState *s = (void *)opaque;

    if (kvm_enabled() && kvm_irqchip_in_kernel()) {
        kvm_kernel_ioapic_save_to_user(s);
    }
}

static int ioapic_post_load(void *opaque, int version_id)
{
    IOAPICState *s = opaque;

    if (version_id == 1) {
        /* set sane value */
        s->irr = 0;
    }

    if (kvm_enabled() && kvm_irqchip_in_kernel()) {
        kvm_kernel_ioapic_load_from_user(s);
    }

    return 0;
}

=======
>>>>>>> ac791b88
static const VMStateDescription vmstate_ioapic = {
    .name = "ioapic",
    .version_id = 3,
    .minimum_version_id = 1,
    .minimum_version_id_old = 1,
    .post_load = ioapic_post_load,
    .pre_save = ioapic_pre_save,
    .fields = (VMStateField[]) {
        VMSTATE_UINT8(id, IOAPICState),
        VMSTATE_UINT8(ioregsel, IOAPICState),
        VMSTATE_UNUSED_V(2, 8), /* to account for qemu-kvm's v2 format */
        VMSTATE_UINT32_V(irr, IOAPICState, 2),
        VMSTATE_UINT64_ARRAY(ioredtbl, IOAPICState, IOAPIC_NUM_PINS),
        VMSTATE_END_OF_LIST()
    }
};

static void ioapic_reset(DeviceState *d)
{
    IOAPICState *s = DO_UPCAST(IOAPICState, busdev.qdev, d);
    int i;

    s->id = 0;
    s->ioregsel = 0;
    s->irr = 0;
    for (i = 0; i < IOAPIC_NUM_PINS; i++) {
        s->ioredtbl[i] = 1 << IOAPIC_LVT_MASKED_SHIFT;
    }
#ifdef KVM_CAP_IRQCHIP
    if (kvm_enabled() && kvm_irqchip_in_kernel()) {
        kvm_kernel_ioapic_load_from_user(s);
    }
#endif
}

static const MemoryRegionOps ioapic_io_ops = {
    .read = ioapic_mem_read,
    .write = ioapic_mem_write,
    .endianness = DEVICE_NATIVE_ENDIAN,
};

static int ioapic_init1(SysBusDevice *dev)
{
    IOAPICState *s = FROM_SYSBUS(IOAPICState, dev);
    static int ioapic_no;

    if (ioapic_no >= MAX_IOAPICS) {
        return -1;
    }

    memory_region_init_io(&s->io_memory, &ioapic_io_ops, s, "ioapic", 0x1000);
    sysbus_init_mmio(dev, &s->io_memory);

    qdev_init_gpio_in(&dev->qdev, ioapic_set_irq, IOAPIC_NUM_PINS);

    ioapics[ioapic_no++] = s;

    return 0;
}

static SysBusDeviceInfo ioapic_info = {
    .init = ioapic_init1,
    .qdev.name = "ioapic",
    .qdev.size = sizeof(IOAPICState),
    .qdev.vmsd = &vmstate_ioapic,
    .qdev.reset = ioapic_reset,
    .qdev.no_user = 1,
};

static void ioapic_register_devices(void)
{
    sysbus_register_withprop(&ioapic_info);
}

device_init(ioapic_register_devices)<|MERGE_RESOLUTION|>--- conflicted
+++ resolved
@@ -280,7 +280,6 @@
     }
 }
 
-<<<<<<< HEAD
 static void kvm_kernel_ioapic_save_to_user(IOAPICState *s)
 {
 #if defined(KVM_CAP_IRQCHIP) && defined(TARGET_I386)
@@ -336,11 +335,6 @@
 {
     IOAPICState *s = opaque;
 
-    if (version_id == 1) {
-        /* set sane value */
-        s->irr = 0;
-    }
-
     if (kvm_enabled() && kvm_irqchip_in_kernel()) {
         kvm_kernel_ioapic_load_from_user(s);
     }
@@ -348,8 +342,6 @@
     return 0;
 }
 
-=======
->>>>>>> ac791b88
 static const VMStateDescription vmstate_ioapic = {
     .name = "ioapic",
     .version_id = 3,
