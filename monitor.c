/*
 * QEMU monitor
 *
 * Copyright (c) 2003-2004 Fabrice Bellard
 *
 * Permission is hereby granted, free of charge, to any person obtaining a copy
 * of this software and associated documentation files (the "Software"), to deal
 * in the Software without restriction, including without limitation the rights
 * to use, copy, modify, merge, publish, distribute, sublicense, and/or sell
 * copies of the Software, and to permit persons to whom the Software is
 * furnished to do so, subject to the following conditions:
 *
 * The above copyright notice and this permission notice shall be included in
 * all copies or substantial portions of the Software.
 *
 * THE SOFTWARE IS PROVIDED "AS IS", WITHOUT WARRANTY OF ANY KIND, EXPRESS OR
 * IMPLIED, INCLUDING BUT NOT LIMITED TO THE WARRANTIES OF MERCHANTABILITY,
 * FITNESS FOR A PARTICULAR PURPOSE AND NONINFRINGEMENT. IN NO EVENT SHALL
 * THE AUTHORS OR COPYRIGHT HOLDERS BE LIABLE FOR ANY CLAIM, DAMAGES OR OTHER
 * LIABILITY, WHETHER IN AN ACTION OF CONTRACT, TORT OR OTHERWISE, ARISING FROM,
 * OUT OF OR IN CONNECTION WITH THE SOFTWARE OR THE USE OR OTHER DEALINGS IN
 * THE SOFTWARE.
 */
#include <dirent.h>
#include "hw/hw.h"
#include "hw/qdev.h"
#include "hw/usb.h"
#include "hw/pcmcia.h"
#include "hw/pc.h"
#include "hw/pci.h"
#include "hw/watchdog.h"
#include "hw/loader.h"
#include "gdbstub.h"
#include "net.h"
#include "net/slirp.h"
#include "qemu-char.h"
#include "sysemu.h"
#include "monitor.h"
#include "readline.h"
#include "console.h"
#include "block.h"
#include "audio/audio.h"
#include "disas.h"
#include "balloon.h"
#include "qemu-timer.h"
#include "migration.h"
#include "kvm.h"
#include "acl.h"
#include "qint.h"
#include "qlist.h"
#include "qdict.h"
#include "qbool.h"
#include "qstring.h"
#include "qerror.h"
#include "qjson.h"
#include "json-streamer.h"
#include "json-parser.h"
#include "osdep.h"
#include "exec-all.h"

#include "qemu-kvm.h"

//#define DEBUG
//#define DEBUG_COMPLETION

/*
 * Supported types:
 *
 * 'F'          filename
 * 'B'          block device name
 * 's'          string (accept optional quote)
 * 'i'          32 bit integer
 * 'l'          target long (32 or 64 bit)
 * '/'          optional gdb-like print format (like "/10x")
 *
 * '?'          optional type (for all types, except '/')
 * '.'          other form of optional type (for 'i' and 'l')
 * '-'          optional parameter (eg. '-f')
 *
 */

typedef struct mon_cmd_t {
    const char *name;
    const char *args_type;
    const char *params;
    const char *help;
    void (*user_print)(Monitor *mon, const QObject *data);
    union {
        void (*info)(Monitor *mon);
        void (*info_new)(Monitor *mon, QObject **ret_data);
        void (*cmd)(Monitor *mon, const QDict *qdict);
        void (*cmd_new)(Monitor *mon, const QDict *params, QObject **ret_data);
    } mhandler;
} mon_cmd_t;

/* file descriptors passed via SCM_RIGHTS */
typedef struct mon_fd_t mon_fd_t;
struct mon_fd_t {
    char *name;
    int fd;
    QLIST_ENTRY(mon_fd_t) next;
};

typedef struct MonitorControl {
    QObject *id;
    int print_enabled;
    JSONMessageParser parser;
} MonitorControl;

struct Monitor {
    CharDriverState *chr;
    int mux_out;
    int reset_seen;
    int flags;
    int suspend_cnt;
    uint8_t outbuf[1024];
    int outbuf_index;
    ReadLineState *rs;
    MonitorControl *mc;
    CPUState *mon_cpu;
    BlockDriverCompletionFunc *password_completion_cb;
    void *password_opaque;
    QError *error;
    QLIST_HEAD(,mon_fd_t) fds;
    QLIST_ENTRY(Monitor) entry;
};

static QLIST_HEAD(mon_list, Monitor) mon_list;

static const mon_cmd_t mon_cmds[];
static const mon_cmd_t info_cmds[];

Monitor *cur_mon = NULL;

static void monitor_command_cb(Monitor *mon, const char *cmdline,
                               void *opaque);

/* Return true if in control mode, false otherwise */
static inline int monitor_ctrl_mode(const Monitor *mon)
{
    return (mon->flags & MONITOR_USE_CONTROL);
}

static void monitor_read_command(Monitor *mon, int show_prompt)
{
    readline_start(mon->rs, "(qemu) ", 0, monitor_command_cb, NULL);
    if (show_prompt)
        readline_show_prompt(mon->rs);
}

static int monitor_read_password(Monitor *mon, ReadLineFunc *readline_func,
                                 void *opaque)
{
    if (monitor_ctrl_mode(mon)) {
        qemu_error_new(QERR_MISSING_PARAMETER, "password");
        return -EINVAL;
    } else if (mon->rs) {
        readline_start(mon->rs, "Password: ", 1, readline_func, opaque);
        /* prompt is printed on return from the command handler */
        return 0;
    } else {
        monitor_printf(mon, "terminal does not support password prompting\n");
        return -ENOTTY;
    }
}

void monitor_flush(Monitor *mon)
{
    if (mon && mon->outbuf_index != 0 && !mon->mux_out) {
        qemu_chr_write(mon->chr, mon->outbuf, mon->outbuf_index);
        mon->outbuf_index = 0;
    }
}

/* flush at every end of line or if the buffer is full */
static void monitor_puts(Monitor *mon, const char *str)
{
    char c;

    if (!mon)
        return;

    for(;;) {
        c = *str++;
        if (c == '\0')
            break;
        if (c == '\n')
            mon->outbuf[mon->outbuf_index++] = '\r';
        mon->outbuf[mon->outbuf_index++] = c;
        if (mon->outbuf_index >= (sizeof(mon->outbuf) - 1)
            || c == '\n')
            monitor_flush(mon);
    }
}

void monitor_vprintf(Monitor *mon, const char *fmt, va_list ap)
{
    if (mon->mc && !mon->mc->print_enabled) {
        qemu_error_new(QERR_UNDEFINED_ERROR);
    } else {
        char buf[4096];
        vsnprintf(buf, sizeof(buf), fmt, ap);
        monitor_puts(mon, buf);
    }
}

void monitor_printf(Monitor *mon, const char *fmt, ...)
{
    va_list ap;
    va_start(ap, fmt);
    monitor_vprintf(mon, fmt, ap);
    va_end(ap);
}

void monitor_print_filename(Monitor *mon, const char *filename)
{
    int i;

    for (i = 0; filename[i]; i++) {
        switch (filename[i]) {
        case ' ':
        case '"':
        case '\\':
            monitor_printf(mon, "\\%c", filename[i]);
            break;
        case '\t':
            monitor_printf(mon, "\\t");
            break;
        case '\r':
            monitor_printf(mon, "\\r");
            break;
        case '\n':
            monitor_printf(mon, "\\n");
            break;
        default:
            monitor_printf(mon, "%c", filename[i]);
            break;
        }
    }
}

static int monitor_fprintf(FILE *stream, const char *fmt, ...)
{
    va_list ap;
    va_start(ap, fmt);
    monitor_vprintf((Monitor *)stream, fmt, ap);
    va_end(ap);
    return 0;
}

static void monitor_user_noop(Monitor *mon, const QObject *data) { }

static inline int monitor_handler_ported(const mon_cmd_t *cmd)
{
    return cmd->user_print != NULL;
}

static inline int monitor_has_error(const Monitor *mon)
{
    return mon->error != NULL;
}

static void monitor_print_qobject(Monitor *mon, const QObject *data)
{
    switch (qobject_type(data)) {
        case QTYPE_QSTRING:
            monitor_printf(mon, "%s",qstring_get_str(qobject_to_qstring(data)));
            break;
        case QTYPE_QINT:
            monitor_printf(mon, "%" PRId64,qint_get_int(qobject_to_qint(data)));
            break;
        default:
            monitor_printf(mon, "ERROR: unsupported type: %d",
                                                        qobject_type(data));
            break;
    }

    monitor_puts(mon, "\n");
}

static void monitor_json_emitter(Monitor *mon, const QObject *data)
{
    QString *json;

    json = qobject_to_json(data);
    assert(json != NULL);

    mon->mc->print_enabled = 1;
    monitor_printf(mon, "%s\n", qstring_get_str(json));
    mon->mc->print_enabled = 0;

    QDECREF(json);
}

static void monitor_protocol_emitter(Monitor *mon, QObject *data)
{
    QDict *qmp;

    qmp = qdict_new();

    if (!monitor_has_error(mon)) {
        /* success response */
        if (data) {
            qobject_incref(data);
            qdict_put_obj(qmp, "return", data);
        } else {
            qdict_put(qmp, "return", qstring_from_str("OK"));
        }
    } else {
        /* error response */
        qdict_put(mon->error->error, "desc", qerror_human(mon->error));
        qdict_put(qmp, "error", mon->error->error);
        QINCREF(mon->error->error);
        QDECREF(mon->error);
        mon->error = NULL;
    }

    if (mon->mc->id) {
        qdict_put_obj(qmp, "id", mon->mc->id);
        mon->mc->id = NULL;
    }

    monitor_json_emitter(mon, QOBJECT(qmp));
    QDECREF(qmp);
}

static void timestamp_put(QDict *qdict)
{
    int err;
    QObject *obj;
    qemu_timeval tv;

    err = qemu_gettimeofday(&tv);
    if (err < 0)
        return;

    obj = qobject_from_jsonf("{ 'seconds': %" PRId64 ", "
                                "'microseconds': %" PRId64 " }",
                                (int64_t) tv.tv_sec, (int64_t) tv.tv_usec);
    assert(obj != NULL);

    qdict_put_obj(qdict, "timestamp", obj);
}

/**
 * monitor_protocol_event(): Generate a Monitor event
 *
 * Event-specific data can be emitted through the (optional) 'data' parameter.
 */
void monitor_protocol_event(MonitorEvent event, QObject *data)
{
    QDict *qmp;
    const char *event_name;
    Monitor *mon = cur_mon;

    assert(event < QEVENT_MAX);

    if (!monitor_ctrl_mode(mon))
        return;

    switch (event) {
        case QEVENT_DEBUG:
            event_name = "DEBUG";
            break;
        case QEVENT_SHUTDOWN:
            event_name = "SHUTDOWN";
            break;
        case QEVENT_RESET:
            event_name = "RESET";
            break;
        case QEVENT_POWERDOWN:
            event_name = "POWERDOWN";
            break;
        case QEVENT_STOP:
            event_name = "STOP";
            break;
        default:
            abort();
            break;
    }

    qmp = qdict_new();
    timestamp_put(qmp);
    qdict_put(qmp, "event", qstring_from_str(event_name));
    if (data)
        qdict_put_obj(qmp, "data", data);

    monitor_json_emitter(mon, QOBJECT(qmp));
    QDECREF(qmp);
}

static int compare_cmd(const char *name, const char *list)
{
    const char *p, *pstart;
    int len;
    len = strlen(name);
    p = list;
    for(;;) {
        pstart = p;
        p = strchr(p, '|');
        if (!p)
            p = pstart + strlen(pstart);
        if ((p - pstart) == len && !memcmp(pstart, name, len))
            return 1;
        if (*p == '\0')
            break;
        p++;
    }
    return 0;
}

static void help_cmd_dump(Monitor *mon, const mon_cmd_t *cmds,
                          const char *prefix, const char *name)
{
    const mon_cmd_t *cmd;

    for(cmd = cmds; cmd->name != NULL; cmd++) {
        if (!name || !strcmp(name, cmd->name))
            monitor_printf(mon, "%s%s %s -- %s\n", prefix, cmd->name,
                           cmd->params, cmd->help);
    }
}

static void help_cmd(Monitor *mon, const char *name)
{
    if (name && !strcmp(name, "info")) {
        help_cmd_dump(mon, info_cmds, "info ", NULL);
    } else {
        help_cmd_dump(mon, mon_cmds, "", name);
        if (name && !strcmp(name, "log")) {
            const CPULogItem *item;
            monitor_printf(mon, "Log items (comma separated):\n");
            monitor_printf(mon, "%-10s %s\n", "none", "remove all logs");
            for(item = cpu_log_items; item->mask != 0; item++) {
                monitor_printf(mon, "%-10s %s\n", item->name, item->help);
            }
        }
    }
}

static void do_help_cmd(Monitor *mon, const QDict *qdict)
{
    help_cmd(mon, qdict_get_try_str(qdict, "name"));
}

static void do_commit(Monitor *mon, const QDict *qdict)
{
    int all_devices;
    DriveInfo *dinfo;
    const char *device = qdict_get_str(qdict, "device");

    all_devices = !strcmp(device, "all");
    QTAILQ_FOREACH(dinfo, &drives, next) {
        if (!all_devices)
            if (strcmp(bdrv_get_device_name(dinfo->bdrv), device))
                continue;
        bdrv_commit(dinfo->bdrv);
    }
}

static void do_info(Monitor *mon, const QDict *qdict, QObject **ret_data)
{
    const mon_cmd_t *cmd;
    const char *item = qdict_get_try_str(qdict, "item");

    if (!item) {
        assert(monitor_ctrl_mode(mon) == 0);
        goto help;
    }

    for (cmd = info_cmds; cmd->name != NULL; cmd++) {
        if (compare_cmd(item, cmd->name))
            break;
    }

    if (cmd->name == NULL) {
        if (monitor_ctrl_mode(mon)) {
            qemu_error_new(QERR_COMMAND_NOT_FOUND, item);
            return;
        }
        goto help;
    }

    if (monitor_handler_ported(cmd)) {
        cmd->mhandler.info_new(mon, ret_data);

        if (!monitor_ctrl_mode(mon)) {
            /*
             * User Protocol function is called here, Monitor Protocol is
             * handled by monitor_call_handler()
             */
            if (*ret_data)
                cmd->user_print(mon, *ret_data);
        }
    } else {
        if (monitor_ctrl_mode(mon)) {
            /* handler not converted yet */
            qemu_error_new(QERR_COMMAND_NOT_FOUND, item);
        } else {
            cmd->mhandler.info(mon);
        }
    }

    return;

help:
    help_cmd(mon, "info");
}

/**
 * do_info_version(): Show QEMU version
 */
static void do_info_version(Monitor *mon, QObject **ret_data)
{
    *ret_data = QOBJECT(qstring_from_str(QEMU_VERSION QEMU_PKGVERSION));
}

static void do_info_name(Monitor *mon)
{
    if (qemu_name)
        monitor_printf(mon, "%s\n", qemu_name);
}

static QObject *get_cmd_dict(const char *name)
{
    const char *p;

    /* Remove '|' from some commands */
    p = strchr(name, '|');
    if (p) {
        p++;
    } else {
        p = name;
    }

    return qobject_from_jsonf("{ 'name': %s }", p);
}

/**
 * do_info_commands(): List QMP available commands
 *
 * Each command is represented by a QDict, the returned QObject is a QList
 * of all commands.
 *
 * The QDict contains:
 *
 * - "name": command's name
 *
 * Example:
 *
 * { [ { "name": "query-balloon" }, { "name": "system_powerdown" } ] }
 */
static void do_info_commands(Monitor *mon, QObject **ret_data)
{
    QList *cmd_list;
    const mon_cmd_t *cmd;

    cmd_list = qlist_new();

    for (cmd = mon_cmds; cmd->name != NULL; cmd++) {
        if (monitor_handler_ported(cmd) && !compare_cmd(cmd->name, "info")) {
            qlist_append_obj(cmd_list, get_cmd_dict(cmd->name));
        }
    }

    for (cmd = info_cmds; cmd->name != NULL; cmd++) {
        if (monitor_handler_ported(cmd)) {
            char buf[128];
            snprintf(buf, sizeof(buf), "query-%s", cmd->name);
            qlist_append_obj(cmd_list, get_cmd_dict(buf));
        }
    }

    *ret_data = QOBJECT(cmd_list);
}

#if defined(TARGET_I386)
static void do_info_hpet(Monitor *mon)
{
    monitor_printf(mon, "HPET is %s by QEMU\n",
                   (no_hpet) ? "disabled" : "enabled");
}
#endif

static void do_info_uuid(Monitor *mon)
{
    monitor_printf(mon, UUID_FMT "\n", qemu_uuid[0], qemu_uuid[1],
                   qemu_uuid[2], qemu_uuid[3], qemu_uuid[4], qemu_uuid[5],
                   qemu_uuid[6], qemu_uuid[7], qemu_uuid[8], qemu_uuid[9],
                   qemu_uuid[10], qemu_uuid[11], qemu_uuid[12], qemu_uuid[13],
                   qemu_uuid[14], qemu_uuid[15]);
}

/* get the current CPU defined by the user */
static int mon_set_cpu(int cpu_index)
{
    CPUState *env;

    for(env = first_cpu; env != NULL; env = env->next_cpu) {
        if (env->cpu_index == cpu_index) {
            cur_mon->mon_cpu = env;
            return 0;
        }
    }
    return -1;
}

static CPUState *mon_get_cpu(void)
{
    if (!cur_mon->mon_cpu) {
        mon_set_cpu(0);
    }
    cpu_synchronize_state(cur_mon->mon_cpu);
    kvm_save_mpstate(cur_mon->mon_cpu);
    return cur_mon->mon_cpu;
}

static void do_info_registers(Monitor *mon)
{
    CPUState *env;
    env = mon_get_cpu();
    if (!env)
        return;
#ifdef TARGET_I386
    cpu_dump_state(env, (FILE *)mon, monitor_fprintf,
                   X86_DUMP_FPU);
#else
    cpu_dump_state(env, (FILE *)mon, monitor_fprintf,
                   0);
#endif
}

static void print_cpu_iter(QObject *obj, void *opaque)
{
    QDict *cpu;
    int active = ' ';
    Monitor *mon = opaque;

    assert(qobject_type(obj) == QTYPE_QDICT);
    cpu = qobject_to_qdict(obj);

    if (qdict_get_bool(cpu, "current")) {
        active = '*';
    }

    monitor_printf(mon, "%c CPU #%d: ", active, (int)qdict_get_int(cpu, "CPU"));

#if defined(TARGET_I386)
    monitor_printf(mon, "pc=0x" TARGET_FMT_lx,
                   (target_ulong) qdict_get_int(cpu, "pc"));
#elif defined(TARGET_PPC)
    monitor_printf(mon, "nip=0x" TARGET_FMT_lx,
                   (target_long) qdict_get_int(cpu, "nip"));
#elif defined(TARGET_SPARC)
    monitor_printf(mon, "pc=0x " TARGET_FMT_lx,
                   (target_long) qdict_get_int(cpu, "pc"));
    monitor_printf(mon, "npc=0x" TARGET_FMT_lx,
                   (target_long) qdict_get_int(cpu, "npc"));
#elif defined(TARGET_MIPS)
    monitor_printf(mon, "PC=0x" TARGET_FMT_lx,
                   (target_long) qdict_get_int(cpu, "PC"));
#endif

    if (qdict_get_bool(cpu, "halted")) {
        monitor_printf(mon, " (halted)");
    }

    monitor_printf(mon, " thread_id=%" PRId64 " ",
					qdict_get_int(cpu, "thread_id"));

    monitor_printf(mon, "\n");
}

static void monitor_print_cpus(Monitor *mon, const QObject *data)
{
    QList *cpu_list;

    assert(qobject_type(data) == QTYPE_QLIST);
    cpu_list = qobject_to_qlist(data);
    qlist_iter(cpu_list, print_cpu_iter, mon);
}

/**
 * do_info_cpus(): Show CPU information
 *
 * Return a QList. Each CPU is represented by a QDict, which contains:
 *
 * - "cpu": CPU index
 * - "current": true if this is the current CPU, false otherwise
 * - "halted": true if the cpu is halted, false otherwise
 * - Current program counter. The key's name depends on the architecture:
 *      "pc": i386/x86)64
 *      "nip": PPC
 *      "pc" and "npc": sparc
 *      "PC": mips
 *
 * Example:
 *
 * [ { "CPU": 0, "current": true, "halted": false, "pc": 3227107138 },
 *   { "CPU": 1, "current": false, "halted": true, "pc": 7108165 } ]
 */
static void do_info_cpus(Monitor *mon, QObject **ret_data)
{
    CPUState *env;
    QList *cpu_list;

    cpu_list = qlist_new();

    /* just to set the default cpu if not already done */
    mon_get_cpu();

    for(env = first_cpu; env != NULL; env = env->next_cpu) {
        QDict *cpu;
        QObject *obj;

        cpu_synchronize_state(env);
        kvm_save_mpstate(env);

<<<<<<< HEAD
        qdict_put(cpu, "CPU", qint_from_int(env->cpu_index));
        answer = (env == mon->mon_cpu) ? "yes" : "no";
        qdict_put(cpu, "current", qstring_from_str(answer));
=======
        obj = qobject_from_jsonf("{ 'CPU': %d, 'current': %i, 'halted': %i }",
                                 env->cpu_index, env == mon->mon_cpu,
                                 env->halted);
        assert(obj != NULL);

        cpu = qobject_to_qdict(obj);

>>>>>>> 55483ad6
#if defined(TARGET_I386)
        qdict_put(cpu, "pc", qint_from_int(env->eip + env->segs[R_CS].base));
#elif defined(TARGET_PPC)
        qdict_put(cpu, "nip", qint_from_int(env->nip));
#elif defined(TARGET_SPARC)
        qdict_put(cpu, "pc", qint_from_int(env->pc));
        qdict_put(cpu, "npc", qint_from_int(env->npc));
#elif defined(TARGET_MIPS)
        qdict_put(cpu, "PC", qint_from_int(env->active_tc.PC));
#endif
<<<<<<< HEAD
        answer = env->halted ? "yes" : "no";
        qdict_put(cpu, "halted", qstring_from_str(answer));
        qdict_put(cpu, "thread_id", qint_from_int(env->thread_id));
=======
>>>>>>> 55483ad6

        qlist_append(cpu_list, cpu);
    }

    *ret_data = QOBJECT(cpu_list);
}

static void do_cpu_set(Monitor *mon, const QDict *qdict)
{
    int index = qdict_get_int(qdict, "index");
    if (mon_set_cpu(index) < 0)
        monitor_printf(mon, "Invalid CPU index\n");
}

static void do_cpu_set_nr(Monitor *mon, const QDict *qdict)
{
    int state, value;
    const char *status;

    status = qdict_get_str(qdict, "state");
    value = qdict_get_int(qdict, "cpu");

    if (!strcmp(status, "online"))
       state = 1;
    else if (!strcmp(status, "offline"))
       state = 0;
    else {
        monitor_printf(mon, "invalid status: %s\n", status);
        return;
    }
#if defined(TARGET_I386) || defined(TARGET_X86_64)
    qemu_system_cpu_hot_add(value, state);
#endif
}

static void do_info_jit(Monitor *mon)
{
    dump_exec_info((FILE *)mon, monitor_fprintf);
}

static void do_info_history(Monitor *mon)
{
    int i;
    const char *str;

    if (!mon->rs)
        return;
    i = 0;
    for(;;) {
        str = readline_get_history(mon->rs, i);
        if (!str)
            break;
        monitor_printf(mon, "%d: '%s'\n", i, str);
        i++;
    }
}

#if defined(TARGET_PPC)
/* XXX: not implemented in other targets */
static void do_info_cpu_stats(Monitor *mon)
{
    CPUState *env;

    env = mon_get_cpu();
    cpu_dump_statistics(env, (FILE *)mon, &monitor_fprintf, 0);
}
#endif

/**
 * do_quit(): Quit QEMU execution
 */
static void do_quit(Monitor *mon, const QDict *qdict, QObject **ret_data)
{
    exit(0);
}

static int eject_device(Monitor *mon, BlockDriverState *bs, int force)
{
    if (bdrv_is_inserted(bs)) {
        if (!force) {
            if (!bdrv_is_removable(bs)) {
                qemu_error_new(QERR_DEVICE_NOT_REMOVABLE,
                               bdrv_get_device_name(bs));
                return -1;
            }
            if (bdrv_is_locked(bs)) {
                qemu_error_new(QERR_DEVICE_LOCKED, bdrv_get_device_name(bs));
                return -1;
            }
        }
        bdrv_close(bs);
    }
    return 0;
}

static void do_eject(Monitor *mon, const QDict *qdict, QObject **ret_data)
{
    BlockDriverState *bs;
    int force = qdict_get_int(qdict, "force");
    const char *filename = qdict_get_str(qdict, "filename");

    bs = bdrv_find(filename);
    if (!bs) {
        qemu_error_new(QERR_DEVICE_NOT_FOUND, filename);
        return;
    }
    eject_device(mon, bs, force);
}

static void do_block_set_passwd(Monitor *mon, const QDict *qdict,
                                QObject **ret_data)
{
    BlockDriverState *bs;

    bs = bdrv_find(qdict_get_str(qdict, "device"));
    if (!bs) {
        qemu_error_new(QERR_DEVICE_NOT_FOUND, qdict_get_str(qdict, "device"));
        return;
    }

    if (bdrv_set_key(bs, qdict_get_str(qdict, "password")) < 0) {
        qemu_error_new(QERR_INVALID_PASSWORD);
    }
}

static void do_change_block(Monitor *mon, const char *device,
                            const char *filename, const char *fmt)
{
    BlockDriverState *bs;
    BlockDriver *drv = NULL;

    bs = bdrv_find(device);
    if (!bs) {
        qemu_error_new(QERR_DEVICE_NOT_FOUND, device);
        return;
    }
    if (fmt) {
        drv = bdrv_find_whitelisted_format(fmt);
        if (!drv) {
            qemu_error_new(QERR_INVALID_BLOCK_FORMAT, fmt);
            return;
        }
    }
    if (eject_device(mon, bs, 0) < 0)
        return;
    bdrv_open2(bs, filename, 0, drv);
    monitor_read_bdrv_key_start(mon, bs, NULL, NULL);
}

static void change_vnc_password(const char *password)
{
    if (vnc_display_password(NULL, password) < 0)
        qemu_error_new(QERR_SET_PASSWD_FAILED);

}

static void change_vnc_password_cb(Monitor *mon, const char *password,
                                   void *opaque)
{
    change_vnc_password(password);
    monitor_read_command(mon, 1);
}

static void do_change_vnc(Monitor *mon, const char *target, const char *arg)
{
    if (strcmp(target, "passwd") == 0 ||
        strcmp(target, "password") == 0) {
        if (arg) {
            char password[9];
            strncpy(password, arg, sizeof(password));
            password[sizeof(password) - 1] = '\0';
            change_vnc_password(password);
        } else {
            monitor_read_password(mon, change_vnc_password_cb, NULL);
        }
    } else {
        if (vnc_display_open(NULL, target) < 0)
            qemu_error_new(QERR_VNC_SERVER_FAILED, target);
    }
}

/**
 * do_change(): Change a removable medium, or VNC configuration
 */
static void do_change(Monitor *mon, const QDict *qdict, QObject **ret_data)
{
    const char *device = qdict_get_str(qdict, "device");
    const char *target = qdict_get_str(qdict, "target");
    const char *arg = qdict_get_try_str(qdict, "arg");
    if (strcmp(device, "vnc") == 0) {
        do_change_vnc(mon, target, arg);
    } else {
        do_change_block(mon, device, target, arg);
    }
}

static void do_screen_dump(Monitor *mon, const QDict *qdict)
{
    vga_hw_screen_dump(qdict_get_str(qdict, "filename"));
}

static void do_logfile(Monitor *mon, const QDict *qdict)
{
    cpu_set_log_filename(qdict_get_str(qdict, "filename"));
}

static void do_log(Monitor *mon, const QDict *qdict)
{
    int mask;
    const char *items = qdict_get_str(qdict, "items");

    if (!strcmp(items, "none")) {
        mask = 0;
    } else {
        mask = cpu_str_to_log_mask(items);
        if (!mask) {
            help_cmd(mon, "log");
            return;
        }
    }
    cpu_set_log(mask);
}

static void do_singlestep(Monitor *mon, const QDict *qdict)
{
    const char *option = qdict_get_try_str(qdict, "option");
    if (!option || !strcmp(option, "on")) {
        singlestep = 1;
    } else if (!strcmp(option, "off")) {
        singlestep = 0;
    } else {
        monitor_printf(mon, "unexpected option %s\n", option);
    }
}

/**
 * do_stop(): Stop VM execution
 */
static void do_stop(Monitor *mon, const QDict *qdict, QObject **ret_data)
{
    vm_stop(EXCP_INTERRUPT);
}

static void encrypted_bdrv_it(void *opaque, BlockDriverState *bs);

struct bdrv_iterate_context {
    Monitor *mon;
    int err;
};

/**
 * do_cont(): Resume emulation.
 */
static void do_cont(Monitor *mon, const QDict *qdict, QObject **ret_data)
{
    struct bdrv_iterate_context context = { mon, 0 };

    bdrv_iterate(encrypted_bdrv_it, &context);
    /* only resume the vm if all keys are set and valid */
    if (!context.err)
        vm_start();
}

static void bdrv_key_cb(void *opaque, int err)
{
    Monitor *mon = opaque;

    /* another key was set successfully, retry to continue */
    if (!err)
        do_cont(mon, NULL, NULL);
}

static void encrypted_bdrv_it(void *opaque, BlockDriverState *bs)
{
    struct bdrv_iterate_context *context = opaque;

    if (!context->err && bdrv_key_required(bs)) {
        context->err = -EBUSY;
        monitor_read_bdrv_key_start(context->mon, bs, bdrv_key_cb,
                                    context->mon);
    }
}

static void do_gdbserver(Monitor *mon, const QDict *qdict)
{
    const char *device = qdict_get_try_str(qdict, "device");
    if (!device)
        device = "tcp::" DEFAULT_GDBSTUB_PORT;
    if (gdbserver_start(device) < 0) {
        monitor_printf(mon, "Could not open gdbserver on device '%s'\n",
                       device);
    } else if (strcmp(device, "none") == 0) {
        monitor_printf(mon, "Disabled gdbserver\n");
    } else {
        monitor_printf(mon, "Waiting for gdb connection on device '%s'\n",
                       device);
    }
}

static void do_watchdog_action(Monitor *mon, const QDict *qdict)
{
    const char *action = qdict_get_str(qdict, "action");
    if (select_watchdog_action(action) == -1) {
        monitor_printf(mon, "Unknown watchdog action '%s'\n", action);
    }
}

static void monitor_printc(Monitor *mon, int c)
{
    monitor_printf(mon, "'");
    switch(c) {
    case '\'':
        monitor_printf(mon, "\\'");
        break;
    case '\\':
        monitor_printf(mon, "\\\\");
        break;
    case '\n':
        monitor_printf(mon, "\\n");
        break;
    case '\r':
        monitor_printf(mon, "\\r");
        break;
    default:
        if (c >= 32 && c <= 126) {
            monitor_printf(mon, "%c", c);
        } else {
            monitor_printf(mon, "\\x%02x", c);
        }
        break;
    }
    monitor_printf(mon, "'");
}

static void memory_dump(Monitor *mon, int count, int format, int wsize,
                        target_phys_addr_t addr, int is_physical)
{
    CPUState *env;
    int nb_per_line, l, line_size, i, max_digits, len;
    uint8_t buf[16];
    uint64_t v;

    if (format == 'i') {
        int flags;
        flags = 0;
        env = mon_get_cpu();
        if (!env && !is_physical)
            return;
#ifdef TARGET_I386
        if (wsize == 2) {
            flags = 1;
        } else if (wsize == 4) {
            flags = 0;
        } else {
            /* as default we use the current CS size */
            flags = 0;
            if (env) {
#ifdef TARGET_X86_64
                if ((env->efer & MSR_EFER_LMA) &&
                    (env->segs[R_CS].flags & DESC_L_MASK))
                    flags = 2;
                else
#endif
                if (!(env->segs[R_CS].flags & DESC_B_MASK))
                    flags = 1;
            }
        }
#endif
        monitor_disas(mon, env, addr, count, is_physical, flags);
        return;
    }

    len = wsize * count;
    if (wsize == 1)
        line_size = 8;
    else
        line_size = 16;
    nb_per_line = line_size / wsize;
    max_digits = 0;

    switch(format) {
    case 'o':
        max_digits = (wsize * 8 + 2) / 3;
        break;
    default:
    case 'x':
        max_digits = (wsize * 8) / 4;
        break;
    case 'u':
    case 'd':
        max_digits = (wsize * 8 * 10 + 32) / 33;
        break;
    case 'c':
        wsize = 1;
        break;
    }

    while (len > 0) {
        if (is_physical)
            monitor_printf(mon, TARGET_FMT_plx ":", addr);
        else
            monitor_printf(mon, TARGET_FMT_lx ":", (target_ulong)addr);
        l = len;
        if (l > line_size)
            l = line_size;
        if (is_physical) {
            cpu_physical_memory_rw(addr, buf, l, 0);
        } else {
            env = mon_get_cpu();
            if (!env)
                break;
            if (cpu_memory_rw_debug(env, addr, buf, l, 0) < 0) {
                monitor_printf(mon, " Cannot access memory\n");
                break;
            }
        }
        i = 0;
        while (i < l) {
            switch(wsize) {
            default:
            case 1:
                v = ldub_raw(buf + i);
                break;
            case 2:
                v = lduw_raw(buf + i);
                break;
            case 4:
                v = (uint32_t)ldl_raw(buf + i);
                break;
            case 8:
                v = ldq_raw(buf + i);
                break;
            }
            monitor_printf(mon, " ");
            switch(format) {
            case 'o':
                monitor_printf(mon, "%#*" PRIo64, max_digits, v);
                break;
            case 'x':
                monitor_printf(mon, "0x%0*" PRIx64, max_digits, v);
                break;
            case 'u':
                monitor_printf(mon, "%*" PRIu64, max_digits, v);
                break;
            case 'd':
                monitor_printf(mon, "%*" PRId64, max_digits, v);
                break;
            case 'c':
                monitor_printc(mon, v);
                break;
            }
            i += wsize;
        }
        monitor_printf(mon, "\n");
        addr += l;
        len -= l;
    }
}

static void do_memory_dump(Monitor *mon, const QDict *qdict)
{
    int count = qdict_get_int(qdict, "count");
    int format = qdict_get_int(qdict, "format");
    int size = qdict_get_int(qdict, "size");
    target_long addr = qdict_get_int(qdict, "addr");

    memory_dump(mon, count, format, size, addr, 0);
}

static void do_physical_memory_dump(Monitor *mon, const QDict *qdict)
{
    int count = qdict_get_int(qdict, "count");
    int format = qdict_get_int(qdict, "format");
    int size = qdict_get_int(qdict, "size");
    target_phys_addr_t addr = qdict_get_int(qdict, "addr");

    memory_dump(mon, count, format, size, addr, 1);
}

static void do_print(Monitor *mon, const QDict *qdict)
{
    int format = qdict_get_int(qdict, "format");
    target_phys_addr_t val = qdict_get_int(qdict, "val");

#if TARGET_PHYS_ADDR_BITS == 32
    switch(format) {
    case 'o':
        monitor_printf(mon, "%#o", val);
        break;
    case 'x':
        monitor_printf(mon, "%#x", val);
        break;
    case 'u':
        monitor_printf(mon, "%u", val);
        break;
    default:
    case 'd':
        monitor_printf(mon, "%d", val);
        break;
    case 'c':
        monitor_printc(mon, val);
        break;
    }
#else
    switch(format) {
    case 'o':
        monitor_printf(mon, "%#" PRIo64, val);
        break;
    case 'x':
        monitor_printf(mon, "%#" PRIx64, val);
        break;
    case 'u':
        monitor_printf(mon, "%" PRIu64, val);
        break;
    default:
    case 'd':
        monitor_printf(mon, "%" PRId64, val);
        break;
    case 'c':
        monitor_printc(mon, val);
        break;
    }
#endif
    monitor_printf(mon, "\n");
}

static void do_memory_save(Monitor *mon, const QDict *qdict, QObject **ret_data)
{
    FILE *f;
    uint32_t size = qdict_get_int(qdict, "size");
    const char *filename = qdict_get_str(qdict, "filename");
    target_long addr = qdict_get_int(qdict, "val");
    uint32_t l;
    CPUState *env;
    uint8_t buf[1024];

    env = mon_get_cpu();
    if (!env)
        return;

    f = fopen(filename, "wb");
    if (!f) {
        monitor_printf(mon, "could not open '%s'\n", filename);
        return;
    }
    while (size != 0) {
        l = sizeof(buf);
        if (l > size)
            l = size;
        cpu_memory_rw_debug(env, addr, buf, l, 0);
        fwrite(buf, 1, l, f);
        addr += l;
        size -= l;
    }
    fclose(f);
}

static void do_physical_memory_save(Monitor *mon, const QDict *qdict,
                                    QObject **ret_data)
{
    FILE *f;
    uint32_t l;
    uint8_t buf[1024];
    uint32_t size = qdict_get_int(qdict, "size");
    const char *filename = qdict_get_str(qdict, "filename");
    target_phys_addr_t addr = qdict_get_int(qdict, "val");

    f = fopen(filename, "wb");
    if (!f) {
        monitor_printf(mon, "could not open '%s'\n", filename);
        return;
    }
    while (size != 0) {
        l = sizeof(buf);
        if (l > size)
            l = size;
        cpu_physical_memory_rw(addr, buf, l, 0);
        fwrite(buf, 1, l, f);
        fflush(f);
        addr += l;
        size -= l;
    }
    fclose(f);
}

static void do_sum(Monitor *mon, const QDict *qdict)
{
    uint32_t addr;
    uint8_t buf[1];
    uint16_t sum;
    uint32_t start = qdict_get_int(qdict, "start");
    uint32_t size = qdict_get_int(qdict, "size");

    sum = 0;
    for(addr = start; addr < (start + size); addr++) {
        cpu_physical_memory_rw(addr, buf, 1, 0);
        /* BSD sum algorithm ('sum' Unix command) */
        sum = (sum >> 1) | (sum << 15);
        sum += buf[0];
    }
    monitor_printf(mon, "%05d\n", sum);
}

typedef struct {
    int keycode;
    const char *name;
} KeyDef;

static const KeyDef key_defs[] = {
    { 0x2a, "shift" },
    { 0x36, "shift_r" },

    { 0x38, "alt" },
    { 0xb8, "alt_r" },
    { 0x64, "altgr" },
    { 0xe4, "altgr_r" },
    { 0x1d, "ctrl" },
    { 0x9d, "ctrl_r" },

    { 0xdd, "menu" },

    { 0x01, "esc" },

    { 0x02, "1" },
    { 0x03, "2" },
    { 0x04, "3" },
    { 0x05, "4" },
    { 0x06, "5" },
    { 0x07, "6" },
    { 0x08, "7" },
    { 0x09, "8" },
    { 0x0a, "9" },
    { 0x0b, "0" },
    { 0x0c, "minus" },
    { 0x0d, "equal" },
    { 0x0e, "backspace" },

    { 0x0f, "tab" },
    { 0x10, "q" },
    { 0x11, "w" },
    { 0x12, "e" },
    { 0x13, "r" },
    { 0x14, "t" },
    { 0x15, "y" },
    { 0x16, "u" },
    { 0x17, "i" },
    { 0x18, "o" },
    { 0x19, "p" },

    { 0x1c, "ret" },

    { 0x1e, "a" },
    { 0x1f, "s" },
    { 0x20, "d" },
    { 0x21, "f" },
    { 0x22, "g" },
    { 0x23, "h" },
    { 0x24, "j" },
    { 0x25, "k" },
    { 0x26, "l" },

    { 0x2c, "z" },
    { 0x2d, "x" },
    { 0x2e, "c" },
    { 0x2f, "v" },
    { 0x30, "b" },
    { 0x31, "n" },
    { 0x32, "m" },
    { 0x33, "comma" },
    { 0x34, "dot" },
    { 0x35, "slash" },

    { 0x37, "asterisk" },

    { 0x39, "spc" },
    { 0x3a, "caps_lock" },
    { 0x3b, "f1" },
    { 0x3c, "f2" },
    { 0x3d, "f3" },
    { 0x3e, "f4" },
    { 0x3f, "f5" },
    { 0x40, "f6" },
    { 0x41, "f7" },
    { 0x42, "f8" },
    { 0x43, "f9" },
    { 0x44, "f10" },
    { 0x45, "num_lock" },
    { 0x46, "scroll_lock" },

    { 0xb5, "kp_divide" },
    { 0x37, "kp_multiply" },
    { 0x4a, "kp_subtract" },
    { 0x4e, "kp_add" },
    { 0x9c, "kp_enter" },
    { 0x53, "kp_decimal" },
    { 0x54, "sysrq" },

    { 0x52, "kp_0" },
    { 0x4f, "kp_1" },
    { 0x50, "kp_2" },
    { 0x51, "kp_3" },
    { 0x4b, "kp_4" },
    { 0x4c, "kp_5" },
    { 0x4d, "kp_6" },
    { 0x47, "kp_7" },
    { 0x48, "kp_8" },
    { 0x49, "kp_9" },

    { 0x56, "<" },

    { 0x57, "f11" },
    { 0x58, "f12" },

    { 0xb7, "print" },

    { 0xc7, "home" },
    { 0xc9, "pgup" },
    { 0xd1, "pgdn" },
    { 0xcf, "end" },

    { 0xcb, "left" },
    { 0xc8, "up" },
    { 0xd0, "down" },
    { 0xcd, "right" },

    { 0xd2, "insert" },
    { 0xd3, "delete" },
#if defined(TARGET_SPARC) && !defined(TARGET_SPARC64)
    { 0xf0, "stop" },
    { 0xf1, "again" },
    { 0xf2, "props" },
    { 0xf3, "undo" },
    { 0xf4, "front" },
    { 0xf5, "copy" },
    { 0xf6, "open" },
    { 0xf7, "paste" },
    { 0xf8, "find" },
    { 0xf9, "cut" },
    { 0xfa, "lf" },
    { 0xfb, "help" },
    { 0xfc, "meta_l" },
    { 0xfd, "meta_r" },
    { 0xfe, "compose" },
#endif
    { 0, NULL },
};

static int get_keycode(const char *key)
{
    const KeyDef *p;
    char *endp;
    int ret;

    for(p = key_defs; p->name != NULL; p++) {
        if (!strcmp(key, p->name))
            return p->keycode;
    }
    if (strstart(key, "0x", NULL)) {
        ret = strtoul(key, &endp, 0);
        if (*endp == '\0' && ret >= 0x01 && ret <= 0xff)
            return ret;
    }
    return -1;
}

#define MAX_KEYCODES 16
static uint8_t keycodes[MAX_KEYCODES];
static int nb_pending_keycodes;
static QEMUTimer *key_timer;

static void release_keys(void *opaque)
{
    int keycode;

    while (nb_pending_keycodes > 0) {
        nb_pending_keycodes--;
        keycode = keycodes[nb_pending_keycodes];
        if (keycode & 0x80)
            kbd_put_keycode(0xe0);
        kbd_put_keycode(keycode | 0x80);
    }
}

static void do_sendkey(Monitor *mon, const QDict *qdict)
{
    char keyname_buf[16];
    char *separator;
    int keyname_len, keycode, i;
    const char *string = qdict_get_str(qdict, "string");
    int has_hold_time = qdict_haskey(qdict, "hold_time");
    int hold_time = qdict_get_try_int(qdict, "hold_time", -1);

    if (nb_pending_keycodes > 0) {
        qemu_del_timer(key_timer);
        release_keys(NULL);
    }
    if (!has_hold_time)
        hold_time = 100;
    i = 0;
    while (1) {
        separator = strchr(string, '-');
        keyname_len = separator ? separator - string : strlen(string);
        if (keyname_len > 0) {
            pstrcpy(keyname_buf, sizeof(keyname_buf), string);
            if (keyname_len > sizeof(keyname_buf) - 1) {
                monitor_printf(mon, "invalid key: '%s...'\n", keyname_buf);
                return;
            }
            if (i == MAX_KEYCODES) {
                monitor_printf(mon, "too many keys\n");
                return;
            }
            keyname_buf[keyname_len] = 0;
            keycode = get_keycode(keyname_buf);
            if (keycode < 0) {
                monitor_printf(mon, "unknown key: '%s'\n", keyname_buf);
                return;
            }
            keycodes[i++] = keycode;
        }
        if (!separator)
            break;
        string = separator + 1;
    }
    nb_pending_keycodes = i;
    /* key down events */
    for (i = 0; i < nb_pending_keycodes; i++) {
        keycode = keycodes[i];
        if (keycode & 0x80)
            kbd_put_keycode(0xe0);
        kbd_put_keycode(keycode & 0x7f);
    }
    /* delayed key up events */
    qemu_mod_timer(key_timer, qemu_get_clock(vm_clock) +
                   muldiv64(get_ticks_per_sec(), hold_time, 1000));
}

static int mouse_button_state;

static void do_mouse_move(Monitor *mon, const QDict *qdict)
{
    int dx, dy, dz;
    const char *dx_str = qdict_get_str(qdict, "dx_str");
    const char *dy_str = qdict_get_str(qdict, "dy_str");
    const char *dz_str = qdict_get_try_str(qdict, "dz_str");
    dx = strtol(dx_str, NULL, 0);
    dy = strtol(dy_str, NULL, 0);
    dz = 0;
    if (dz_str)
        dz = strtol(dz_str, NULL, 0);
    kbd_mouse_event(dx, dy, dz, mouse_button_state);
}

static void do_mouse_button(Monitor *mon, const QDict *qdict)
{
    int button_state = qdict_get_int(qdict, "button_state");
    mouse_button_state = button_state;
    kbd_mouse_event(0, 0, 0, mouse_button_state);
}

static void do_ioport_read(Monitor *mon, const QDict *qdict)
{
    int size = qdict_get_int(qdict, "size");
    int addr = qdict_get_int(qdict, "addr");
    int has_index = qdict_haskey(qdict, "index");
    uint32_t val;
    int suffix;

    if (has_index) {
        int index = qdict_get_int(qdict, "index");
        cpu_outb(addr & IOPORTS_MASK, index & 0xff);
        addr++;
    }
    addr &= 0xffff;

    switch(size) {
    default:
    case 1:
        val = cpu_inb(addr);
        suffix = 'b';
        break;
    case 2:
        val = cpu_inw(addr);
        suffix = 'w';
        break;
    case 4:
        val = cpu_inl(addr);
        suffix = 'l';
        break;
    }
    monitor_printf(mon, "port%c[0x%04x] = %#0*x\n",
                   suffix, addr, size * 2, val);
}

static void do_ioport_write(Monitor *mon, const QDict *qdict)
{
    int size = qdict_get_int(qdict, "size");
    int addr = qdict_get_int(qdict, "addr");
    int val = qdict_get_int(qdict, "val");

    addr &= IOPORTS_MASK;

    switch (size) {
    default:
    case 1:
        cpu_outb(addr, val);
        break;
    case 2:
        cpu_outw(addr, val);
        break;
    case 4:
        cpu_outl(addr, val);
        break;
    }
}

static void do_boot_set(Monitor *mon, const QDict *qdict)
{
    int res;
    const char *bootdevice = qdict_get_str(qdict, "bootdevice");

    res = qemu_boot_set(bootdevice);
    if (res == 0) {
        monitor_printf(mon, "boot device list now set to %s\n", bootdevice);
    } else if (res > 0) {
        monitor_printf(mon, "setting boot device list failed\n");
    } else {
        monitor_printf(mon, "no function defined to set boot device list for "
                       "this architecture\n");
    }
}

/**
 * do_system_reset(): Issue a machine reset
 */
static void do_system_reset(Monitor *mon, const QDict *qdict,
                            QObject **ret_data)
{
    qemu_system_reset_request();
}

/**
 * do_system_powerdown(): Issue a machine powerdown
 */
static void do_system_powerdown(Monitor *mon, const QDict *qdict,
                                QObject **ret_data)
{
    qemu_system_powerdown_request();
}

#if defined(TARGET_I386)
static void print_pte(Monitor *mon, uint32_t addr, uint32_t pte, uint32_t mask)
{
    monitor_printf(mon, "%08x: %08x %c%c%c%c%c%c%c%c\n",
                   addr,
                   pte & mask,
                   pte & PG_GLOBAL_MASK ? 'G' : '-',
                   pte & PG_PSE_MASK ? 'P' : '-',
                   pte & PG_DIRTY_MASK ? 'D' : '-',
                   pte & PG_ACCESSED_MASK ? 'A' : '-',
                   pte & PG_PCD_MASK ? 'C' : '-',
                   pte & PG_PWT_MASK ? 'T' : '-',
                   pte & PG_USER_MASK ? 'U' : '-',
                   pte & PG_RW_MASK ? 'W' : '-');
}

static void tlb_info(Monitor *mon)
{
    CPUState *env;
    int l1, l2;
    uint32_t pgd, pde, pte;

    env = mon_get_cpu();
    if (!env)
        return;

    if (!(env->cr[0] & CR0_PG_MASK)) {
        monitor_printf(mon, "PG disabled\n");
        return;
    }
    pgd = env->cr[3] & ~0xfff;
    for(l1 = 0; l1 < 1024; l1++) {
        cpu_physical_memory_read(pgd + l1 * 4, (uint8_t *)&pde, 4);
        pde = le32_to_cpu(pde);
        if (pde & PG_PRESENT_MASK) {
            if ((pde & PG_PSE_MASK) && (env->cr[4] & CR4_PSE_MASK)) {
                print_pte(mon, (l1 << 22), pde, ~((1 << 20) - 1));
            } else {
                for(l2 = 0; l2 < 1024; l2++) {
                    cpu_physical_memory_read((pde & ~0xfff) + l2 * 4,
                                             (uint8_t *)&pte, 4);
                    pte = le32_to_cpu(pte);
                    if (pte & PG_PRESENT_MASK) {
                        print_pte(mon, (l1 << 22) + (l2 << 12),
                                  pte & ~PG_PSE_MASK,
                                  ~0xfff);
                    }
                }
            }
        }
    }
}

static void mem_print(Monitor *mon, uint32_t *pstart, int *plast_prot,
                      uint32_t end, int prot)
{
    int prot1;
    prot1 = *plast_prot;
    if (prot != prot1) {
        if (*pstart != -1) {
            monitor_printf(mon, "%08x-%08x %08x %c%c%c\n",
                           *pstart, end, end - *pstart,
                           prot1 & PG_USER_MASK ? 'u' : '-',
                           'r',
                           prot1 & PG_RW_MASK ? 'w' : '-');
        }
        if (prot != 0)
            *pstart = end;
        else
            *pstart = -1;
        *plast_prot = prot;
    }
}

static void mem_info(Monitor *mon)
{
    CPUState *env;
    int l1, l2, prot, last_prot;
    uint32_t pgd, pde, pte, start, end;

    env = mon_get_cpu();
    if (!env)
        return;

    if (!(env->cr[0] & CR0_PG_MASK)) {
        monitor_printf(mon, "PG disabled\n");
        return;
    }
    pgd = env->cr[3] & ~0xfff;
    last_prot = 0;
    start = -1;
    for(l1 = 0; l1 < 1024; l1++) {
        cpu_physical_memory_read(pgd + l1 * 4, (uint8_t *)&pde, 4);
        pde = le32_to_cpu(pde);
        end = l1 << 22;
        if (pde & PG_PRESENT_MASK) {
            if ((pde & PG_PSE_MASK) && (env->cr[4] & CR4_PSE_MASK)) {
                prot = pde & (PG_USER_MASK | PG_RW_MASK | PG_PRESENT_MASK);
                mem_print(mon, &start, &last_prot, end, prot);
            } else {
                for(l2 = 0; l2 < 1024; l2++) {
                    cpu_physical_memory_read((pde & ~0xfff) + l2 * 4,
                                             (uint8_t *)&pte, 4);
                    pte = le32_to_cpu(pte);
                    end = (l1 << 22) + (l2 << 12);
                    if (pte & PG_PRESENT_MASK) {
                        prot = pte & (PG_USER_MASK | PG_RW_MASK | PG_PRESENT_MASK);
                    } else {
                        prot = 0;
                    }
                    mem_print(mon, &start, &last_prot, end, prot);
                }
            }
        } else {
            prot = 0;
            mem_print(mon, &start, &last_prot, end, prot);
        }
    }
}
#endif

#if defined(TARGET_SH4)

static void print_tlb(Monitor *mon, int idx, tlb_t *tlb)
{
    monitor_printf(mon, " tlb%i:\t"
                   "asid=%hhu vpn=%x\tppn=%x\tsz=%hhu size=%u\t"
                   "v=%hhu shared=%hhu cached=%hhu prot=%hhu "
                   "dirty=%hhu writethrough=%hhu\n",
                   idx,
                   tlb->asid, tlb->vpn, tlb->ppn, tlb->sz, tlb->size,
                   tlb->v, tlb->sh, tlb->c, tlb->pr,
                   tlb->d, tlb->wt);
}

static void tlb_info(Monitor *mon)
{
    CPUState *env = mon_get_cpu();
    int i;

    monitor_printf (mon, "ITLB:\n");
    for (i = 0 ; i < ITLB_SIZE ; i++)
        print_tlb (mon, i, &env->itlb[i]);
    monitor_printf (mon, "UTLB:\n");
    for (i = 0 ; i < UTLB_SIZE ; i++)
        print_tlb (mon, i, &env->utlb[i]);
}

#endif

static void do_info_kvm(Monitor *mon)
{
#if defined(USE_KVM) || defined(CONFIG_KVM)
    monitor_printf(mon, "kvm support: ");
    if (kvm_enabled())
        monitor_printf(mon, "enabled\n");
    else
        monitor_printf(mon, "disabled\n");
#else
    monitor_printf(mon, "kvm support: not compiled\n");
#endif
}

static void do_info_numa(Monitor *mon)
{
    int i;
    CPUState *env;

    monitor_printf(mon, "%d nodes\n", nb_numa_nodes);
    for (i = 0; i < nb_numa_nodes; i++) {
        monitor_printf(mon, "node %d cpus:", i);
        for (env = first_cpu; env != NULL; env = env->next_cpu) {
            if (env->numa_node == i) {
                monitor_printf(mon, " %d", env->cpu_index);
            }
        }
        monitor_printf(mon, "\n");
        monitor_printf(mon, "node %d size: %" PRId64 " MB\n", i,
            node_mem[i] >> 20);
    }
}

#ifdef CONFIG_PROFILER

int64_t qemu_time;
int64_t dev_time;

static void do_info_profile(Monitor *mon)
{
    int64_t total;
    total = qemu_time;
    if (total == 0)
        total = 1;
    monitor_printf(mon, "async time  %" PRId64 " (%0.3f)\n",
                   dev_time, dev_time / (double)get_ticks_per_sec());
    monitor_printf(mon, "qemu time   %" PRId64 " (%0.3f)\n",
                   qemu_time, qemu_time / (double)get_ticks_per_sec());
    qemu_time = 0;
    dev_time = 0;
}
#else
static void do_info_profile(Monitor *mon)
{
    monitor_printf(mon, "Internal profiler not compiled\n");
}
#endif

/* Capture support */
static QLIST_HEAD (capture_list_head, CaptureState) capture_head;

static void do_info_capture(Monitor *mon)
{
    int i;
    CaptureState *s;

    for (s = capture_head.lh_first, i = 0; s; s = s->entries.le_next, ++i) {
        monitor_printf(mon, "[%d]: ", i);
        s->ops.info (s->opaque);
    }
}

#ifdef HAS_AUDIO
static void do_stop_capture(Monitor *mon, const QDict *qdict)
{
    int i;
    int n = qdict_get_int(qdict, "n");
    CaptureState *s;

    for (s = capture_head.lh_first, i = 0; s; s = s->entries.le_next, ++i) {
        if (i == n) {
            s->ops.destroy (s->opaque);
            QLIST_REMOVE (s, entries);
            qemu_free (s);
            return;
        }
    }
}

static void do_wav_capture(Monitor *mon, const QDict *qdict)
{
    const char *path = qdict_get_str(qdict, "path");
    int has_freq = qdict_haskey(qdict, "freq");
    int freq = qdict_get_try_int(qdict, "freq", -1);
    int has_bits = qdict_haskey(qdict, "bits");
    int bits = qdict_get_try_int(qdict, "bits", -1);
    int has_channels = qdict_haskey(qdict, "nchannels");
    int nchannels = qdict_get_try_int(qdict, "nchannels", -1);
    CaptureState *s;

    s = qemu_mallocz (sizeof (*s));

    freq = has_freq ? freq : 44100;
    bits = has_bits ? bits : 16;
    nchannels = has_channels ? nchannels : 2;

    if (wav_start_capture (s, path, freq, bits, nchannels)) {
        monitor_printf(mon, "Faied to add wave capture\n");
        qemu_free (s);
    }
    QLIST_INSERT_HEAD (&capture_head, s, entries);
}
#endif

#if defined(TARGET_I386)
static void do_inject_nmi(Monitor *mon, const QDict *qdict)
{
    CPUState *env;
    int cpu_index = qdict_get_int(qdict, "cpu_index");

    for (env = first_cpu; env != NULL; env = env->next_cpu)
        if (env->cpu_index == cpu_index) {
            if (kvm_enabled())
                kvm_inject_interrupt(env, CPU_INTERRUPT_NMI);
            else
                cpu_interrupt(env, CPU_INTERRUPT_NMI);
            break;
        }
}
#endif

static void do_info_status(Monitor *mon)
{
    if (vm_running) {
        if (singlestep) {
            monitor_printf(mon, "VM status: running (single step mode)\n");
        } else {
            monitor_printf(mon, "VM status: running\n");
        }
    } else
       monitor_printf(mon, "VM status: paused\n");
}

/**
 * do_balloon(): Request VM to change its memory allocation
 */
static void do_balloon(Monitor *mon, const QDict *qdict, QObject **ret_data)
{
    int value = qdict_get_int(qdict, "value");
    ram_addr_t target = value;
    qemu_balloon(target << 20);
}

static void monitor_print_balloon(Monitor *mon, const QObject *data)
{
    QDict *qdict;

    qdict = qobject_to_qdict(data);

    monitor_printf(mon, "balloon: actual=%" PRId64 "\n",
                        qdict_get_int(qdict, "balloon") >> 20);
}

/**
 * do_info_balloon(): Balloon information
 *
 * Return a QDict with the following information:
 *
 * - "balloon": current balloon value in bytes
 *
 * Example:
 *
 * { "balloon": 1073741824 }
 */
static void do_info_balloon(Monitor *mon, QObject **ret_data)
{
    ram_addr_t actual;

    actual = qemu_balloon_status();
    if (kvm_enabled() && !kvm_has_sync_mmu())
        qemu_error_new(QERR_KVM_MISSING_CAP, "synchronous MMU", "balloon");
    else if (actual == 0)
        qemu_error_new(QERR_DEVICE_NOT_ACTIVE, "balloon");
    else
        *ret_data = qobject_from_jsonf("{ 'balloon': %" PRId64 "}",
                                       (int64_t) actual);
}

static qemu_acl *find_acl(Monitor *mon, const char *name)
{
    qemu_acl *acl = qemu_acl_find(name);

    if (!acl) {
        monitor_printf(mon, "acl: unknown list '%s'\n", name);
    }
    return acl;
}

static void do_acl_show(Monitor *mon, const QDict *qdict)
{
    const char *aclname = qdict_get_str(qdict, "aclname");
    qemu_acl *acl = find_acl(mon, aclname);
    qemu_acl_entry *entry;
    int i = 0;

    if (acl) {
        monitor_printf(mon, "policy: %s\n",
                       acl->defaultDeny ? "deny" : "allow");
        QTAILQ_FOREACH(entry, &acl->entries, next) {
            i++;
            monitor_printf(mon, "%d: %s %s\n", i,
                           entry->deny ? "deny" : "allow", entry->match);
        }
    }
}

static void do_acl_reset(Monitor *mon, const QDict *qdict)
{
    const char *aclname = qdict_get_str(qdict, "aclname");
    qemu_acl *acl = find_acl(mon, aclname);

    if (acl) {
        qemu_acl_reset(acl);
        monitor_printf(mon, "acl: removed all rules\n");
    }
}

static void do_acl_policy(Monitor *mon, const QDict *qdict)
{
    const char *aclname = qdict_get_str(qdict, "aclname");
    const char *policy = qdict_get_str(qdict, "policy");
    qemu_acl *acl = find_acl(mon, aclname);

    if (acl) {
        if (strcmp(policy, "allow") == 0) {
            acl->defaultDeny = 0;
            monitor_printf(mon, "acl: policy set to 'allow'\n");
        } else if (strcmp(policy, "deny") == 0) {
            acl->defaultDeny = 1;
            monitor_printf(mon, "acl: policy set to 'deny'\n");
        } else {
            monitor_printf(mon, "acl: unknown policy '%s', "
                           "expected 'deny' or 'allow'\n", policy);
        }
    }
}

static void do_acl_add(Monitor *mon, const QDict *qdict)
{
    const char *aclname = qdict_get_str(qdict, "aclname");
    const char *match = qdict_get_str(qdict, "match");
    const char *policy = qdict_get_str(qdict, "policy");
    int has_index = qdict_haskey(qdict, "index");
    int index = qdict_get_try_int(qdict, "index", -1);
    qemu_acl *acl = find_acl(mon, aclname);
    int deny, ret;

    if (acl) {
        if (strcmp(policy, "allow") == 0) {
            deny = 0;
        } else if (strcmp(policy, "deny") == 0) {
            deny = 1;
        } else {
            monitor_printf(mon, "acl: unknown policy '%s', "
                           "expected 'deny' or 'allow'\n", policy);
            return;
        }
        if (has_index)
            ret = qemu_acl_insert(acl, deny, match, index);
        else
            ret = qemu_acl_append(acl, deny, match);
        if (ret < 0)
            monitor_printf(mon, "acl: unable to add acl entry\n");
        else
            monitor_printf(mon, "acl: added rule at position %d\n", ret);
    }
}

static void do_acl_remove(Monitor *mon, const QDict *qdict)
{
    const char *aclname = qdict_get_str(qdict, "aclname");
    const char *match = qdict_get_str(qdict, "match");
    qemu_acl *acl = find_acl(mon, aclname);
    int ret;

    if (acl) {
        ret = qemu_acl_remove(acl, match);
        if (ret < 0)
            monitor_printf(mon, "acl: no matching acl entry\n");
        else
            monitor_printf(mon, "acl: removed rule at position %d\n", ret);
    }
}

#if defined(TARGET_I386)
static void do_inject_mce(Monitor *mon, const QDict *qdict)
{
    CPUState *cenv;
    int cpu_index = qdict_get_int(qdict, "cpu_index");
    int bank = qdict_get_int(qdict, "bank");
    uint64_t status = qdict_get_int(qdict, "status");
    uint64_t mcg_status = qdict_get_int(qdict, "mcg_status");
    uint64_t addr = qdict_get_int(qdict, "addr");
    uint64_t misc = qdict_get_int(qdict, "misc");

    for (cenv = first_cpu; cenv != NULL; cenv = cenv->next_cpu)
        if (cenv->cpu_index == cpu_index && cenv->mcg_cap) {
            cpu_inject_x86_mce(cenv, bank, status, mcg_status, addr, misc);
            break;
        }
}
#endif

static void do_getfd(Monitor *mon, const QDict *qdict, QObject **ret_data)
{
    const char *fdname = qdict_get_str(qdict, "fdname");
    mon_fd_t *monfd;
    int fd;

    fd = qemu_chr_get_msgfd(mon->chr);
    if (fd == -1) {
        qemu_error_new(QERR_FD_NOT_SUPPLIED);
        return;
    }

    if (qemu_isdigit(fdname[0])) {
        qemu_error_new(QERR_INVALID_PARAMETER, "fdname");
        return;
    }

    fd = dup(fd);
    if (fd == -1) {
        if (errno == EMFILE)
            qemu_error_new(QERR_TOO_MANY_FILES);
        else
            qemu_error_new(QERR_UNDEFINED_ERROR);
        return;
    }

    QLIST_FOREACH(monfd, &mon->fds, next) {
        if (strcmp(monfd->name, fdname) != 0) {
            continue;
        }

        close(monfd->fd);
        monfd->fd = fd;
        return;
    }

    monfd = qemu_mallocz(sizeof(mon_fd_t));
    monfd->name = qemu_strdup(fdname);
    monfd->fd = fd;

    QLIST_INSERT_HEAD(&mon->fds, monfd, next);
}

static void do_closefd(Monitor *mon, const QDict *qdict, QObject **ret_data)
{
    const char *fdname = qdict_get_str(qdict, "fdname");
    mon_fd_t *monfd;

    QLIST_FOREACH(monfd, &mon->fds, next) {
        if (strcmp(monfd->name, fdname) != 0) {
            continue;
        }

        QLIST_REMOVE(monfd, next);
        close(monfd->fd);
        qemu_free(monfd->name);
        qemu_free(monfd);
        return;
    }

    qemu_error_new(QERR_FD_NOT_FOUND, fdname);
}

static void do_loadvm(Monitor *mon, const QDict *qdict)
{
    int saved_vm_running  = vm_running;
    const char *name = qdict_get_str(qdict, "name");

    vm_stop(0);

    if (load_vmstate(mon, name) >= 0 && saved_vm_running)
        vm_start();
}

int monitor_get_fd(Monitor *mon, const char *fdname)
{
    mon_fd_t *monfd;

    QLIST_FOREACH(monfd, &mon->fds, next) {
        int fd;

        if (strcmp(monfd->name, fdname) != 0) {
            continue;
        }

        fd = monfd->fd;

        /* caller takes ownership of fd */
        QLIST_REMOVE(monfd, next);
        qemu_free(monfd->name);
        qemu_free(monfd);

        return fd;
    }

    return -1;
}

static const mon_cmd_t mon_cmds[] = {
#include "qemu-monitor.h"
    { NULL, NULL, },
};

/* Please update qemu-monitor.hx when adding or changing commands */
static const mon_cmd_t info_cmds[] = {
    {
        .name       = "version",
        .args_type  = "",
        .params     = "",
        .help       = "show the version of QEMU",
        .user_print = monitor_print_qobject,
        .mhandler.info_new = do_info_version,
    },
    {
        .name       = "commands",
        .args_type  = "",
        .params     = "",
        .help       = "list QMP available commands",
        .user_print = monitor_user_noop,
        .mhandler.info_new = do_info_commands,
    },
    {
        .name       = "network",
        .args_type  = "",
        .params     = "",
        .help       = "show the network state",
        .mhandler.info = do_info_network,
    },
    {
        .name       = "chardev",
        .args_type  = "",
        .params     = "",
        .help       = "show the character devices",
        .mhandler.info = qemu_chr_info,
    },
    {
        .name       = "block",
        .args_type  = "",
        .params     = "",
        .help       = "show the block devices",
        .mhandler.info = bdrv_info,
    },
    {
        .name       = "blockstats",
        .args_type  = "",
        .params     = "",
        .help       = "show block device statistics",
        .mhandler.info = bdrv_info_stats,
    },
    {
        .name       = "registers",
        .args_type  = "",
        .params     = "",
        .help       = "show the cpu registers",
        .mhandler.info = do_info_registers,
    },
    {
        .name       = "cpus",
        .args_type  = "",
        .params     = "",
        .help       = "show infos for each CPU",
        .user_print = monitor_print_cpus,
        .mhandler.info_new = do_info_cpus,
    },
    {
        .name       = "history",
        .args_type  = "",
        .params     = "",
        .help       = "show the command line history",
        .mhandler.info = do_info_history,
    },
    {
        .name       = "irq",
        .args_type  = "",
        .params     = "",
        .help       = "show the interrupts statistics (if available)",
        .mhandler.info = irq_info,
    },
    {
        .name       = "pic",
        .args_type  = "",
        .params     = "",
        .help       = "show i8259 (PIC) state",
        .mhandler.info = pic_info,
    },
    {
        .name       = "pci",
        .args_type  = "",
        .params     = "",
        .help       = "show PCI info",
        .mhandler.info = pci_info,
    },
#if defined(TARGET_I386) || defined(TARGET_SH4)
    {
        .name       = "tlb",
        .args_type  = "",
        .params     = "",
        .help       = "show virtual to physical memory mappings",
        .mhandler.info = tlb_info,
    },
#endif
#if defined(TARGET_I386)
    {
        .name       = "mem",
        .args_type  = "",
        .params     = "",
        .help       = "show the active virtual memory mappings",
        .mhandler.info = mem_info,
    },
    {
        .name       = "hpet",
        .args_type  = "",
        .params     = "",
        .help       = "show state of HPET",
        .mhandler.info = do_info_hpet,
    },
#endif
    {
        .name       = "jit",
        .args_type  = "",
        .params     = "",
        .help       = "show dynamic compiler info",
        .mhandler.info = do_info_jit,
    },
    {
        .name       = "kvm",
        .args_type  = "",
        .params     = "",
        .help       = "show KVM information",
        .mhandler.info = do_info_kvm,
    },
    {
        .name       = "numa",
        .args_type  = "",
        .params     = "",
        .help       = "show NUMA information",
        .mhandler.info = do_info_numa,
    },
    {
        .name       = "usb",
        .args_type  = "",
        .params     = "",
        .help       = "show guest USB devices",
        .mhandler.info = usb_info,
    },
    {
        .name       = "usbhost",
        .args_type  = "",
        .params     = "",
        .help       = "show host USB devices",
        .mhandler.info = usb_host_info,
    },
    {
        .name       = "profile",
        .args_type  = "",
        .params     = "",
        .help       = "show profiling information",
        .mhandler.info = do_info_profile,
    },
    {
        .name       = "capture",
        .args_type  = "",
        .params     = "",
        .help       = "show capture information",
        .mhandler.info = do_info_capture,
    },
    {
        .name       = "snapshots",
        .args_type  = "",
        .params     = "",
        .help       = "show the currently saved VM snapshots",
        .mhandler.info = do_info_snapshots,
    },
    {
        .name       = "status",
        .args_type  = "",
        .params     = "",
        .help       = "show the current VM status (running|paused)",
        .mhandler.info = do_info_status,
    },
    {
        .name       = "pcmcia",
        .args_type  = "",
        .params     = "",
        .help       = "show guest PCMCIA status",
        .mhandler.info = pcmcia_info,
    },
    {
        .name       = "mice",
        .args_type  = "",
        .params     = "",
        .help       = "show which guest mouse is receiving events",
        .mhandler.info = do_info_mice,
    },
    {
        .name       = "vnc",
        .args_type  = "",
        .params     = "",
        .help       = "show the vnc server status",
        .mhandler.info = do_info_vnc,
    },
    {
        .name       = "name",
        .args_type  = "",
        .params     = "",
        .help       = "show the current VM name",
        .mhandler.info = do_info_name,
    },
    {
        .name       = "uuid",
        .args_type  = "",
        .params     = "",
        .help       = "show the current VM UUID",
        .mhandler.info = do_info_uuid,
    },
#if defined(TARGET_PPC)
    {
        .name       = "cpustats",
        .args_type  = "",
        .params     = "",
        .help       = "show CPU statistics",
        .mhandler.info = do_info_cpu_stats,
    },
#endif
#if defined(CONFIG_SLIRP)
    {
        .name       = "usernet",
        .args_type  = "",
        .params     = "",
        .help       = "show user network stack connection states",
        .mhandler.info = do_info_usernet,
    },
#endif
    {
        .name       = "migrate",
        .args_type  = "",
        .params     = "",
        .help       = "show migration status",
        .mhandler.info = do_info_migrate,
    },
    {
        .name       = "balloon",
        .args_type  = "",
        .params     = "",
        .help       = "show balloon information",
        .user_print = monitor_print_balloon,
        .mhandler.info_new = do_info_balloon,
    },
    {
        .name       = "qtree",
        .args_type  = "",
        .params     = "",
        .help       = "show device tree",
        .mhandler.info = do_info_qtree,
    },
    {
        .name       = "qdm",
        .args_type  = "",
        .params     = "",
        .help       = "show qdev device model list",
        .mhandler.info = do_info_qdm,
    },
    {
        .name       = "roms",
        .args_type  = "",
        .params     = "",
        .help       = "show roms",
        .mhandler.info = do_info_roms,
    },
    {
        .name       = NULL,
    },
};

/*******************************************************************/

static const char *pch;
static jmp_buf expr_env;

#define MD_TLONG 0
#define MD_I32   1

typedef struct MonitorDef {
    const char *name;
    int offset;
    target_long (*get_value)(const struct MonitorDef *md, int val);
    int type;
} MonitorDef;

#if defined(TARGET_I386)
static target_long monitor_get_pc (const struct MonitorDef *md, int val)
{
    CPUState *env = mon_get_cpu();
    if (!env)
        return 0;
    return env->eip + env->segs[R_CS].base;
}
#endif

#if defined(TARGET_PPC)
static target_long monitor_get_ccr (const struct MonitorDef *md, int val)
{
    CPUState *env = mon_get_cpu();
    unsigned int u;
    int i;

    if (!env)
        return 0;

    u = 0;
    for (i = 0; i < 8; i++)
        u |= env->crf[i] << (32 - (4 * i));

    return u;
}

static target_long monitor_get_msr (const struct MonitorDef *md, int val)
{
    CPUState *env = mon_get_cpu();
    if (!env)
        return 0;
    return env->msr;
}

static target_long monitor_get_xer (const struct MonitorDef *md, int val)
{
    CPUState *env = mon_get_cpu();
    if (!env)
        return 0;
    return env->xer;
}

static target_long monitor_get_decr (const struct MonitorDef *md, int val)
{
    CPUState *env = mon_get_cpu();
    if (!env)
        return 0;
    return cpu_ppc_load_decr(env);
}

static target_long monitor_get_tbu (const struct MonitorDef *md, int val)
{
    CPUState *env = mon_get_cpu();
    if (!env)
        return 0;
    return cpu_ppc_load_tbu(env);
}

static target_long monitor_get_tbl (const struct MonitorDef *md, int val)
{
    CPUState *env = mon_get_cpu();
    if (!env)
        return 0;
    return cpu_ppc_load_tbl(env);
}
#endif

#if defined(TARGET_SPARC)
#ifndef TARGET_SPARC64
static target_long monitor_get_psr (const struct MonitorDef *md, int val)
{
    CPUState *env = mon_get_cpu();
    if (!env)
        return 0;
    return GET_PSR(env);
}
#endif

static target_long monitor_get_reg(const struct MonitorDef *md, int val)
{
    CPUState *env = mon_get_cpu();
    if (!env)
        return 0;
    return env->regwptr[val];
}
#endif

static const MonitorDef monitor_defs[] = {
#ifdef TARGET_I386

#define SEG(name, seg) \
    { name, offsetof(CPUState, segs[seg].selector), NULL, MD_I32 },\
    { name ".base", offsetof(CPUState, segs[seg].base) },\
    { name ".limit", offsetof(CPUState, segs[seg].limit), NULL, MD_I32 },

    { "eax", offsetof(CPUState, regs[0]) },
    { "ecx", offsetof(CPUState, regs[1]) },
    { "edx", offsetof(CPUState, regs[2]) },
    { "ebx", offsetof(CPUState, regs[3]) },
    { "esp|sp", offsetof(CPUState, regs[4]) },
    { "ebp|fp", offsetof(CPUState, regs[5]) },
    { "esi", offsetof(CPUState, regs[6]) },
    { "edi", offsetof(CPUState, regs[7]) },
#ifdef TARGET_X86_64
    { "r8", offsetof(CPUState, regs[8]) },
    { "r9", offsetof(CPUState, regs[9]) },
    { "r10", offsetof(CPUState, regs[10]) },
    { "r11", offsetof(CPUState, regs[11]) },
    { "r12", offsetof(CPUState, regs[12]) },
    { "r13", offsetof(CPUState, regs[13]) },
    { "r14", offsetof(CPUState, regs[14]) },
    { "r15", offsetof(CPUState, regs[15]) },
#endif
    { "eflags", offsetof(CPUState, eflags) },
    { "eip", offsetof(CPUState, eip) },
    SEG("cs", R_CS)
    SEG("ds", R_DS)
    SEG("es", R_ES)
    SEG("ss", R_SS)
    SEG("fs", R_FS)
    SEG("gs", R_GS)
    { "pc", 0, monitor_get_pc, },
#elif defined(TARGET_PPC)
    /* General purpose registers */
    { "r0", offsetof(CPUState, gpr[0]) },
    { "r1", offsetof(CPUState, gpr[1]) },
    { "r2", offsetof(CPUState, gpr[2]) },
    { "r3", offsetof(CPUState, gpr[3]) },
    { "r4", offsetof(CPUState, gpr[4]) },
    { "r5", offsetof(CPUState, gpr[5]) },
    { "r6", offsetof(CPUState, gpr[6]) },
    { "r7", offsetof(CPUState, gpr[7]) },
    { "r8", offsetof(CPUState, gpr[8]) },
    { "r9", offsetof(CPUState, gpr[9]) },
    { "r10", offsetof(CPUState, gpr[10]) },
    { "r11", offsetof(CPUState, gpr[11]) },
    { "r12", offsetof(CPUState, gpr[12]) },
    { "r13", offsetof(CPUState, gpr[13]) },
    { "r14", offsetof(CPUState, gpr[14]) },
    { "r15", offsetof(CPUState, gpr[15]) },
    { "r16", offsetof(CPUState, gpr[16]) },
    { "r17", offsetof(CPUState, gpr[17]) },
    { "r18", offsetof(CPUState, gpr[18]) },
    { "r19", offsetof(CPUState, gpr[19]) },
    { "r20", offsetof(CPUState, gpr[20]) },
    { "r21", offsetof(CPUState, gpr[21]) },
    { "r22", offsetof(CPUState, gpr[22]) },
    { "r23", offsetof(CPUState, gpr[23]) },
    { "r24", offsetof(CPUState, gpr[24]) },
    { "r25", offsetof(CPUState, gpr[25]) },
    { "r26", offsetof(CPUState, gpr[26]) },
    { "r27", offsetof(CPUState, gpr[27]) },
    { "r28", offsetof(CPUState, gpr[28]) },
    { "r29", offsetof(CPUState, gpr[29]) },
    { "r30", offsetof(CPUState, gpr[30]) },
    { "r31", offsetof(CPUState, gpr[31]) },
    /* Floating point registers */
    { "f0", offsetof(CPUState, fpr[0]) },
    { "f1", offsetof(CPUState, fpr[1]) },
    { "f2", offsetof(CPUState, fpr[2]) },
    { "f3", offsetof(CPUState, fpr[3]) },
    { "f4", offsetof(CPUState, fpr[4]) },
    { "f5", offsetof(CPUState, fpr[5]) },
    { "f6", offsetof(CPUState, fpr[6]) },
    { "f7", offsetof(CPUState, fpr[7]) },
    { "f8", offsetof(CPUState, fpr[8]) },
    { "f9", offsetof(CPUState, fpr[9]) },
    { "f10", offsetof(CPUState, fpr[10]) },
    { "f11", offsetof(CPUState, fpr[11]) },
    { "f12", offsetof(CPUState, fpr[12]) },
    { "f13", offsetof(CPUState, fpr[13]) },
    { "f14", offsetof(CPUState, fpr[14]) },
    { "f15", offsetof(CPUState, fpr[15]) },
    { "f16", offsetof(CPUState, fpr[16]) },
    { "f17", offsetof(CPUState, fpr[17]) },
    { "f18", offsetof(CPUState, fpr[18]) },
    { "f19", offsetof(CPUState, fpr[19]) },
    { "f20", offsetof(CPUState, fpr[20]) },
    { "f21", offsetof(CPUState, fpr[21]) },
    { "f22", offsetof(CPUState, fpr[22]) },
    { "f23", offsetof(CPUState, fpr[23]) },
    { "f24", offsetof(CPUState, fpr[24]) },
    { "f25", offsetof(CPUState, fpr[25]) },
    { "f26", offsetof(CPUState, fpr[26]) },
    { "f27", offsetof(CPUState, fpr[27]) },
    { "f28", offsetof(CPUState, fpr[28]) },
    { "f29", offsetof(CPUState, fpr[29]) },
    { "f30", offsetof(CPUState, fpr[30]) },
    { "f31", offsetof(CPUState, fpr[31]) },
    { "fpscr", offsetof(CPUState, fpscr) },
    /* Next instruction pointer */
    { "nip|pc", offsetof(CPUState, nip) },
    { "lr", offsetof(CPUState, lr) },
    { "ctr", offsetof(CPUState, ctr) },
    { "decr", 0, &monitor_get_decr, },
    { "ccr", 0, &monitor_get_ccr, },
    /* Machine state register */
    { "msr", 0, &monitor_get_msr, },
    { "xer", 0, &monitor_get_xer, },
    { "tbu", 0, &monitor_get_tbu, },
    { "tbl", 0, &monitor_get_tbl, },
#if defined(TARGET_PPC64)
    /* Address space register */
    { "asr", offsetof(CPUState, asr) },
#endif
    /* Segment registers */
    { "sdr1", offsetof(CPUState, sdr1) },
    { "sr0", offsetof(CPUState, sr[0]) },
    { "sr1", offsetof(CPUState, sr[1]) },
    { "sr2", offsetof(CPUState, sr[2]) },
    { "sr3", offsetof(CPUState, sr[3]) },
    { "sr4", offsetof(CPUState, sr[4]) },
    { "sr5", offsetof(CPUState, sr[5]) },
    { "sr6", offsetof(CPUState, sr[6]) },
    { "sr7", offsetof(CPUState, sr[7]) },
    { "sr8", offsetof(CPUState, sr[8]) },
    { "sr9", offsetof(CPUState, sr[9]) },
    { "sr10", offsetof(CPUState, sr[10]) },
    { "sr11", offsetof(CPUState, sr[11]) },
    { "sr12", offsetof(CPUState, sr[12]) },
    { "sr13", offsetof(CPUState, sr[13]) },
    { "sr14", offsetof(CPUState, sr[14]) },
    { "sr15", offsetof(CPUState, sr[15]) },
    /* Too lazy to put BATs and SPRs ... */
#elif defined(TARGET_SPARC)
    { "g0", offsetof(CPUState, gregs[0]) },
    { "g1", offsetof(CPUState, gregs[1]) },
    { "g2", offsetof(CPUState, gregs[2]) },
    { "g3", offsetof(CPUState, gregs[3]) },
    { "g4", offsetof(CPUState, gregs[4]) },
    { "g5", offsetof(CPUState, gregs[5]) },
    { "g6", offsetof(CPUState, gregs[6]) },
    { "g7", offsetof(CPUState, gregs[7]) },
    { "o0", 0, monitor_get_reg },
    { "o1", 1, monitor_get_reg },
    { "o2", 2, monitor_get_reg },
    { "o3", 3, monitor_get_reg },
    { "o4", 4, monitor_get_reg },
    { "o5", 5, monitor_get_reg },
    { "o6", 6, monitor_get_reg },
    { "o7", 7, monitor_get_reg },
    { "l0", 8, monitor_get_reg },
    { "l1", 9, monitor_get_reg },
    { "l2", 10, monitor_get_reg },
    { "l3", 11, monitor_get_reg },
    { "l4", 12, monitor_get_reg },
    { "l5", 13, monitor_get_reg },
    { "l6", 14, monitor_get_reg },
    { "l7", 15, monitor_get_reg },
    { "i0", 16, monitor_get_reg },
    { "i1", 17, monitor_get_reg },
    { "i2", 18, monitor_get_reg },
    { "i3", 19, monitor_get_reg },
    { "i4", 20, monitor_get_reg },
    { "i5", 21, monitor_get_reg },
    { "i6", 22, monitor_get_reg },
    { "i7", 23, monitor_get_reg },
    { "pc", offsetof(CPUState, pc) },
    { "npc", offsetof(CPUState, npc) },
    { "y", offsetof(CPUState, y) },
#ifndef TARGET_SPARC64
    { "psr", 0, &monitor_get_psr, },
    { "wim", offsetof(CPUState, wim) },
#endif
    { "tbr", offsetof(CPUState, tbr) },
    { "fsr", offsetof(CPUState, fsr) },
    { "f0", offsetof(CPUState, fpr[0]) },
    { "f1", offsetof(CPUState, fpr[1]) },
    { "f2", offsetof(CPUState, fpr[2]) },
    { "f3", offsetof(CPUState, fpr[3]) },
    { "f4", offsetof(CPUState, fpr[4]) },
    { "f5", offsetof(CPUState, fpr[5]) },
    { "f6", offsetof(CPUState, fpr[6]) },
    { "f7", offsetof(CPUState, fpr[7]) },
    { "f8", offsetof(CPUState, fpr[8]) },
    { "f9", offsetof(CPUState, fpr[9]) },
    { "f10", offsetof(CPUState, fpr[10]) },
    { "f11", offsetof(CPUState, fpr[11]) },
    { "f12", offsetof(CPUState, fpr[12]) },
    { "f13", offsetof(CPUState, fpr[13]) },
    { "f14", offsetof(CPUState, fpr[14]) },
    { "f15", offsetof(CPUState, fpr[15]) },
    { "f16", offsetof(CPUState, fpr[16]) },
    { "f17", offsetof(CPUState, fpr[17]) },
    { "f18", offsetof(CPUState, fpr[18]) },
    { "f19", offsetof(CPUState, fpr[19]) },
    { "f20", offsetof(CPUState, fpr[20]) },
    { "f21", offsetof(CPUState, fpr[21]) },
    { "f22", offsetof(CPUState, fpr[22]) },
    { "f23", offsetof(CPUState, fpr[23]) },
    { "f24", offsetof(CPUState, fpr[24]) },
    { "f25", offsetof(CPUState, fpr[25]) },
    { "f26", offsetof(CPUState, fpr[26]) },
    { "f27", offsetof(CPUState, fpr[27]) },
    { "f28", offsetof(CPUState, fpr[28]) },
    { "f29", offsetof(CPUState, fpr[29]) },
    { "f30", offsetof(CPUState, fpr[30]) },
    { "f31", offsetof(CPUState, fpr[31]) },
#ifdef TARGET_SPARC64
    { "f32", offsetof(CPUState, fpr[32]) },
    { "f34", offsetof(CPUState, fpr[34]) },
    { "f36", offsetof(CPUState, fpr[36]) },
    { "f38", offsetof(CPUState, fpr[38]) },
    { "f40", offsetof(CPUState, fpr[40]) },
    { "f42", offsetof(CPUState, fpr[42]) },
    { "f44", offsetof(CPUState, fpr[44]) },
    { "f46", offsetof(CPUState, fpr[46]) },
    { "f48", offsetof(CPUState, fpr[48]) },
    { "f50", offsetof(CPUState, fpr[50]) },
    { "f52", offsetof(CPUState, fpr[52]) },
    { "f54", offsetof(CPUState, fpr[54]) },
    { "f56", offsetof(CPUState, fpr[56]) },
    { "f58", offsetof(CPUState, fpr[58]) },
    { "f60", offsetof(CPUState, fpr[60]) },
    { "f62", offsetof(CPUState, fpr[62]) },
    { "asi", offsetof(CPUState, asi) },
    { "pstate", offsetof(CPUState, pstate) },
    { "cansave", offsetof(CPUState, cansave) },
    { "canrestore", offsetof(CPUState, canrestore) },
    { "otherwin", offsetof(CPUState, otherwin) },
    { "wstate", offsetof(CPUState, wstate) },
    { "cleanwin", offsetof(CPUState, cleanwin) },
    { "fprs", offsetof(CPUState, fprs) },
#endif
#endif
    { NULL },
};

static void expr_error(Monitor *mon, const char *msg)
{
    monitor_printf(mon, "%s\n", msg);
    longjmp(expr_env, 1);
}

/* return 0 if OK, -1 if not found, -2 if no CPU defined */
static int get_monitor_def(target_long *pval, const char *name)
{
    const MonitorDef *md;
    void *ptr;

    for(md = monitor_defs; md->name != NULL; md++) {
        if (compare_cmd(name, md->name)) {
            if (md->get_value) {
                *pval = md->get_value(md, md->offset);
            } else {
                CPUState *env = mon_get_cpu();
                if (!env)
                    return -2;
                ptr = (uint8_t *)env + md->offset;
                switch(md->type) {
                case MD_I32:
                    *pval = *(int32_t *)ptr;
                    break;
                case MD_TLONG:
                    *pval = *(target_long *)ptr;
                    break;
                default:
                    *pval = 0;
                    break;
                }
            }
            return 0;
        }
    }
    return -1;
}

static void next(void)
{
    if (*pch != '\0') {
        pch++;
        while (qemu_isspace(*pch))
            pch++;
    }
}

static int64_t expr_sum(Monitor *mon);

static int64_t expr_unary(Monitor *mon)
{
    int64_t n;
    char *p;
    int ret;

    switch(*pch) {
    case '+':
        next();
        n = expr_unary(mon);
        break;
    case '-':
        next();
        n = -expr_unary(mon);
        break;
    case '~':
        next();
        n = ~expr_unary(mon);
        break;
    case '(':
        next();
        n = expr_sum(mon);
        if (*pch != ')') {
            expr_error(mon, "')' expected");
        }
        next();
        break;
    case '\'':
        pch++;
        if (*pch == '\0')
            expr_error(mon, "character constant expected");
        n = *pch;
        pch++;
        if (*pch != '\'')
            expr_error(mon, "missing terminating \' character");
        next();
        break;
    case '$':
        {
            char buf[128], *q;
            target_long reg=0;

            pch++;
            q = buf;
            while ((*pch >= 'a' && *pch <= 'z') ||
                   (*pch >= 'A' && *pch <= 'Z') ||
                   (*pch >= '0' && *pch <= '9') ||
                   *pch == '_' || *pch == '.') {
                if ((q - buf) < sizeof(buf) - 1)
                    *q++ = *pch;
                pch++;
            }
            while (qemu_isspace(*pch))
                pch++;
            *q = 0;
            ret = get_monitor_def(&reg, buf);
            if (ret == -1)
                expr_error(mon, "unknown register");
            else if (ret == -2)
                expr_error(mon, "no cpu defined");
            n = reg;
        }
        break;
    case '\0':
        expr_error(mon, "unexpected end of expression");
        n = 0;
        break;
    default:
#if TARGET_PHYS_ADDR_BITS > 32
        n = strtoull(pch, &p, 0);
#else
        n = strtoul(pch, &p, 0);
#endif
        if (pch == p) {
            expr_error(mon, "invalid char in expression");
        }
        pch = p;
        while (qemu_isspace(*pch))
            pch++;
        break;
    }
    return n;
}


static int64_t expr_prod(Monitor *mon)
{
    int64_t val, val2;
    int op;

    val = expr_unary(mon);
    for(;;) {
        op = *pch;
        if (op != '*' && op != '/' && op != '%')
            break;
        next();
        val2 = expr_unary(mon);
        switch(op) {
        default:
        case '*':
            val *= val2;
            break;
        case '/':
        case '%':
            if (val2 == 0)
                expr_error(mon, "division by zero");
            if (op == '/')
                val /= val2;
            else
                val %= val2;
            break;
        }
    }
    return val;
}

static int64_t expr_logic(Monitor *mon)
{
    int64_t val, val2;
    int op;

    val = expr_prod(mon);
    for(;;) {
        op = *pch;
        if (op != '&' && op != '|' && op != '^')
            break;
        next();
        val2 = expr_prod(mon);
        switch(op) {
        default:
        case '&':
            val &= val2;
            break;
        case '|':
            val |= val2;
            break;
        case '^':
            val ^= val2;
            break;
        }
    }
    return val;
}

static int64_t expr_sum(Monitor *mon)
{
    int64_t val, val2;
    int op;

    val = expr_logic(mon);
    for(;;) {
        op = *pch;
        if (op != '+' && op != '-')
            break;
        next();
        val2 = expr_logic(mon);
        if (op == '+')
            val += val2;
        else
            val -= val2;
    }
    return val;
}

static int get_expr(Monitor *mon, int64_t *pval, const char **pp)
{
    pch = *pp;
    if (setjmp(expr_env)) {
        *pp = pch;
        return -1;
    }
    while (qemu_isspace(*pch))
        pch++;
    *pval = expr_sum(mon);
    *pp = pch;
    return 0;
}

static int get_str(char *buf, int buf_size, const char **pp)
{
    const char *p;
    char *q;
    int c;

    q = buf;
    p = *pp;
    while (qemu_isspace(*p))
        p++;
    if (*p == '\0') {
    fail:
        *q = '\0';
        *pp = p;
        return -1;
    }
    if (*p == '\"') {
        p++;
        while (*p != '\0' && *p != '\"') {
            if (*p == '\\') {
                p++;
                c = *p++;
                switch(c) {
                case 'n':
                    c = '\n';
                    break;
                case 'r':
                    c = '\r';
                    break;
                case '\\':
                case '\'':
                case '\"':
                    break;
                default:
                    qemu_printf("unsupported escape code: '\\%c'\n", c);
                    goto fail;
                }
                if ((q - buf) < buf_size - 1) {
                    *q++ = c;
                }
            } else {
                if ((q - buf) < buf_size - 1) {
                    *q++ = *p;
                }
                p++;
            }
        }
        if (*p != '\"') {
            qemu_printf("unterminated string\n");
            goto fail;
        }
        p++;
    } else {
        while (*p != '\0' && !qemu_isspace(*p)) {
            if ((q - buf) < buf_size - 1) {
                *q++ = *p;
            }
            p++;
        }
    }
    *q = '\0';
    *pp = p;
    return 0;
}

/*
 * Store the command-name in cmdname, and return a pointer to
 * the remaining of the command string.
 */
static const char *get_command_name(const char *cmdline,
                                    char *cmdname, size_t nlen)
{
    size_t len;
    const char *p, *pstart;

    p = cmdline;
    while (qemu_isspace(*p))
        p++;
    if (*p == '\0')
        return NULL;
    pstart = p;
    while (*p != '\0' && *p != '/' && !qemu_isspace(*p))
        p++;
    len = p - pstart;
    if (len > nlen - 1)
        len = nlen - 1;
    memcpy(cmdname, pstart, len);
    cmdname[len] = '\0';
    return p;
}

/**
 * Read key of 'type' into 'key' and return the current
 * 'type' pointer.
 */
static char *key_get_info(const char *type, char **key)
{
    size_t len;
    char *p, *str;

    if (*type == ',')
        type++;

    p = strchr(type, ':');
    if (!p) {
        *key = NULL;
        return NULL;
    }
    len = p - type;

    str = qemu_malloc(len + 1);
    memcpy(str, type, len);
    str[len] = '\0';

    *key = str;
    return ++p;
}

static int default_fmt_format = 'x';
static int default_fmt_size = 4;

#define MAX_ARGS 16

static int is_valid_option(const char *c, const char *typestr)
{
    char option[3];
  
    option[0] = '-';
    option[1] = *c;
    option[2] = '\0';
  
    typestr = strstr(typestr, option);
    return (typestr != NULL);
}

static const mon_cmd_t *monitor_find_command(const char *cmdname)
{
    const mon_cmd_t *cmd;

    for (cmd = mon_cmds; cmd->name != NULL; cmd++) {
        if (compare_cmd(cmdname, cmd->name)) {
            return cmd;
        }
    }

    return NULL;
}

static const mon_cmd_t *monitor_parse_command(Monitor *mon,
                                              const char *cmdline,
                                              QDict *qdict)
{
    const char *p, *typestr;
    int c;
    const mon_cmd_t *cmd;
    char cmdname[256];
    char buf[1024];
    char *key;

#ifdef DEBUG
    monitor_printf(mon, "command='%s'\n", cmdline);
#endif

    /* extract the command name */
    p = get_command_name(cmdline, cmdname, sizeof(cmdname));
    if (!p)
        return NULL;

    cmd = monitor_find_command(cmdname);
    if (!cmd) {
        monitor_printf(mon, "unknown command: '%s'\n", cmdname);
        return NULL;
    }

    /* parse the parameters */
    typestr = cmd->args_type;
    for(;;) {
        typestr = key_get_info(typestr, &key);
        if (!typestr)
            break;
        c = *typestr;
        typestr++;
        switch(c) {
        case 'F':
        case 'B':
        case 's':
            {
                int ret;

                while (qemu_isspace(*p))
                    p++;
                if (*typestr == '?') {
                    typestr++;
                    if (*p == '\0') {
                        /* no optional string: NULL argument */
                        break;
                    }
                }
                ret = get_str(buf, sizeof(buf), &p);
                if (ret < 0) {
                    switch(c) {
                    case 'F':
                        monitor_printf(mon, "%s: filename expected\n",
                                       cmdname);
                        break;
                    case 'B':
                        monitor_printf(mon, "%s: block device name expected\n",
                                       cmdname);
                        break;
                    default:
                        monitor_printf(mon, "%s: string expected\n", cmdname);
                        break;
                    }
                    goto fail;
                }
                qdict_put(qdict, key, qstring_from_str(buf));
            }
            break;
        case '/':
            {
                int count, format, size;

                while (qemu_isspace(*p))
                    p++;
                if (*p == '/') {
                    /* format found */
                    p++;
                    count = 1;
                    if (qemu_isdigit(*p)) {
                        count = 0;
                        while (qemu_isdigit(*p)) {
                            count = count * 10 + (*p - '0');
                            p++;
                        }
                    }
                    size = -1;
                    format = -1;
                    for(;;) {
                        switch(*p) {
                        case 'o':
                        case 'd':
                        case 'u':
                        case 'x':
                        case 'i':
                        case 'c':
                            format = *p++;
                            break;
                        case 'b':
                            size = 1;
                            p++;
                            break;
                        case 'h':
                            size = 2;
                            p++;
                            break;
                        case 'w':
                            size = 4;
                            p++;
                            break;
                        case 'g':
                        case 'L':
                            size = 8;
                            p++;
                            break;
                        default:
                            goto next;
                        }
                    }
                next:
                    if (*p != '\0' && !qemu_isspace(*p)) {
                        monitor_printf(mon, "invalid char in format: '%c'\n",
                                       *p);
                        goto fail;
                    }
                    if (format < 0)
                        format = default_fmt_format;
                    if (format != 'i') {
                        /* for 'i', not specifying a size gives -1 as size */
                        if (size < 0)
                            size = default_fmt_size;
                        default_fmt_size = size;
                    }
                    default_fmt_format = format;
                } else {
                    count = 1;
                    format = default_fmt_format;
                    if (format != 'i') {
                        size = default_fmt_size;
                    } else {
                        size = -1;
                    }
                }
                qdict_put(qdict, "count", qint_from_int(count));
                qdict_put(qdict, "format", qint_from_int(format));
                qdict_put(qdict, "size", qint_from_int(size));
            }
            break;
        case 'i':
        case 'l':
            {
                int64_t val;

                while (qemu_isspace(*p))
                    p++;
                if (*typestr == '?' || *typestr == '.') {
                    if (*typestr == '?') {
                        if (*p == '\0') {
                            typestr++;
                            break;
                        }
                    } else {
                        if (*p == '.') {
                            p++;
                            while (qemu_isspace(*p))
                                p++;
                        } else {
                            typestr++;
                            break;
                        }
                    }
                    typestr++;
                }
                if (get_expr(mon, &val, &p))
                    goto fail;
                /* Check if 'i' is greater than 32-bit */
                if ((c == 'i') && ((val >> 32) & 0xffffffff)) {
                    monitor_printf(mon, "\'%s\' has failed: ", cmdname);
                    monitor_printf(mon, "integer is for 32-bit values\n");
                    goto fail;
                }
                qdict_put(qdict, key, qint_from_int(val));
            }
            break;
        case '-':
            {
                const char *tmp = p;
                int has_option, skip_key = 0;
                /* option */

                c = *typestr++;
                if (c == '\0')
                    goto bad_type;
                while (qemu_isspace(*p))
                    p++;
                has_option = 0;
                if (*p == '-') {
                    p++;
                    if(c != *p) {
                        if(!is_valid_option(p, typestr)) {
                  
                            monitor_printf(mon, "%s: unsupported option -%c\n",
                                           cmdname, *p);
                            goto fail;
                        } else {
                            skip_key = 1;
                        }
                    }
                    if(skip_key) {
                        p = tmp;
                    } else {
                        p++;
                        has_option = 1;
                    }
                }
                qdict_put(qdict, key, qint_from_int(has_option));
            }
            break;
        default:
        bad_type:
            monitor_printf(mon, "%s: unknown type '%c'\n", cmdname, c);
            goto fail;
        }
        qemu_free(key);
        key = NULL;
    }
    /* check that all arguments were parsed */
    while (qemu_isspace(*p))
        p++;
    if (*p != '\0') {
        monitor_printf(mon, "%s: extraneous characters at the end of line\n",
                       cmdname);
        goto fail;
    }

    return cmd;

fail:
    qemu_free(key);
    return NULL;
}

static void monitor_print_error(Monitor *mon)
{
    qerror_print(mon->error);
    QDECREF(mon->error);
    mon->error = NULL;
}

static void monitor_call_handler(Monitor *mon, const mon_cmd_t *cmd,
                                 const QDict *params)
{
    QObject *data = NULL;

    cmd->mhandler.cmd_new(mon, params, &data);

    if (monitor_ctrl_mode(mon)) {
        /* Monitor Protocol */
        monitor_protocol_emitter(mon, data);
    } else {
        /* User Protocol */
         if (data)
            cmd->user_print(mon, data);
    }

    qobject_decref(data);
}

static void handle_user_command(Monitor *mon, const char *cmdline)
{
    QDict *qdict;
    const mon_cmd_t *cmd;

    qdict = qdict_new();

    cmd = monitor_parse_command(mon, cmdline, qdict);
    if (!cmd)
        goto out;

    qemu_errors_to_mon(mon);

    if (monitor_handler_ported(cmd)) {
        monitor_call_handler(mon, cmd, qdict);
    } else {
        cmd->mhandler.cmd(mon, qdict);
    }

    if (monitor_has_error(mon))
        monitor_print_error(mon);

    qemu_errors_to_previous();

out:
    QDECREF(qdict);
}

static void cmd_completion(const char *name, const char *list)
{
    const char *p, *pstart;
    char cmd[128];
    int len;

    p = list;
    for(;;) {
        pstart = p;
        p = strchr(p, '|');
        if (!p)
            p = pstart + strlen(pstart);
        len = p - pstart;
        if (len > sizeof(cmd) - 2)
            len = sizeof(cmd) - 2;
        memcpy(cmd, pstart, len);
        cmd[len] = '\0';
        if (name[0] == '\0' || !strncmp(name, cmd, strlen(name))) {
            readline_add_completion(cur_mon->rs, cmd);
        }
        if (*p == '\0')
            break;
        p++;
    }
}

static void file_completion(const char *input)
{
    DIR *ffs;
    struct dirent *d;
    char path[1024];
    char file[1024], file_prefix[1024];
    int input_path_len;
    const char *p;

    p = strrchr(input, '/');
    if (!p) {
        input_path_len = 0;
        pstrcpy(file_prefix, sizeof(file_prefix), input);
        pstrcpy(path, sizeof(path), ".");
    } else {
        input_path_len = p - input + 1;
        memcpy(path, input, input_path_len);
        if (input_path_len > sizeof(path) - 1)
            input_path_len = sizeof(path) - 1;
        path[input_path_len] = '\0';
        pstrcpy(file_prefix, sizeof(file_prefix), p + 1);
    }
#ifdef DEBUG_COMPLETION
    monitor_printf(cur_mon, "input='%s' path='%s' prefix='%s'\n",
                   input, path, file_prefix);
#endif
    ffs = opendir(path);
    if (!ffs)
        return;
    for(;;) {
        struct stat sb;
        d = readdir(ffs);
        if (!d)
            break;
        if (strstart(d->d_name, file_prefix, NULL)) {
            memcpy(file, input, input_path_len);
            if (input_path_len < sizeof(file))
                pstrcpy(file + input_path_len, sizeof(file) - input_path_len,
                        d->d_name);
            /* stat the file to find out if it's a directory.
             * In that case add a slash to speed up typing long paths
             */
            stat(file, &sb);
            if(S_ISDIR(sb.st_mode))
                pstrcat(file, sizeof(file), "/");
            readline_add_completion(cur_mon->rs, file);
        }
    }
    closedir(ffs);
}

static void block_completion_it(void *opaque, BlockDriverState *bs)
{
    const char *name = bdrv_get_device_name(bs);
    const char *input = opaque;

    if (input[0] == '\0' ||
        !strncmp(name, (char *)input, strlen(input))) {
        readline_add_completion(cur_mon->rs, name);
    }
}

/* NOTE: this parser is an approximate form of the real command parser */
static void parse_cmdline(const char *cmdline,
                         int *pnb_args, char **args)
{
    const char *p;
    int nb_args, ret;
    char buf[1024];

    p = cmdline;
    nb_args = 0;
    for(;;) {
        while (qemu_isspace(*p))
            p++;
        if (*p == '\0')
            break;
        if (nb_args >= MAX_ARGS)
            break;
        ret = get_str(buf, sizeof(buf), &p);
        args[nb_args] = qemu_strdup(buf);
        nb_args++;
        if (ret < 0)
            break;
    }
    *pnb_args = nb_args;
}

static const char *next_arg_type(const char *typestr)
{
    const char *p = strchr(typestr, ':');
    return (p != NULL ? ++p : typestr);
}

static void monitor_find_completion(const char *cmdline)
{
    const char *cmdname;
    char *args[MAX_ARGS];
    int nb_args, i, len;
    const char *ptype, *str;
    const mon_cmd_t *cmd;
    const KeyDef *key;

    parse_cmdline(cmdline, &nb_args, args);
#ifdef DEBUG_COMPLETION
    for(i = 0; i < nb_args; i++) {
        monitor_printf(cur_mon, "arg%d = '%s'\n", i, (char *)args[i]);
    }
#endif

    /* if the line ends with a space, it means we want to complete the
       next arg */
    len = strlen(cmdline);
    if (len > 0 && qemu_isspace(cmdline[len - 1])) {
        if (nb_args >= MAX_ARGS)
            return;
        args[nb_args++] = qemu_strdup("");
    }
    if (nb_args <= 1) {
        /* command completion */
        if (nb_args == 0)
            cmdname = "";
        else
            cmdname = args[0];
        readline_set_completion_index(cur_mon->rs, strlen(cmdname));
        for(cmd = mon_cmds; cmd->name != NULL; cmd++) {
            cmd_completion(cmdname, cmd->name);
        }
    } else {
        /* find the command */
        for(cmd = mon_cmds; cmd->name != NULL; cmd++) {
            if (compare_cmd(args[0], cmd->name))
                goto found;
        }
        return;
    found:
        ptype = next_arg_type(cmd->args_type);
        for(i = 0; i < nb_args - 2; i++) {
            if (*ptype != '\0') {
                ptype = next_arg_type(ptype);
                while (*ptype == '?')
                    ptype = next_arg_type(ptype);
            }
        }
        str = args[nb_args - 1];
        if (*ptype == '-' && ptype[1] != '\0') {
            ptype += 2;
        }
        switch(*ptype) {
        case 'F':
            /* file completion */
            readline_set_completion_index(cur_mon->rs, strlen(str));
            file_completion(str);
            break;
        case 'B':
            /* block device name completion */
            readline_set_completion_index(cur_mon->rs, strlen(str));
            bdrv_iterate(block_completion_it, (void *)str);
            break;
        case 's':
            /* XXX: more generic ? */
            if (!strcmp(cmd->name, "info")) {
                readline_set_completion_index(cur_mon->rs, strlen(str));
                for(cmd = info_cmds; cmd->name != NULL; cmd++) {
                    cmd_completion(str, cmd->name);
                }
            } else if (!strcmp(cmd->name, "sendkey")) {
                char *sep = strrchr(str, '-');
                if (sep)
                    str = sep + 1;
                readline_set_completion_index(cur_mon->rs, strlen(str));
                for(key = key_defs; key->name != NULL; key++) {
                    cmd_completion(str, key->name);
                }
            } else if (!strcmp(cmd->name, "help|?")) {
                readline_set_completion_index(cur_mon->rs, strlen(str));
                for (cmd = mon_cmds; cmd->name != NULL; cmd++) {
                    cmd_completion(str, cmd->name);
                }
            }
            break;
        default:
            break;
        }
    }
    for(i = 0; i < nb_args; i++)
        qemu_free(args[i]);
}

static int monitor_can_read(void *opaque)
{
    Monitor *mon = opaque;

    return (mon->suspend_cnt == 0) ? 128 : 0;
}

typedef struct CmdArgs {
    QString *name;
    int type;
    int flag;
    int optional;
} CmdArgs;

static int check_opt(const CmdArgs *cmd_args, const char *name, QDict *args)
{
    if (!cmd_args->optional) {
        qemu_error_new(QERR_MISSING_PARAMETER, name);
        return -1;
    }

    if (cmd_args->type == '-') {
        /* handlers expect a value, they need to be changed */
        qdict_put(args, name, qint_from_int(0));
    }

    return 0;
}

static int check_arg(const CmdArgs *cmd_args, QDict *args)
{
    QObject *value;
    const char *name;

    name = qstring_get_str(cmd_args->name);

    if (!args) {
        return check_opt(cmd_args, name, args);
    }

    value = qdict_get(args, name);
    if (!value) {
        return check_opt(cmd_args, name, args);
    }

    switch (cmd_args->type) {
        case 'F':
        case 'B':
        case 's':
            if (qobject_type(value) != QTYPE_QSTRING) {
                qemu_error_new(QERR_INVALID_PARAMETER_TYPE, name, "string");
                return -1;
            }
            break;
        case '/': {
            int i;
            const char *keys[] = { "count", "format", "size", NULL };

            for (i = 0; keys[i]; i++) {
                QObject *obj = qdict_get(args, keys[i]);
                if (!obj) {
                    qemu_error_new(QERR_MISSING_PARAMETER, name);
                    return -1;
                }
                if (qobject_type(obj) != QTYPE_QINT) {
                    qemu_error_new(QERR_INVALID_PARAMETER_TYPE, name, "int");
                    return -1;
                }
            }
            break;
        }
        case 'i':
        case 'l':
            if (qobject_type(value) != QTYPE_QINT) {
                qemu_error_new(QERR_INVALID_PARAMETER_TYPE, name, "int");
                return -1;
            }
            break;
        case '-':
            if (qobject_type(value) != QTYPE_QINT &&
                qobject_type(value) != QTYPE_QBOOL) {
                qemu_error_new(QERR_INVALID_PARAMETER_TYPE, name, "bool");
                return -1;
            }
            if (qobject_type(value) == QTYPE_QBOOL) {
                /* handlers expect a QInt, they need to be changed */
                qdict_put(args, name,
                         qint_from_int(qbool_get_int(qobject_to_qbool(value))));
            }
            break;
        default:
            /* impossible */
            abort();
    }

    return 0;
}

static void cmd_args_init(CmdArgs *cmd_args)
{
    cmd_args->name = qstring_new();
    cmd_args->type = cmd_args->flag = cmd_args->optional = 0;
}

/*
 * This is not trivial, we have to parse Monitor command's argument
 * type syntax to be able to check the arguments provided by clients.
 *
 * In the near future we will be using an array for that and will be
 * able to drop all this parsing...
 */
static int monitor_check_qmp_args(const mon_cmd_t *cmd, QDict *args)
{
    int err;
    const char *p;
    CmdArgs cmd_args;

    if (cmd->args_type == NULL) {
        return (qdict_size(args) == 0 ? 0 : -1);
    }

    err = 0;
    cmd_args_init(&cmd_args);

    for (p = cmd->args_type;; p++) {
        if (*p == ':') {
            cmd_args.type = *++p;
            p++;
            if (cmd_args.type == '-') {
                cmd_args.flag = *p++;
                cmd_args.optional = 1;
            } else if (*p == '?') {
                cmd_args.optional = 1;
                p++;
            }

            assert(*p == ',' || *p == '\0');
            err = check_arg(&cmd_args, args);

            QDECREF(cmd_args.name);
            cmd_args_init(&cmd_args);

            if (err < 0) {
                break;
            }
        } else {
            qstring_append_chr(cmd_args.name, *p);
        }

        if (*p == '\0') {
            break;
        }
    }

    QDECREF(cmd_args.name);
    return err;
}

static void handle_qmp_command(JSONMessageParser *parser, QList *tokens)
{
    int err;
    QObject *obj;
    QDict *input, *args;
    const mon_cmd_t *cmd;
    Monitor *mon = cur_mon;
    const char *cmd_name, *info_item;

    args = NULL;
    qemu_errors_to_mon(mon);

    obj = json_parser_parse(tokens, NULL);
    if (!obj) {
        // FIXME: should be triggered in json_parser_parse()
        qemu_error_new(QERR_JSON_PARSING);
        goto err_out;
    } else if (qobject_type(obj) != QTYPE_QDICT) {
        qemu_error_new(QERR_QMP_BAD_INPUT_OBJECT, "object");
        qobject_decref(obj);
        goto err_out;
    }

    input = qobject_to_qdict(obj);

    mon->mc->id = qdict_get(input, "id");
    qobject_incref(mon->mc->id);

    obj = qdict_get(input, "execute");
    if (!obj) {
        qemu_error_new(QERR_QMP_BAD_INPUT_OBJECT, "execute");
        goto err_input;
    } else if (qobject_type(obj) != QTYPE_QSTRING) {
        qemu_error_new(QERR_QMP_BAD_INPUT_OBJECT, "string");
        goto err_input;
    }

    cmd_name = qstring_get_str(qobject_to_qstring(obj));

    /*
     * XXX: We need this special case until we get info handlers
     * converted into 'query-' commands
     */
    if (compare_cmd(cmd_name, "info")) {
        qemu_error_new(QERR_COMMAND_NOT_FOUND, cmd_name);
        goto err_input;
    } else if (strstart(cmd_name, "query-", &info_item)) {
        cmd = monitor_find_command("info");
        qdict_put_obj(input, "arguments",
                      qobject_from_jsonf("{ 'item': %s }", info_item));
    } else {
        cmd = monitor_find_command(cmd_name);
        if (!cmd) {
            qemu_error_new(QERR_COMMAND_NOT_FOUND, cmd_name);
            goto err_input;
        }
    }

    obj = qdict_get(input, "arguments");
    if (!obj) {
        args = qdict_new();
    } else {
        args = qobject_to_qdict(obj);
        QINCREF(args);
    }

    QDECREF(input);

    err = monitor_check_qmp_args(cmd, args);
    if (err < 0) {
        goto err_out;
    }

    monitor_call_handler(mon, cmd, args);
    goto out;

err_input:
    QDECREF(input);
err_out:
    monitor_protocol_emitter(mon, NULL);
out:
    QDECREF(args);
    qemu_errors_to_previous();
}

/**
 * monitor_control_read(): Read and handle QMP input
 */
static void monitor_control_read(void *opaque, const uint8_t *buf, int size)
{
    Monitor *old_mon = cur_mon;

    cur_mon = opaque;

    json_message_parser_feed(&cur_mon->mc->parser, (const char *) buf, size);

    cur_mon = old_mon;
}

static void monitor_read(void *opaque, const uint8_t *buf, int size)
{
    Monitor *old_mon = cur_mon;
    int i;

    cur_mon = opaque;

    if (cur_mon->rs) {
        for (i = 0; i < size; i++)
            readline_handle_byte(cur_mon->rs, buf[i]);
    } else {
        if (size == 0 || buf[size - 1] != 0)
            monitor_printf(cur_mon, "corrupted command\n");
        else
            handle_user_command(cur_mon, (char *)buf);
    }

    cur_mon = old_mon;
}

static void monitor_command_cb(Monitor *mon, const char *cmdline, void *opaque)
{
    monitor_suspend(mon);
    handle_user_command(mon, cmdline);
    monitor_resume(mon);
}

int monitor_suspend(Monitor *mon)
{
    if (!mon->rs)
        return -ENOTTY;
    mon->suspend_cnt++;
    return 0;
}

void monitor_resume(Monitor *mon)
{
    if (!mon->rs)
        return;
    if (--mon->suspend_cnt == 0)
        readline_show_prompt(mon->rs);
}

/**
 * monitor_control_event(): Print QMP gretting
 */
static void monitor_control_event(void *opaque, int event)
{
    if (event == CHR_EVENT_OPENED) {
        QObject *data;
        Monitor *mon = opaque;

        json_message_parser_init(&mon->mc->parser, handle_qmp_command);

        data = qobject_from_jsonf("{ 'QMP': { 'capabilities': [] } }");
        assert(data != NULL);

        monitor_json_emitter(mon, data);
        qobject_decref(data);
    }
}

static void monitor_event(void *opaque, int event)
{
    Monitor *mon = opaque;

    switch (event) {
    case CHR_EVENT_MUX_IN:
        mon->mux_out = 0;
        if (mon->reset_seen) {
            readline_restart(mon->rs);
            monitor_resume(mon);
            monitor_flush(mon);
        } else {
            mon->suspend_cnt = 0;
        }
        break;

    case CHR_EVENT_MUX_OUT:
        if (mon->reset_seen) {
            if (mon->suspend_cnt == 0) {
                monitor_printf(mon, "\n");
            }
            monitor_flush(mon);
            monitor_suspend(mon);
        } else {
            mon->suspend_cnt++;
        }
        mon->mux_out = 1;
        break;

    case CHR_EVENT_OPENED:
        monitor_printf(mon, "QEMU %s monitor - type 'help' for more "
                       "information\n", QEMU_VERSION);
        if (!mon->mux_out) {
            readline_show_prompt(mon->rs);
        }
        mon->reset_seen = 1;
        break;
    }
}


/*
 * Local variables:
 *  c-indent-level: 4
 *  c-basic-offset: 4
 *  tab-width: 8
 * End:
 */

void monitor_init(CharDriverState *chr, int flags)
{
    static int is_first_init = 1;
    Monitor *mon;

    if (is_first_init) {
        key_timer = qemu_new_timer(vm_clock, release_keys, NULL);
        is_first_init = 0;
    }

    mon = qemu_mallocz(sizeof(*mon));

    mon->chr = chr;
    mon->flags = flags;
    if (flags & MONITOR_USE_READLINE) {
        mon->rs = readline_init(mon, monitor_find_completion);
        monitor_read_command(mon, 0);
    }

    if (monitor_ctrl_mode(mon)) {
        mon->mc = qemu_mallocz(sizeof(MonitorControl));
        /* Control mode requires special handlers */
        qemu_chr_add_handlers(chr, monitor_can_read, monitor_control_read,
                              monitor_control_event, mon);
    } else {
        qemu_chr_add_handlers(chr, monitor_can_read, monitor_read,
                              monitor_event, mon);
    }

    QLIST_INSERT_HEAD(&mon_list, mon, entry);
    if (!cur_mon || (flags & MONITOR_IS_DEFAULT))
        cur_mon = mon;
}

static void bdrv_password_cb(Monitor *mon, const char *password, void *opaque)
{
    BlockDriverState *bs = opaque;
    int ret = 0;

    if (bdrv_set_key(bs, password) != 0) {
        monitor_printf(mon, "invalid password\n");
        ret = -EPERM;
    }
    if (mon->password_completion_cb)
        mon->password_completion_cb(mon->password_opaque, ret);

    monitor_read_command(mon, 1);
}

void monitor_read_bdrv_key_start(Monitor *mon, BlockDriverState *bs,
                                 BlockDriverCompletionFunc *completion_cb,
                                 void *opaque)
{
    int err;

    if (!bdrv_key_required(bs)) {
        if (completion_cb)
            completion_cb(opaque, 0);
        return;
    }

    if (monitor_ctrl_mode(mon)) {
        qemu_error_new(QERR_DEVICE_ENCRYPTED, bdrv_get_device_name(bs));
        return;
    }

    monitor_printf(mon, "%s (%s) is encrypted.\n", bdrv_get_device_name(bs),
                   bdrv_get_encrypted_filename(bs));

    mon->password_completion_cb = completion_cb;
    mon->password_opaque = opaque;

    err = monitor_read_password(mon, bdrv_password_cb, bs);

    if (err && completion_cb)
        completion_cb(opaque, err);
}

typedef struct QemuErrorSink QemuErrorSink;
struct QemuErrorSink {
    enum {
        ERR_SINK_FILE,
        ERR_SINK_MONITOR,
    } dest;
    union {
        FILE    *fp;
        Monitor *mon;
    };
    QemuErrorSink *previous;
};

static QemuErrorSink *qemu_error_sink;

void qemu_errors_to_file(FILE *fp)
{
    QemuErrorSink *sink;

    sink = qemu_mallocz(sizeof(*sink));
    sink->dest = ERR_SINK_FILE;
    sink->fp = fp;
    sink->previous = qemu_error_sink;
    qemu_error_sink = sink;
}

void qemu_errors_to_mon(Monitor *mon)
{
    QemuErrorSink *sink;

    sink = qemu_mallocz(sizeof(*sink));
    sink->dest = ERR_SINK_MONITOR;
    sink->mon = mon;
    sink->previous = qemu_error_sink;
    qemu_error_sink = sink;
}

void qemu_errors_to_previous(void)
{
    QemuErrorSink *sink;

    assert(qemu_error_sink != NULL);
    sink = qemu_error_sink;
    qemu_error_sink = sink->previous;
    qemu_free(sink);
}

void qemu_error(const char *fmt, ...)
{
    va_list args;

    assert(qemu_error_sink != NULL);
    switch (qemu_error_sink->dest) {
    case ERR_SINK_FILE:
        va_start(args, fmt);
        vfprintf(qemu_error_sink->fp, fmt, args);
        va_end(args);
        break;
    case ERR_SINK_MONITOR:
        va_start(args, fmt);
        monitor_vprintf(qemu_error_sink->mon, fmt, args);
        va_end(args);
        break;
    }
}

void qemu_error_internal(const char *file, int linenr, const char *func,
                         const char *fmt, ...)
{
    va_list va;
    QError *qerror;

    assert(qemu_error_sink != NULL);

    va_start(va, fmt);
    qerror = qerror_from_info(file, linenr, func, fmt, &va);
    va_end(va);

    switch (qemu_error_sink->dest) {
    case ERR_SINK_FILE:
        qerror_print(qerror);
        QDECREF(qerror);
        break;
    case ERR_SINK_MONITOR:
        assert(qemu_error_sink->mon->error == NULL);
        qemu_error_sink->mon->error = qerror;
        break;
    }
}<|MERGE_RESOLUTION|>--- conflicted
+++ resolved
@@ -716,11 +716,6 @@
         cpu_synchronize_state(env);
         kvm_save_mpstate(env);
 
-<<<<<<< HEAD
-        qdict_put(cpu, "CPU", qint_from_int(env->cpu_index));
-        answer = (env == mon->mon_cpu) ? "yes" : "no";
-        qdict_put(cpu, "current", qstring_from_str(answer));
-=======
         obj = qobject_from_jsonf("{ 'CPU': %d, 'current': %i, 'halted': %i }",
                                  env->cpu_index, env == mon->mon_cpu,
                                  env->halted);
@@ -728,7 +723,6 @@
 
         cpu = qobject_to_qdict(obj);
 
->>>>>>> 55483ad6
 #if defined(TARGET_I386)
         qdict_put(cpu, "pc", qint_from_int(env->eip + env->segs[R_CS].base));
 #elif defined(TARGET_PPC)
@@ -739,12 +733,7 @@
 #elif defined(TARGET_MIPS)
         qdict_put(cpu, "PC", qint_from_int(env->active_tc.PC));
 #endif
-<<<<<<< HEAD
-        answer = env->halted ? "yes" : "no";
-        qdict_put(cpu, "halted", qstring_from_str(answer));
         qdict_put(cpu, "thread_id", qint_from_int(env->thread_id));
-=======
->>>>>>> 55483ad6
 
         qlist_append(cpu_list, cpu);
     }
