/*
 * QEMU monitor
 *
 * Copyright (c) 2003-2004 Fabrice Bellard
 *
 * Permission is hereby granted, free of charge, to any person obtaining a copy
 * of this software and associated documentation files (the "Software"), to deal
 * in the Software without restriction, including without limitation the rights
 * to use, copy, modify, merge, publish, distribute, sublicense, and/or sell
 * copies of the Software, and to permit persons to whom the Software is
 * furnished to do so, subject to the following conditions:
 *
 * The above copyright notice and this permission notice shall be included in
 * all copies or substantial portions of the Software.
 *
 * THE SOFTWARE IS PROVIDED "AS IS", WITHOUT WARRANTY OF ANY KIND, EXPRESS OR
 * IMPLIED, INCLUDING BUT NOT LIMITED TO THE WARRANTIES OF MERCHANTABILITY,
 * FITNESS FOR A PARTICULAR PURPOSE AND NONINFRINGEMENT. IN NO EVENT SHALL
 * THE AUTHORS OR COPYRIGHT HOLDERS BE LIABLE FOR ANY CLAIM, DAMAGES OR OTHER
 * LIABILITY, WHETHER IN AN ACTION OF CONTRACT, TORT OR OTHERWISE, ARISING FROM,
 * OUT OF OR IN CONNECTION WITH THE SOFTWARE OR THE USE OR OTHER DEALINGS IN
 * THE SOFTWARE.
 */
#include <dirent.h>
#include "hw/hw.h"
#include "hw/qdev.h"
#include "hw/usb.h"
#include "hw/pcmcia.h"
#include "hw/pc.h"
#include "hw/pci.h"
#include "hw/watchdog.h"
#include "hw/loader.h"
#include "gdbstub.h"
#include "net.h"
#include "net/slirp.h"
#include "qemu-char.h"
#include "sysemu.h"
#include "monitor.h"
#include "readline.h"
#include "console.h"
#include "blockdev.h"
#include "audio/audio.h"
#include "disas.h"
#include "balloon.h"
#include "qemu-timer.h"
#include "migration.h"
#include "kvm.h"
#include "acl.h"
#include "qint.h"
#include "qfloat.h"
#include "qlist.h"
#include "qbool.h"
#include "qstring.h"
#include "qjson.h"
#include "json-streamer.h"
#include "json-parser.h"
#include "osdep.h"
#include "exec-all.h"
<<<<<<< HEAD

#include "qemu-kvm.h"
=======
>>>>>>> a88790a1

//#define DEBUG
//#define DEBUG_COMPLETION

/*
 * Supported types:
 *
 * 'F'          filename
 * 'B'          block device name
 * 's'          string (accept optional quote)
 * 'O'          option string of the form NAME=VALUE,...
 *              parsed according to QemuOptsList given by its name
 *              Example: 'device:O' uses qemu_device_opts.
 *              Restriction: only lists with empty desc are supported
 *              TODO lift the restriction
 * 'i'          32 bit integer
 * 'l'          target long (32 or 64 bit)
 * 'M'          just like 'l', except in user mode the value is
 *              multiplied by 2^20 (think Mebibyte)
 * 'f'          double
 *              user mode accepts an optional G, g, M, m, K, k suffix,
 *              which multiplies the value by 2^30 for suffixes G and
 *              g, 2^20 for M and m, 2^10 for K and k
 * 'T'          double
 *              user mode accepts an optional ms, us, ns suffix,
 *              which divides the value by 1e3, 1e6, 1e9, respectively
 * '/'          optional gdb-like print format (like "/10x")
 *
 * '?'          optional type (for all types, except '/')
 * '.'          other form of optional type (for 'i' and 'l')
 * 'b'          boolean
 *              user mode accepts "on" or "off"
 * '-'          optional parameter (eg. '-f')
 *
 */

typedef struct MonitorCompletionData MonitorCompletionData;
struct MonitorCompletionData {
    Monitor *mon;
    void (*user_print)(Monitor *mon, const QObject *data);
};

typedef struct mon_cmd_t {
    const char *name;
    const char *args_type;
    const char *params;
    const char *help;
    void (*user_print)(Monitor *mon, const QObject *data);
    union {
        void (*info)(Monitor *mon);
        void (*info_new)(Monitor *mon, QObject **ret_data);
        int  (*info_async)(Monitor *mon, MonitorCompletion *cb, void *opaque);
        void (*cmd)(Monitor *mon, const QDict *qdict);
        int  (*cmd_new)(Monitor *mon, const QDict *params, QObject **ret_data);
        int  (*cmd_async)(Monitor *mon, const QDict *params,
                          MonitorCompletion *cb, void *opaque);
    } mhandler;
    int async;
} mon_cmd_t;

/* file descriptors passed via SCM_RIGHTS */
typedef struct mon_fd_t mon_fd_t;
struct mon_fd_t {
    char *name;
    int fd;
    QLIST_ENTRY(mon_fd_t) next;
};

typedef struct MonitorControl {
    QObject *id;
    JSONMessageParser parser;
    int command_mode;
} MonitorControl;

struct Monitor {
    CharDriverState *chr;
    int mux_out;
    int reset_seen;
    int flags;
    int suspend_cnt;
    uint8_t outbuf[1024];
    int outbuf_index;
    ReadLineState *rs;
    MonitorControl *mc;
    CPUState *mon_cpu;
    BlockDriverCompletionFunc *password_completion_cb;
    void *password_opaque;
#ifdef CONFIG_DEBUG_MONITOR
    int print_calls_nr;
#endif
    QError *error;
    QLIST_HEAD(,mon_fd_t) fds;
    QLIST_ENTRY(Monitor) entry;
};

#ifdef CONFIG_DEBUG_MONITOR
#define MON_DEBUG(fmt, ...) do {    \
    fprintf(stderr, "Monitor: ");       \
    fprintf(stderr, fmt, ## __VA_ARGS__); } while (0)

static inline void mon_print_count_inc(Monitor *mon)
{
    mon->print_calls_nr++;
}

static inline void mon_print_count_init(Monitor *mon)
{
    mon->print_calls_nr = 0;
}

static inline int mon_print_count_get(const Monitor *mon)
{
    return mon->print_calls_nr;
}

#else /* !CONFIG_DEBUG_MONITOR */
#define MON_DEBUG(fmt, ...) do { } while (0)
static inline void mon_print_count_inc(Monitor *mon) { }
static inline void mon_print_count_init(Monitor *mon) { }
static inline int mon_print_count_get(const Monitor *mon) { return 0; }
#endif /* CONFIG_DEBUG_MONITOR */

static QLIST_HEAD(mon_list, Monitor) mon_list;

static const mon_cmd_t mon_cmds[];
static const mon_cmd_t info_cmds[];

Monitor *cur_mon;
Monitor *default_mon;

static void monitor_command_cb(Monitor *mon, const char *cmdline,
                               void *opaque);

static inline int qmp_cmd_mode(const Monitor *mon)
{
    return (mon->mc ? mon->mc->command_mode : 0);
}

/* Return true if in control mode, false otherwise */
static inline int monitor_ctrl_mode(const Monitor *mon)
{
    return (mon->flags & MONITOR_USE_CONTROL);
}

/* Return non-zero iff we have a current monitor, and it is in QMP mode.  */
int monitor_cur_is_qmp(void)
{
    return cur_mon && monitor_ctrl_mode(cur_mon);
}

static void monitor_read_command(Monitor *mon, int show_prompt)
{
    if (!mon->rs)
        return;

    readline_start(mon->rs, "(qemu) ", 0, monitor_command_cb, NULL);
    if (show_prompt)
        readline_show_prompt(mon->rs);
}

static int monitor_read_password(Monitor *mon, ReadLineFunc *readline_func,
                                 void *opaque)
{
    if (monitor_ctrl_mode(mon)) {
        qerror_report(QERR_MISSING_PARAMETER, "password");
        return -EINVAL;
    } else if (mon->rs) {
        readline_start(mon->rs, "Password: ", 1, readline_func, opaque);
        /* prompt is printed on return from the command handler */
        return 0;
    } else {
        monitor_printf(mon, "terminal does not support password prompting\n");
        return -ENOTTY;
    }
}

void monitor_flush(Monitor *mon)
{
    if (mon && mon->outbuf_index != 0 && !mon->mux_out) {
        qemu_chr_write(mon->chr, mon->outbuf, mon->outbuf_index);
        mon->outbuf_index = 0;
    }
}

/* flush at every end of line or if the buffer is full */
static void monitor_puts(Monitor *mon, const char *str)
{
    char c;

    for(;;) {
        c = *str++;
        if (c == '\0')
            break;
        if (c == '\n')
            mon->outbuf[mon->outbuf_index++] = '\r';
        mon->outbuf[mon->outbuf_index++] = c;
        if (mon->outbuf_index >= (sizeof(mon->outbuf) - 1)
            || c == '\n')
            monitor_flush(mon);
    }
}

void monitor_vprintf(Monitor *mon, const char *fmt, va_list ap)
{
    char buf[4096];

    if (!mon)
        return;

    mon_print_count_inc(mon);

    if (monitor_ctrl_mode(mon)) {
        return;
    }

    vsnprintf(buf, sizeof(buf), fmt, ap);
    monitor_puts(mon, buf);
}

void monitor_printf(Monitor *mon, const char *fmt, ...)
{
    va_list ap;
    va_start(ap, fmt);
    monitor_vprintf(mon, fmt, ap);
    va_end(ap);
}

void monitor_print_filename(Monitor *mon, const char *filename)
{
    int i;

    for (i = 0; filename[i]; i++) {
        switch (filename[i]) {
        case ' ':
        case '"':
        case '\\':
            monitor_printf(mon, "\\%c", filename[i]);
            break;
        case '\t':
            monitor_printf(mon, "\\t");
            break;
        case '\r':
            monitor_printf(mon, "\\r");
            break;
        case '\n':
            monitor_printf(mon, "\\n");
            break;
        default:
            monitor_printf(mon, "%c", filename[i]);
            break;
        }
    }
}

static int monitor_fprintf(FILE *stream, const char *fmt, ...)
{
    va_list ap;
    va_start(ap, fmt);
    monitor_vprintf((Monitor *)stream, fmt, ap);
    va_end(ap);
    return 0;
}

static void monitor_user_noop(Monitor *mon, const QObject *data) { }

static inline int monitor_handler_ported(const mon_cmd_t *cmd)
{
    return cmd->user_print != NULL;
}

static inline bool monitor_handler_is_async(const mon_cmd_t *cmd)
{
    return cmd->async != 0;
}

static inline int monitor_has_error(const Monitor *mon)
{
    return mon->error != NULL;
}

static void monitor_json_emitter(Monitor *mon, const QObject *data)
{
    QString *json;

    json = qobject_to_json(data);
    assert(json != NULL);

    qstring_append_chr(json, '\n');
    monitor_puts(mon, qstring_get_str(json));

    QDECREF(json);
}

static void monitor_protocol_emitter(Monitor *mon, QObject *data)
{
    QDict *qmp;

    qmp = qdict_new();

    if (!monitor_has_error(mon)) {
        /* success response */
        if (data) {
            qobject_incref(data);
            qdict_put_obj(qmp, "return", data);
        } else {
            /* return an empty QDict by default */
            qdict_put(qmp, "return", qdict_new());
        }
    } else {
        /* error response */
        qdict_put(mon->error->error, "desc", qerror_human(mon->error));
        qdict_put(qmp, "error", mon->error->error);
        QINCREF(mon->error->error);
        QDECREF(mon->error);
        mon->error = NULL;
    }

    if (mon->mc->id) {
        qdict_put_obj(qmp, "id", mon->mc->id);
        mon->mc->id = NULL;
    }

    monitor_json_emitter(mon, QOBJECT(qmp));
    QDECREF(qmp);
}

static void timestamp_put(QDict *qdict)
{
    int err;
    QObject *obj;
    qemu_timeval tv;

    err = qemu_gettimeofday(&tv);
    if (err < 0)
        return;

    obj = qobject_from_jsonf("{ 'seconds': %" PRId64 ", "
                                "'microseconds': %" PRId64 " }",
                                (int64_t) tv.tv_sec, (int64_t) tv.tv_usec);
    qdict_put_obj(qdict, "timestamp", obj);
}

/**
 * monitor_protocol_event(): Generate a Monitor event
 *
 * Event-specific data can be emitted through the (optional) 'data' parameter.
 */
void monitor_protocol_event(MonitorEvent event, QObject *data)
{
    QDict *qmp;
    const char *event_name;
    Monitor *mon;

    assert(event < QEVENT_MAX);

    switch (event) {
        case QEVENT_SHUTDOWN:
            event_name = "SHUTDOWN";
            break;
        case QEVENT_RESET:
            event_name = "RESET";
            break;
        case QEVENT_POWERDOWN:
            event_name = "POWERDOWN";
            break;
        case QEVENT_STOP:
            event_name = "STOP";
            break;
        case QEVENT_RESUME:
            event_name = "RESUME";
            break;
        case QEVENT_VNC_CONNECTED:
            event_name = "VNC_CONNECTED";
            break;
        case QEVENT_VNC_INITIALIZED:
            event_name = "VNC_INITIALIZED";
            break;
        case QEVENT_VNC_DISCONNECTED:
            event_name = "VNC_DISCONNECTED";
            break;
        case QEVENT_BLOCK_IO_ERROR:
            event_name = "BLOCK_IO_ERROR";
            break;
        case QEVENT_RTC_CHANGE:
            event_name = "RTC_CHANGE";
            break;
        case QEVENT_WATCHDOG:
            event_name = "WATCHDOG";
            break;
        default:
            abort();
            break;
    }

    qmp = qdict_new();
    timestamp_put(qmp);
    qdict_put(qmp, "event", qstring_from_str(event_name));
    if (data) {
        qobject_incref(data);
        qdict_put_obj(qmp, "data", data);
    }

    QLIST_FOREACH(mon, &mon_list, entry) {
        if (monitor_ctrl_mode(mon) && qmp_cmd_mode(mon)) {
            monitor_json_emitter(mon, QOBJECT(qmp));
        }
    }
    QDECREF(qmp);
}

static int do_qmp_capabilities(Monitor *mon, const QDict *params,
                               QObject **ret_data)
{
    /* Will setup QMP capabilities in the future */
    if (monitor_ctrl_mode(mon)) {
        mon->mc->command_mode = 1;
    }

    return 0;
}

static int compare_cmd(const char *name, const char *list)
{
    const char *p, *pstart;
    int len;
    len = strlen(name);
    p = list;
    for(;;) {
        pstart = p;
        p = strchr(p, '|');
        if (!p)
            p = pstart + strlen(pstart);
        if ((p - pstart) == len && !memcmp(pstart, name, len))
            return 1;
        if (*p == '\0')
            break;
        p++;
    }
    return 0;
}

static void help_cmd_dump(Monitor *mon, const mon_cmd_t *cmds,
                          const char *prefix, const char *name)
{
    const mon_cmd_t *cmd;

    for(cmd = cmds; cmd->name != NULL; cmd++) {
        if (!name || !strcmp(name, cmd->name))
            monitor_printf(mon, "%s%s %s -- %s\n", prefix, cmd->name,
                           cmd->params, cmd->help);
    }
}

static void help_cmd(Monitor *mon, const char *name)
{
    if (name && !strcmp(name, "info")) {
        help_cmd_dump(mon, info_cmds, "info ", NULL);
    } else {
        help_cmd_dump(mon, mon_cmds, "", name);
        if (name && !strcmp(name, "log")) {
            const CPULogItem *item;
            monitor_printf(mon, "Log items (comma separated):\n");
            monitor_printf(mon, "%-10s %s\n", "none", "remove all logs");
            for(item = cpu_log_items; item->mask != 0; item++) {
                monitor_printf(mon, "%-10s %s\n", item->name, item->help);
            }
        }
    }
}

static void do_help_cmd(Monitor *mon, const QDict *qdict)
{
    help_cmd(mon, qdict_get_try_str(qdict, "name"));
}

static void user_monitor_complete(void *opaque, QObject *ret_data)
{
    MonitorCompletionData *data = (MonitorCompletionData *)opaque; 

    if (ret_data) {
        data->user_print(data->mon, ret_data);
    }
    monitor_resume(data->mon);
    qemu_free(data);
}

static void qmp_monitor_complete(void *opaque, QObject *ret_data)
{
    monitor_protocol_emitter(opaque, ret_data);
}

static void qmp_async_cmd_handler(Monitor *mon, const mon_cmd_t *cmd,
                                  const QDict *params)
{
    cmd->mhandler.cmd_async(mon, params, qmp_monitor_complete, mon);
}

static void qmp_async_info_handler(Monitor *mon, const mon_cmd_t *cmd)
{
    cmd->mhandler.info_async(mon, qmp_monitor_complete, mon);
}

static void user_async_cmd_handler(Monitor *mon, const mon_cmd_t *cmd,
                                   const QDict *params)
{
    int ret;

    MonitorCompletionData *cb_data = qemu_malloc(sizeof(*cb_data));
    cb_data->mon = mon;
    cb_data->user_print = cmd->user_print;
    monitor_suspend(mon);
    ret = cmd->mhandler.cmd_async(mon, params,
                                  user_monitor_complete, cb_data);
    if (ret < 0) {
        monitor_resume(mon);
        qemu_free(cb_data);
    }
}

static void user_async_info_handler(Monitor *mon, const mon_cmd_t *cmd)
{
    int ret;

    MonitorCompletionData *cb_data = qemu_malloc(sizeof(*cb_data));
    cb_data->mon = mon;
    cb_data->user_print = cmd->user_print;
    monitor_suspend(mon);
    ret = cmd->mhandler.info_async(mon, user_monitor_complete, cb_data);
    if (ret < 0) {
        monitor_resume(mon);
        qemu_free(cb_data);
    }
}

static int do_info(Monitor *mon, const QDict *qdict, QObject **ret_data)
{
    const mon_cmd_t *cmd;
    const char *item = qdict_get_try_str(qdict, "item");

    if (!item) {
        assert(monitor_ctrl_mode(mon) == 0);
        goto help;
    }

    for (cmd = info_cmds; cmd->name != NULL; cmd++) {
        if (compare_cmd(item, cmd->name))
            break;
    }

    if (cmd->name == NULL) {
        if (monitor_ctrl_mode(mon)) {
            qerror_report(QERR_COMMAND_NOT_FOUND, item);
            return -1;
        }
        goto help;
    }

    if (monitor_handler_is_async(cmd)) {
        if (monitor_ctrl_mode(mon)) {
            qmp_async_info_handler(mon, cmd);
        } else {
            user_async_info_handler(mon, cmd);
        }
        /*
         * Indicate that this command is asynchronous and will not return any
         * data (not even empty).  Instead, the data will be returned via a
         * completion callback.
         */
        *ret_data = qobject_from_jsonf("{ '__mon_async': 'return' }");
    } else if (monitor_handler_ported(cmd)) {
        cmd->mhandler.info_new(mon, ret_data);

        if (!monitor_ctrl_mode(mon)) {
            /*
             * User Protocol function is called here, Monitor Protocol is
             * handled by monitor_call_handler()
             */
            if (*ret_data)
                cmd->user_print(mon, *ret_data);
        }
    } else {
        if (monitor_ctrl_mode(mon)) {
            /* handler not converted yet */
            qerror_report(QERR_COMMAND_NOT_FOUND, item);
            return -1;
        } else {
            cmd->mhandler.info(mon);
        }
    }

    return 0;

help:
    help_cmd(mon, "info");
    return 0;
}

static void do_info_version_print(Monitor *mon, const QObject *data)
{
    QDict *qdict;

    qdict = qobject_to_qdict(data);

    monitor_printf(mon, "%s%s\n", qdict_get_str(qdict, "qemu"),
                                  qdict_get_str(qdict, "package"));
}

static void do_info_version(Monitor *mon, QObject **ret_data)
{
    *ret_data = qobject_from_jsonf("{ 'qemu': %s, 'package': %s }",
                                   QEMU_VERSION, QEMU_PKGVERSION);
}

static void do_info_name_print(Monitor *mon, const QObject *data)
{
    QDict *qdict;

    qdict = qobject_to_qdict(data);
    if (qdict_size(qdict) == 0) {
        return;
    }

    monitor_printf(mon, "%s\n", qdict_get_str(qdict, "name"));
}

static void do_info_name(Monitor *mon, QObject **ret_data)
{
    *ret_data = qemu_name ? qobject_from_jsonf("{'name': %s }", qemu_name) :
                            qobject_from_jsonf("{}");
}

static QObject *get_cmd_dict(const char *name)
{
    const char *p;

    /* Remove '|' from some commands */
    p = strchr(name, '|');
    if (p) {
        p++;
    } else {
        p = name;
    }

    return qobject_from_jsonf("{ 'name': %s }", p);
}

static void do_info_commands(Monitor *mon, QObject **ret_data)
{
    QList *cmd_list;
    const mon_cmd_t *cmd;

    cmd_list = qlist_new();

    for (cmd = mon_cmds; cmd->name != NULL; cmd++) {
        if (monitor_handler_ported(cmd) && !compare_cmd(cmd->name, "info")) {
            qlist_append_obj(cmd_list, get_cmd_dict(cmd->name));
        }
    }

    for (cmd = info_cmds; cmd->name != NULL; cmd++) {
        if (monitor_handler_ported(cmd)) {
            char buf[128];
            snprintf(buf, sizeof(buf), "query-%s", cmd->name);
            qlist_append_obj(cmd_list, get_cmd_dict(buf));
        }
    }

    *ret_data = QOBJECT(cmd_list);
}

static void do_info_uuid_print(Monitor *mon, const QObject *data)
{
    monitor_printf(mon, "%s\n", qdict_get_str(qobject_to_qdict(data), "UUID"));
}

static void do_info_uuid(Monitor *mon, QObject **ret_data)
{
    char uuid[64];

    snprintf(uuid, sizeof(uuid), UUID_FMT, qemu_uuid[0], qemu_uuid[1],
                   qemu_uuid[2], qemu_uuid[3], qemu_uuid[4], qemu_uuid[5],
                   qemu_uuid[6], qemu_uuid[7], qemu_uuid[8], qemu_uuid[9],
                   qemu_uuid[10], qemu_uuid[11], qemu_uuid[12], qemu_uuid[13],
                   qemu_uuid[14], qemu_uuid[15]);
    *ret_data = qobject_from_jsonf("{ 'UUID': %s }", uuid);
}

/* get the current CPU defined by the user */
static int mon_set_cpu(int cpu_index)
{
    CPUState *env;

    for(env = first_cpu; env != NULL; env = env->next_cpu) {
        if (env->cpu_index == cpu_index) {
            cur_mon->mon_cpu = env;
            return 0;
        }
    }
    return -1;
}

static CPUState *mon_get_cpu(void)
{
    if (!cur_mon->mon_cpu) {
        mon_set_cpu(0);
    }
    cpu_synchronize_state(cur_mon->mon_cpu);
    return cur_mon->mon_cpu;
}

static void do_info_registers(Monitor *mon)
{
    CPUState *env;
    env = mon_get_cpu();
#ifdef TARGET_I386
    cpu_dump_state(env, (FILE *)mon, monitor_fprintf,
                   X86_DUMP_FPU);
#else
    cpu_dump_state(env, (FILE *)mon, monitor_fprintf,
                   0);
#endif
}

static void print_cpu_iter(QObject *obj, void *opaque)
{
    QDict *cpu;
    int active = ' ';
    Monitor *mon = opaque;

    assert(qobject_type(obj) == QTYPE_QDICT);
    cpu = qobject_to_qdict(obj);

    if (qdict_get_bool(cpu, "current")) {
        active = '*';
    }

    monitor_printf(mon, "%c CPU #%d: ", active, (int)qdict_get_int(cpu, "CPU"));

#if defined(TARGET_I386)
    monitor_printf(mon, "pc=0x" TARGET_FMT_lx,
                   (target_ulong) qdict_get_int(cpu, "pc"));
#elif defined(TARGET_PPC)
    monitor_printf(mon, "nip=0x" TARGET_FMT_lx,
                   (target_long) qdict_get_int(cpu, "nip"));
#elif defined(TARGET_SPARC)
    monitor_printf(mon, "pc=0x " TARGET_FMT_lx,
                   (target_long) qdict_get_int(cpu, "pc"));
    monitor_printf(mon, "npc=0x" TARGET_FMT_lx,
                   (target_long) qdict_get_int(cpu, "npc"));
#elif defined(TARGET_MIPS)
    monitor_printf(mon, "PC=0x" TARGET_FMT_lx,
                   (target_long) qdict_get_int(cpu, "PC"));
#endif

    if (qdict_get_bool(cpu, "halted")) {
        monitor_printf(mon, " (halted)");
    }

    monitor_printf(mon, " thread_id=%" PRId64 " ",
					qdict_get_int(cpu, "thread_id"));

    monitor_printf(mon, "\n");
}

static void monitor_print_cpus(Monitor *mon, const QObject *data)
{
    QList *cpu_list;

    assert(qobject_type(data) == QTYPE_QLIST);
    cpu_list = qobject_to_qlist(data);
    qlist_iter(cpu_list, print_cpu_iter, mon);
}

static void do_info_cpus(Monitor *mon, QObject **ret_data)
{
    CPUState *env;
    QList *cpu_list;

    cpu_list = qlist_new();

    /* just to set the default cpu if not already done */
    mon_get_cpu();

    for(env = first_cpu; env != NULL; env = env->next_cpu) {
        QDict *cpu;
        QObject *obj;

        cpu_synchronize_state(env);

        obj = qobject_from_jsonf("{ 'CPU': %d, 'current': %i, 'halted': %i }",
                                 env->cpu_index, env == mon->mon_cpu,
                                 env->halted);

        cpu = qobject_to_qdict(obj);

#if defined(TARGET_I386)
        qdict_put(cpu, "pc", qint_from_int(env->eip + env->segs[R_CS].base));
#elif defined(TARGET_PPC)
        qdict_put(cpu, "nip", qint_from_int(env->nip));
#elif defined(TARGET_SPARC)
        qdict_put(cpu, "pc", qint_from_int(env->pc));
        qdict_put(cpu, "npc", qint_from_int(env->npc));
#elif defined(TARGET_MIPS)
        qdict_put(cpu, "PC", qint_from_int(env->active_tc.PC));
#endif
        qdict_put(cpu, "thread_id", qint_from_int(env->thread_id));

        qlist_append(cpu_list, cpu);
    }

    *ret_data = QOBJECT(cpu_list);
}

static int do_cpu_set(Monitor *mon, const QDict *qdict, QObject **ret_data)
{
    int index = qdict_get_int(qdict, "index");
    if (mon_set_cpu(index) < 0) {
        qerror_report(QERR_INVALID_PARAMETER_VALUE, "index",
                      "a CPU number");
        return -1;
    }
    return 0;
}

static void do_cpu_set_nr(Monitor *mon, const QDict *qdict)
{
    int state, value;
    const char *status;

    status = qdict_get_str(qdict, "state");
    value = qdict_get_int(qdict, "cpu");

    if (!strcmp(status, "online"))
       state = 1;
    else if (!strcmp(status, "offline"))
       state = 0;
    else {
        monitor_printf(mon, "invalid status: %s\n", status);
        return;
    }
#if defined(TARGET_I386) || defined(TARGET_X86_64)
    qemu_system_cpu_hot_add(value, state);
#endif
}

static void do_info_jit(Monitor *mon)
{
    dump_exec_info((FILE *)mon, monitor_fprintf);
}

static void do_info_history(Monitor *mon)
{
    int i;
    const char *str;

    if (!mon->rs)
        return;
    i = 0;
    for(;;) {
        str = readline_get_history(mon->rs, i);
        if (!str)
            break;
        monitor_printf(mon, "%d: '%s'\n", i, str);
        i++;
    }
}

#if defined(TARGET_PPC)
/* XXX: not implemented in other targets */
static void do_info_cpu_stats(Monitor *mon)
{
    CPUState *env;

    env = mon_get_cpu();
    cpu_dump_statistics(env, (FILE *)mon, &monitor_fprintf, 0);
}
#endif

/**
 * do_quit(): Quit QEMU execution
 */
static int do_quit(Monitor *mon, const QDict *qdict, QObject **ret_data)
{
    monitor_suspend(mon);
    no_shutdown = 0;
    qemu_system_shutdown_request();

    return 0;
}

static int change_vnc_password(const char *password)
{
    if (vnc_display_password(NULL, password) < 0) {
        qerror_report(QERR_SET_PASSWD_FAILED);
        return -1;
    }

    return 0;
}

static void change_vnc_password_cb(Monitor *mon, const char *password,
                                   void *opaque)
{
    change_vnc_password(password);
    monitor_read_command(mon, 1);
}

static int do_change_vnc(Monitor *mon, const char *target, const char *arg)
{
    if (strcmp(target, "passwd") == 0 ||
        strcmp(target, "password") == 0) {
        if (arg) {
            char password[9];
            strncpy(password, arg, sizeof(password));
            password[sizeof(password) - 1] = '\0';
            return change_vnc_password(password);
        } else {
            return monitor_read_password(mon, change_vnc_password_cb, NULL);
        }
    } else {
        if (vnc_display_open(NULL, target) < 0) {
            qerror_report(QERR_VNC_SERVER_FAILED, target);
            return -1;
        }
    }

    return 0;
}

/**
 * do_change(): Change a removable medium, or VNC configuration
 */
static int do_change(Monitor *mon, const QDict *qdict, QObject **ret_data)
{
    const char *device = qdict_get_str(qdict, "device");
    const char *target = qdict_get_str(qdict, "target");
    const char *arg = qdict_get_try_str(qdict, "arg");
    int ret;

    if (strcmp(device, "vnc") == 0) {
        ret = do_change_vnc(mon, target, arg);
    } else {
        ret = do_change_block(mon, device, target, arg);
    }

    return ret;
}

static int do_screen_dump(Monitor *mon, const QDict *qdict, QObject **ret_data)
{
    vga_hw_screen_dump(qdict_get_str(qdict, "filename"));
    return 0;
}

static void do_logfile(Monitor *mon, const QDict *qdict)
{
    cpu_set_log_filename(qdict_get_str(qdict, "filename"));
}

static void do_log(Monitor *mon, const QDict *qdict)
{
    int mask;
    const char *items = qdict_get_str(qdict, "items");

    if (!strcmp(items, "none")) {
        mask = 0;
    } else {
        mask = cpu_str_to_log_mask(items);
        if (!mask) {
            help_cmd(mon, "log");
            return;
        }
    }
    cpu_set_log(mask);
}

static void do_singlestep(Monitor *mon, const QDict *qdict)
{
    const char *option = qdict_get_try_str(qdict, "option");
    if (!option || !strcmp(option, "on")) {
        singlestep = 1;
    } else if (!strcmp(option, "off")) {
        singlestep = 0;
    } else {
        monitor_printf(mon, "unexpected option %s\n", option);
    }
}

/**
 * do_stop(): Stop VM execution
 */
static int do_stop(Monitor *mon, const QDict *qdict, QObject **ret_data)
{
    vm_stop(EXCP_INTERRUPT);
    return 0;
}

static void encrypted_bdrv_it(void *opaque, BlockDriverState *bs);

struct bdrv_iterate_context {
    Monitor *mon;
    int err;
};

/**
 * do_cont(): Resume emulation.
 */
static int do_cont(Monitor *mon, const QDict *qdict, QObject **ret_data)
{
    struct bdrv_iterate_context context = { mon, 0 };

    bdrv_iterate(encrypted_bdrv_it, &context);
    /* only resume the vm if all keys are set and valid */
    if (!context.err) {
        vm_start();
        return 0;
    } else {
        return -1;
    }
}

static void bdrv_key_cb(void *opaque, int err)
{
    Monitor *mon = opaque;

    /* another key was set successfully, retry to continue */
    if (!err)
        do_cont(mon, NULL, NULL);
}

static void encrypted_bdrv_it(void *opaque, BlockDriverState *bs)
{
    struct bdrv_iterate_context *context = opaque;

    if (!context->err && bdrv_key_required(bs)) {
        context->err = -EBUSY;
        monitor_read_bdrv_key_start(context->mon, bs, bdrv_key_cb,
                                    context->mon);
    }
}

static void do_gdbserver(Monitor *mon, const QDict *qdict)
{
    const char *device = qdict_get_try_str(qdict, "device");
    if (!device)
        device = "tcp::" DEFAULT_GDBSTUB_PORT;
    if (gdbserver_start(device) < 0) {
        monitor_printf(mon, "Could not open gdbserver on device '%s'\n",
                       device);
    } else if (strcmp(device, "none") == 0) {
        monitor_printf(mon, "Disabled gdbserver\n");
    } else {
        monitor_printf(mon, "Waiting for gdb connection on device '%s'\n",
                       device);
    }
}

static void do_watchdog_action(Monitor *mon, const QDict *qdict)
{
    const char *action = qdict_get_str(qdict, "action");
    if (select_watchdog_action(action) == -1) {
        monitor_printf(mon, "Unknown watchdog action '%s'\n", action);
    }
}

static void monitor_printc(Monitor *mon, int c)
{
    monitor_printf(mon, "'");
    switch(c) {
    case '\'':
        monitor_printf(mon, "\\'");
        break;
    case '\\':
        monitor_printf(mon, "\\\\");
        break;
    case '\n':
        monitor_printf(mon, "\\n");
        break;
    case '\r':
        monitor_printf(mon, "\\r");
        break;
    default:
        if (c >= 32 && c <= 126) {
            monitor_printf(mon, "%c", c);
        } else {
            monitor_printf(mon, "\\x%02x", c);
        }
        break;
    }
    monitor_printf(mon, "'");
}

static void memory_dump(Monitor *mon, int count, int format, int wsize,
                        target_phys_addr_t addr, int is_physical)
{
    CPUState *env;
    int l, line_size, i, max_digits, len;
    uint8_t buf[16];
    uint64_t v;

    if (format == 'i') {
        int flags;
        flags = 0;
        env = mon_get_cpu();
#ifdef TARGET_I386
        if (wsize == 2) {
            flags = 1;
        } else if (wsize == 4) {
            flags = 0;
        } else {
            /* as default we use the current CS size */
            flags = 0;
            if (env) {
#ifdef TARGET_X86_64
                if ((env->efer & MSR_EFER_LMA) &&
                    (env->segs[R_CS].flags & DESC_L_MASK))
                    flags = 2;
                else
#endif
                if (!(env->segs[R_CS].flags & DESC_B_MASK))
                    flags = 1;
            }
        }
#endif
        monitor_disas(mon, env, addr, count, is_physical, flags);
        return;
    }

    len = wsize * count;
    if (wsize == 1)
        line_size = 8;
    else
        line_size = 16;
    max_digits = 0;

    switch(format) {
    case 'o':
        max_digits = (wsize * 8 + 2) / 3;
        break;
    default:
    case 'x':
        max_digits = (wsize * 8) / 4;
        break;
    case 'u':
    case 'd':
        max_digits = (wsize * 8 * 10 + 32) / 33;
        break;
    case 'c':
        wsize = 1;
        break;
    }

    while (len > 0) {
        if (is_physical)
            monitor_printf(mon, TARGET_FMT_plx ":", addr);
        else
            monitor_printf(mon, TARGET_FMT_lx ":", (target_ulong)addr);
        l = len;
        if (l > line_size)
            l = line_size;
        if (is_physical) {
            cpu_physical_memory_rw(addr, buf, l, 0);
        } else {
            env = mon_get_cpu();
            if (cpu_memory_rw_debug(env, addr, buf, l, 0) < 0) {
                monitor_printf(mon, " Cannot access memory\n");
                break;
            }
        }
        i = 0;
        while (i < l) {
            switch(wsize) {
            default:
            case 1:
                v = ldub_raw(buf + i);
                break;
            case 2:
                v = lduw_raw(buf + i);
                break;
            case 4:
                v = (uint32_t)ldl_raw(buf + i);
                break;
            case 8:
                v = ldq_raw(buf + i);
                break;
            }
            monitor_printf(mon, " ");
            switch(format) {
            case 'o':
                monitor_printf(mon, "%#*" PRIo64, max_digits, v);
                break;
            case 'x':
                monitor_printf(mon, "0x%0*" PRIx64, max_digits, v);
                break;
            case 'u':
                monitor_printf(mon, "%*" PRIu64, max_digits, v);
                break;
            case 'd':
                monitor_printf(mon, "%*" PRId64, max_digits, v);
                break;
            case 'c':
                monitor_printc(mon, v);
                break;
            }
            i += wsize;
        }
        monitor_printf(mon, "\n");
        addr += l;
        len -= l;
    }
}

static void do_memory_dump(Monitor *mon, const QDict *qdict)
{
    int count = qdict_get_int(qdict, "count");
    int format = qdict_get_int(qdict, "format");
    int size = qdict_get_int(qdict, "size");
    target_long addr = qdict_get_int(qdict, "addr");

    memory_dump(mon, count, format, size, addr, 0);
}

static void do_physical_memory_dump(Monitor *mon, const QDict *qdict)
{
    int count = qdict_get_int(qdict, "count");
    int format = qdict_get_int(qdict, "format");
    int size = qdict_get_int(qdict, "size");
    target_phys_addr_t addr = qdict_get_int(qdict, "addr");

    memory_dump(mon, count, format, size, addr, 1);
}

static void do_print(Monitor *mon, const QDict *qdict)
{
    int format = qdict_get_int(qdict, "format");
    target_phys_addr_t val = qdict_get_int(qdict, "val");

#if TARGET_PHYS_ADDR_BITS == 32
    switch(format) {
    case 'o':
        monitor_printf(mon, "%#o", val);
        break;
    case 'x':
        monitor_printf(mon, "%#x", val);
        break;
    case 'u':
        monitor_printf(mon, "%u", val);
        break;
    default:
    case 'd':
        monitor_printf(mon, "%d", val);
        break;
    case 'c':
        monitor_printc(mon, val);
        break;
    }
#else
    switch(format) {
    case 'o':
        monitor_printf(mon, "%#" PRIo64, val);
        break;
    case 'x':
        monitor_printf(mon, "%#" PRIx64, val);
        break;
    case 'u':
        monitor_printf(mon, "%" PRIu64, val);
        break;
    default:
    case 'd':
        monitor_printf(mon, "%" PRId64, val);
        break;
    case 'c':
        monitor_printc(mon, val);
        break;
    }
#endif
    monitor_printf(mon, "\n");
}

static int do_memory_save(Monitor *mon, const QDict *qdict, QObject **ret_data)
{
    FILE *f;
    uint32_t size = qdict_get_int(qdict, "size");
    const char *filename = qdict_get_str(qdict, "filename");
    target_long addr = qdict_get_int(qdict, "val");
    uint32_t l;
    CPUState *env;
    uint8_t buf[1024];
    int ret = -1;

    env = mon_get_cpu();

    f = fopen(filename, "wb");
    if (!f) {
        qerror_report(QERR_OPEN_FILE_FAILED, filename);
        return -1;
    }
    while (size != 0) {
        l = sizeof(buf);
        if (l > size)
            l = size;
        cpu_memory_rw_debug(env, addr, buf, l, 0);
        if (fwrite(buf, 1, l, f) != l) {
            monitor_printf(mon, "fwrite() error in do_memory_save\n");
            goto exit;
        }
        addr += l;
        size -= l;
    }

    ret = 0;

exit:
    fclose(f);
    return ret;
}

static int do_physical_memory_save(Monitor *mon, const QDict *qdict,
                                    QObject **ret_data)
{
    FILE *f;
    uint32_t l;
    uint8_t buf[1024];
    uint32_t size = qdict_get_int(qdict, "size");
    const char *filename = qdict_get_str(qdict, "filename");
    target_phys_addr_t addr = qdict_get_int(qdict, "val");
    int ret = -1;

    f = fopen(filename, "wb");
    if (!f) {
        qerror_report(QERR_OPEN_FILE_FAILED, filename);
        return -1;
    }
    while (size != 0) {
        l = sizeof(buf);
        if (l > size)
            l = size;
        cpu_physical_memory_rw(addr, buf, l, 0);
        if (fwrite(buf, 1, l, f) != l) {
            monitor_printf(mon, "fwrite() error in do_physical_memory_save\n");
            goto exit;
        }
        fflush(f);
        addr += l;
        size -= l;
    }

    ret = 0;

exit:
    fclose(f);
    return ret;
}

static void do_sum(Monitor *mon, const QDict *qdict)
{
    uint32_t addr;
    uint8_t buf[1];
    uint16_t sum;
    uint32_t start = qdict_get_int(qdict, "start");
    uint32_t size = qdict_get_int(qdict, "size");

    sum = 0;
    for(addr = start; addr < (start + size); addr++) {
        cpu_physical_memory_rw(addr, buf, 1, 0);
        /* BSD sum algorithm ('sum' Unix command) */
        sum = (sum >> 1) | (sum << 15);
        sum += buf[0];
    }
    monitor_printf(mon, "%05d\n", sum);
}

typedef struct {
    int keycode;
    const char *name;
} KeyDef;

static const KeyDef key_defs[] = {
    { 0x2a, "shift" },
    { 0x36, "shift_r" },

    { 0x38, "alt" },
    { 0xb8, "alt_r" },
    { 0x64, "altgr" },
    { 0xe4, "altgr_r" },
    { 0x1d, "ctrl" },
    { 0x9d, "ctrl_r" },

    { 0xdd, "menu" },

    { 0x01, "esc" },

    { 0x02, "1" },
    { 0x03, "2" },
    { 0x04, "3" },
    { 0x05, "4" },
    { 0x06, "5" },
    { 0x07, "6" },
    { 0x08, "7" },
    { 0x09, "8" },
    { 0x0a, "9" },
    { 0x0b, "0" },
    { 0x0c, "minus" },
    { 0x0d, "equal" },
    { 0x0e, "backspace" },

    { 0x0f, "tab" },
    { 0x10, "q" },
    { 0x11, "w" },
    { 0x12, "e" },
    { 0x13, "r" },
    { 0x14, "t" },
    { 0x15, "y" },
    { 0x16, "u" },
    { 0x17, "i" },
    { 0x18, "o" },
    { 0x19, "p" },
    { 0x1a, "bracket_left" },
    { 0x1b, "bracket_right" },
    { 0x1c, "ret" },

    { 0x1e, "a" },
    { 0x1f, "s" },
    { 0x20, "d" },
    { 0x21, "f" },
    { 0x22, "g" },
    { 0x23, "h" },
    { 0x24, "j" },
    { 0x25, "k" },
    { 0x26, "l" },
    { 0x27, "semicolon" },
    { 0x28, "apostrophe" },
    { 0x29, "grave_accent" },

    { 0x2b, "backslash" },
    { 0x2c, "z" },
    { 0x2d, "x" },
    { 0x2e, "c" },
    { 0x2f, "v" },
    { 0x30, "b" },
    { 0x31, "n" },
    { 0x32, "m" },
    { 0x33, "comma" },
    { 0x34, "dot" },
    { 0x35, "slash" },

    { 0x37, "asterisk" },

    { 0x39, "spc" },
    { 0x3a, "caps_lock" },
    { 0x3b, "f1" },
    { 0x3c, "f2" },
    { 0x3d, "f3" },
    { 0x3e, "f4" },
    { 0x3f, "f5" },
    { 0x40, "f6" },
    { 0x41, "f7" },
    { 0x42, "f8" },
    { 0x43, "f9" },
    { 0x44, "f10" },
    { 0x45, "num_lock" },
    { 0x46, "scroll_lock" },

    { 0xb5, "kp_divide" },
    { 0x37, "kp_multiply" },
    { 0x4a, "kp_subtract" },
    { 0x4e, "kp_add" },
    { 0x9c, "kp_enter" },
    { 0x53, "kp_decimal" },
    { 0x54, "sysrq" },

    { 0x52, "kp_0" },
    { 0x4f, "kp_1" },
    { 0x50, "kp_2" },
    { 0x51, "kp_3" },
    { 0x4b, "kp_4" },
    { 0x4c, "kp_5" },
    { 0x4d, "kp_6" },
    { 0x47, "kp_7" },
    { 0x48, "kp_8" },
    { 0x49, "kp_9" },

    { 0x56, "<" },

    { 0x57, "f11" },
    { 0x58, "f12" },

    { 0xb7, "print" },

    { 0xc7, "home" },
    { 0xc9, "pgup" },
    { 0xd1, "pgdn" },
    { 0xcf, "end" },

    { 0xcb, "left" },
    { 0xc8, "up" },
    { 0xd0, "down" },
    { 0xcd, "right" },

    { 0xd2, "insert" },
    { 0xd3, "delete" },
#if defined(TARGET_SPARC) && !defined(TARGET_SPARC64)
    { 0xf0, "stop" },
    { 0xf1, "again" },
    { 0xf2, "props" },
    { 0xf3, "undo" },
    { 0xf4, "front" },
    { 0xf5, "copy" },
    { 0xf6, "open" },
    { 0xf7, "paste" },
    { 0xf8, "find" },
    { 0xf9, "cut" },
    { 0xfa, "lf" },
    { 0xfb, "help" },
    { 0xfc, "meta_l" },
    { 0xfd, "meta_r" },
    { 0xfe, "compose" },
#endif
    { 0, NULL },
};

static int get_keycode(const char *key)
{
    const KeyDef *p;
    char *endp;
    int ret;

    for(p = key_defs; p->name != NULL; p++) {
        if (!strcmp(key, p->name))
            return p->keycode;
    }
    if (strstart(key, "0x", NULL)) {
        ret = strtoul(key, &endp, 0);
        if (*endp == '\0' && ret >= 0x01 && ret <= 0xff)
            return ret;
    }
    return -1;
}

#define MAX_KEYCODES 16
static uint8_t keycodes[MAX_KEYCODES];
static int nb_pending_keycodes;
static QEMUTimer *key_timer;

static void release_keys(void *opaque)
{
    int keycode;

    while (nb_pending_keycodes > 0) {
        nb_pending_keycodes--;
        keycode = keycodes[nb_pending_keycodes];
        if (keycode & 0x80)
            kbd_put_keycode(0xe0);
        kbd_put_keycode(keycode | 0x80);
    }
}

static void do_sendkey(Monitor *mon, const QDict *qdict)
{
    char keyname_buf[16];
    char *separator;
    int keyname_len, keycode, i;
    const char *string = qdict_get_str(qdict, "string");
    int has_hold_time = qdict_haskey(qdict, "hold_time");
    int hold_time = qdict_get_try_int(qdict, "hold_time", -1);

    if (nb_pending_keycodes > 0) {
        qemu_del_timer(key_timer);
        release_keys(NULL);
    }
    if (!has_hold_time)
        hold_time = 100;
    i = 0;
    while (1) {
        separator = strchr(string, '-');
        keyname_len = separator ? separator - string : strlen(string);
        if (keyname_len > 0) {
            pstrcpy(keyname_buf, sizeof(keyname_buf), string);
            if (keyname_len > sizeof(keyname_buf) - 1) {
                monitor_printf(mon, "invalid key: '%s...'\n", keyname_buf);
                return;
            }
            if (i == MAX_KEYCODES) {
                monitor_printf(mon, "too many keys\n");
                return;
            }
            keyname_buf[keyname_len] = 0;
            keycode = get_keycode(keyname_buf);
            if (keycode < 0) {
                monitor_printf(mon, "unknown key: '%s'\n", keyname_buf);
                return;
            }
            keycodes[i++] = keycode;
        }
        if (!separator)
            break;
        string = separator + 1;
    }
    nb_pending_keycodes = i;
    /* key down events */
    for (i = 0; i < nb_pending_keycodes; i++) {
        keycode = keycodes[i];
        if (keycode & 0x80)
            kbd_put_keycode(0xe0);
        kbd_put_keycode(keycode & 0x7f);
    }
    /* delayed key up events */
    qemu_mod_timer(key_timer, qemu_get_clock(vm_clock) +
                   muldiv64(get_ticks_per_sec(), hold_time, 1000));
}

static int mouse_button_state;

static void do_mouse_move(Monitor *mon, const QDict *qdict)
{
    int dx, dy, dz;
    const char *dx_str = qdict_get_str(qdict, "dx_str");
    const char *dy_str = qdict_get_str(qdict, "dy_str");
    const char *dz_str = qdict_get_try_str(qdict, "dz_str");
    dx = strtol(dx_str, NULL, 0);
    dy = strtol(dy_str, NULL, 0);
    dz = 0;
    if (dz_str)
        dz = strtol(dz_str, NULL, 0);
    kbd_mouse_event(dx, dy, dz, mouse_button_state);
}

static void do_mouse_button(Monitor *mon, const QDict *qdict)
{
    int button_state = qdict_get_int(qdict, "button_state");
    mouse_button_state = button_state;
    kbd_mouse_event(0, 0, 0, mouse_button_state);
}

static void do_ioport_read(Monitor *mon, const QDict *qdict)
{
    int size = qdict_get_int(qdict, "size");
    int addr = qdict_get_int(qdict, "addr");
    int has_index = qdict_haskey(qdict, "index");
    uint32_t val;
    int suffix;

    if (has_index) {
        int index = qdict_get_int(qdict, "index");
        cpu_outb(addr & IOPORTS_MASK, index & 0xff);
        addr++;
    }
    addr &= 0xffff;

    switch(size) {
    default:
    case 1:
        val = cpu_inb(addr);
        suffix = 'b';
        break;
    case 2:
        val = cpu_inw(addr);
        suffix = 'w';
        break;
    case 4:
        val = cpu_inl(addr);
        suffix = 'l';
        break;
    }
    monitor_printf(mon, "port%c[0x%04x] = %#0*x\n",
                   suffix, addr, size * 2, val);
}

static void do_ioport_write(Monitor *mon, const QDict *qdict)
{
    int size = qdict_get_int(qdict, "size");
    int addr = qdict_get_int(qdict, "addr");
    int val = qdict_get_int(qdict, "val");

    addr &= IOPORTS_MASK;

    switch (size) {
    default:
    case 1:
        cpu_outb(addr, val);
        break;
    case 2:
        cpu_outw(addr, val);
        break;
    case 4:
        cpu_outl(addr, val);
        break;
    }
}

static void do_boot_set(Monitor *mon, const QDict *qdict)
{
    int res;
    const char *bootdevice = qdict_get_str(qdict, "bootdevice");

    res = qemu_boot_set(bootdevice);
    if (res == 0) {
        monitor_printf(mon, "boot device list now set to %s\n", bootdevice);
    } else if (res > 0) {
        monitor_printf(mon, "setting boot device list failed\n");
    } else {
        monitor_printf(mon, "no function defined to set boot device list for "
                       "this architecture\n");
    }
}

/**
 * do_system_reset(): Issue a machine reset
 */
static int do_system_reset(Monitor *mon, const QDict *qdict,
                           QObject **ret_data)
{
    qemu_system_reset_request();
    return 0;
}

/**
 * do_system_powerdown(): Issue a machine powerdown
 */
static int do_system_powerdown(Monitor *mon, const QDict *qdict,
                               QObject **ret_data)
{
    qemu_system_powerdown_request();
    return 0;
}

#if defined(TARGET_I386)
static void print_pte(Monitor *mon, uint32_t addr, uint32_t pte, uint32_t mask)
{
    monitor_printf(mon, "%08x: %08x %c%c%c%c%c%c%c%c\n",
                   addr,
                   pte & mask,
                   pte & PG_GLOBAL_MASK ? 'G' : '-',
                   pte & PG_PSE_MASK ? 'P' : '-',
                   pte & PG_DIRTY_MASK ? 'D' : '-',
                   pte & PG_ACCESSED_MASK ? 'A' : '-',
                   pte & PG_PCD_MASK ? 'C' : '-',
                   pte & PG_PWT_MASK ? 'T' : '-',
                   pte & PG_USER_MASK ? 'U' : '-',
                   pte & PG_RW_MASK ? 'W' : '-');
}

static void tlb_info(Monitor *mon)
{
    CPUState *env;
    int l1, l2;
    uint32_t pgd, pde, pte;

    env = mon_get_cpu();

    if (!(env->cr[0] & CR0_PG_MASK)) {
        monitor_printf(mon, "PG disabled\n");
        return;
    }
    pgd = env->cr[3] & ~0xfff;
    for(l1 = 0; l1 < 1024; l1++) {
        cpu_physical_memory_read(pgd + l1 * 4, (uint8_t *)&pde, 4);
        pde = le32_to_cpu(pde);
        if (pde & PG_PRESENT_MASK) {
            if ((pde & PG_PSE_MASK) && (env->cr[4] & CR4_PSE_MASK)) {
                print_pte(mon, (l1 << 22), pde, ~((1 << 20) - 1));
            } else {
                for(l2 = 0; l2 < 1024; l2++) {
                    cpu_physical_memory_read((pde & ~0xfff) + l2 * 4,
                                             (uint8_t *)&pte, 4);
                    pte = le32_to_cpu(pte);
                    if (pte & PG_PRESENT_MASK) {
                        print_pte(mon, (l1 << 22) + (l2 << 12),
                                  pte & ~PG_PSE_MASK,
                                  ~0xfff);
                    }
                }
            }
        }
    }
}

static void mem_print(Monitor *mon, uint32_t *pstart, int *plast_prot,
                      uint32_t end, int prot)
{
    int prot1;
    prot1 = *plast_prot;
    if (prot != prot1) {
        if (*pstart != -1) {
            monitor_printf(mon, "%08x-%08x %08x %c%c%c\n",
                           *pstart, end, end - *pstart,
                           prot1 & PG_USER_MASK ? 'u' : '-',
                           'r',
                           prot1 & PG_RW_MASK ? 'w' : '-');
        }
        if (prot != 0)
            *pstart = end;
        else
            *pstart = -1;
        *plast_prot = prot;
    }
}

static void mem_info(Monitor *mon)
{
    CPUState *env;
    int l1, l2, prot, last_prot;
    uint32_t pgd, pde, pte, start, end;

    env = mon_get_cpu();

    if (!(env->cr[0] & CR0_PG_MASK)) {
        monitor_printf(mon, "PG disabled\n");
        return;
    }
    pgd = env->cr[3] & ~0xfff;
    last_prot = 0;
    start = -1;
    for(l1 = 0; l1 < 1024; l1++) {
        cpu_physical_memory_read(pgd + l1 * 4, (uint8_t *)&pde, 4);
        pde = le32_to_cpu(pde);
        end = l1 << 22;
        if (pde & PG_PRESENT_MASK) {
            if ((pde & PG_PSE_MASK) && (env->cr[4] & CR4_PSE_MASK)) {
                prot = pde & (PG_USER_MASK | PG_RW_MASK | PG_PRESENT_MASK);
                mem_print(mon, &start, &last_prot, end, prot);
            } else {
                for(l2 = 0; l2 < 1024; l2++) {
                    cpu_physical_memory_read((pde & ~0xfff) + l2 * 4,
                                             (uint8_t *)&pte, 4);
                    pte = le32_to_cpu(pte);
                    end = (l1 << 22) + (l2 << 12);
                    if (pte & PG_PRESENT_MASK) {
                        prot = pte & (PG_USER_MASK | PG_RW_MASK | PG_PRESENT_MASK);
                    } else {
                        prot = 0;
                    }
                    mem_print(mon, &start, &last_prot, end, prot);
                }
            }
        } else {
            prot = 0;
            mem_print(mon, &start, &last_prot, end, prot);
        }
    }
}
#endif

#if defined(TARGET_SH4)

static void print_tlb(Monitor *mon, int idx, tlb_t *tlb)
{
    monitor_printf(mon, " tlb%i:\t"
                   "asid=%hhu vpn=%x\tppn=%x\tsz=%hhu size=%u\t"
                   "v=%hhu shared=%hhu cached=%hhu prot=%hhu "
                   "dirty=%hhu writethrough=%hhu\n",
                   idx,
                   tlb->asid, tlb->vpn, tlb->ppn, tlb->sz, tlb->size,
                   tlb->v, tlb->sh, tlb->c, tlb->pr,
                   tlb->d, tlb->wt);
}

static void tlb_info(Monitor *mon)
{
    CPUState *env = mon_get_cpu();
    int i;

    monitor_printf (mon, "ITLB:\n");
    for (i = 0 ; i < ITLB_SIZE ; i++)
        print_tlb (mon, i, &env->itlb[i]);
    monitor_printf (mon, "UTLB:\n");
    for (i = 0 ; i < UTLB_SIZE ; i++)
        print_tlb (mon, i, &env->utlb[i]);
}

#endif

static void do_info_kvm_print(Monitor *mon, const QObject *data)
{
    QDict *qdict;

    qdict = qobject_to_qdict(data);

    monitor_printf(mon, "kvm support: ");
    if (qdict_get_bool(qdict, "present")) {
        monitor_printf(mon, "%s\n", qdict_get_bool(qdict, "enabled") ?
                                    "enabled" : "disabled");
    } else {
        monitor_printf(mon, "not compiled\n");
    }
}

static void do_info_kvm(Monitor *mon, QObject **ret_data)
{
#ifdef CONFIG_KVM
    *ret_data = qobject_from_jsonf("{ 'enabled': %i, 'present': true }",
                                   kvm_enabled());
#else
    *ret_data = qobject_from_jsonf("{ 'enabled': false, 'present': false }");
#endif
}

static void do_info_numa(Monitor *mon)
{
    int i;
    CPUState *env;

    monitor_printf(mon, "%d nodes\n", nb_numa_nodes);
    for (i = 0; i < nb_numa_nodes; i++) {
        monitor_printf(mon, "node %d cpus:", i);
        for (env = first_cpu; env != NULL; env = env->next_cpu) {
            if (env->numa_node == i) {
                monitor_printf(mon, " %d", env->cpu_index);
            }
        }
        monitor_printf(mon, "\n");
        monitor_printf(mon, "node %d size: %" PRId64 " MB\n", i,
            node_mem[i] >> 20);
    }
}

#ifdef CONFIG_PROFILER

int64_t qemu_time;
int64_t dev_time;

static void do_info_profile(Monitor *mon)
{
    int64_t total;
    total = qemu_time;
    if (total == 0)
        total = 1;
    monitor_printf(mon, "async time  %" PRId64 " (%0.3f)\n",
                   dev_time, dev_time / (double)get_ticks_per_sec());
    monitor_printf(mon, "qemu time   %" PRId64 " (%0.3f)\n",
                   qemu_time, qemu_time / (double)get_ticks_per_sec());
    qemu_time = 0;
    dev_time = 0;
}
#else
static void do_info_profile(Monitor *mon)
{
    monitor_printf(mon, "Internal profiler not compiled\n");
}
#endif

/* Capture support */
static QLIST_HEAD (capture_list_head, CaptureState) capture_head;

static void do_info_capture(Monitor *mon)
{
    int i;
    CaptureState *s;

    for (s = capture_head.lh_first, i = 0; s; s = s->entries.le_next, ++i) {
        monitor_printf(mon, "[%d]: ", i);
        s->ops.info (s->opaque);
    }
}

#ifdef HAS_AUDIO
static void do_stop_capture(Monitor *mon, const QDict *qdict)
{
    int i;
    int n = qdict_get_int(qdict, "n");
    CaptureState *s;

    for (s = capture_head.lh_first, i = 0; s; s = s->entries.le_next, ++i) {
        if (i == n) {
            s->ops.destroy (s->opaque);
            QLIST_REMOVE (s, entries);
            qemu_free (s);
            return;
        }
    }
}

static void do_wav_capture(Monitor *mon, const QDict *qdict)
{
    const char *path = qdict_get_str(qdict, "path");
    int has_freq = qdict_haskey(qdict, "freq");
    int freq = qdict_get_try_int(qdict, "freq", -1);
    int has_bits = qdict_haskey(qdict, "bits");
    int bits = qdict_get_try_int(qdict, "bits", -1);
    int has_channels = qdict_haskey(qdict, "nchannels");
    int nchannels = qdict_get_try_int(qdict, "nchannels", -1);
    CaptureState *s;

    s = qemu_mallocz (sizeof (*s));

    freq = has_freq ? freq : 44100;
    bits = has_bits ? bits : 16;
    nchannels = has_channels ? nchannels : 2;

    if (wav_start_capture (s, path, freq, bits, nchannels)) {
        monitor_printf(mon, "Faied to add wave capture\n");
        qemu_free (s);
    }
    QLIST_INSERT_HEAD (&capture_head, s, entries);
}
#endif

#if defined(TARGET_I386)
static void do_inject_nmi(Monitor *mon, const QDict *qdict)
{
    CPUState *env;
    int cpu_index = qdict_get_int(qdict, "cpu_index");

    for (env = first_cpu; env != NULL; env = env->next_cpu)
        if (env->cpu_index == cpu_index) {
            if (kvm_enabled())
                kvm_inject_interrupt(env, CPU_INTERRUPT_NMI);
            else
                cpu_interrupt(env, CPU_INTERRUPT_NMI);
            break;
        }
}
#endif

static void do_info_status_print(Monitor *mon, const QObject *data)
{
    QDict *qdict;

    qdict = qobject_to_qdict(data);

    monitor_printf(mon, "VM status: ");
    if (qdict_get_bool(qdict, "running")) {
        monitor_printf(mon, "running");
        if (qdict_get_bool(qdict, "singlestep")) {
            monitor_printf(mon, " (single step mode)");
        }
    } else {
        monitor_printf(mon, "paused");
    }

    monitor_printf(mon, "\n");
}

static void do_info_status(Monitor *mon, QObject **ret_data)
{
    *ret_data = qobject_from_jsonf("{ 'running': %i, 'singlestep': %i }",
                                    vm_running, singlestep);
}

static qemu_acl *find_acl(Monitor *mon, const char *name)
{
    qemu_acl *acl = qemu_acl_find(name);

    if (!acl) {
        monitor_printf(mon, "acl: unknown list '%s'\n", name);
    }
    return acl;
}

static void do_acl_show(Monitor *mon, const QDict *qdict)
{
    const char *aclname = qdict_get_str(qdict, "aclname");
    qemu_acl *acl = find_acl(mon, aclname);
    qemu_acl_entry *entry;
    int i = 0;

    if (acl) {
        monitor_printf(mon, "policy: %s\n",
                       acl->defaultDeny ? "deny" : "allow");
        QTAILQ_FOREACH(entry, &acl->entries, next) {
            i++;
            monitor_printf(mon, "%d: %s %s\n", i,
                           entry->deny ? "deny" : "allow", entry->match);
        }
    }
}

static void do_acl_reset(Monitor *mon, const QDict *qdict)
{
    const char *aclname = qdict_get_str(qdict, "aclname");
    qemu_acl *acl = find_acl(mon, aclname);

    if (acl) {
        qemu_acl_reset(acl);
        monitor_printf(mon, "acl: removed all rules\n");
    }
}

static void do_acl_policy(Monitor *mon, const QDict *qdict)
{
    const char *aclname = qdict_get_str(qdict, "aclname");
    const char *policy = qdict_get_str(qdict, "policy");
    qemu_acl *acl = find_acl(mon, aclname);

    if (acl) {
        if (strcmp(policy, "allow") == 0) {
            acl->defaultDeny = 0;
            monitor_printf(mon, "acl: policy set to 'allow'\n");
        } else if (strcmp(policy, "deny") == 0) {
            acl->defaultDeny = 1;
            monitor_printf(mon, "acl: policy set to 'deny'\n");
        } else {
            monitor_printf(mon, "acl: unknown policy '%s', "
                           "expected 'deny' or 'allow'\n", policy);
        }
    }
}

static void do_acl_add(Monitor *mon, const QDict *qdict)
{
    const char *aclname = qdict_get_str(qdict, "aclname");
    const char *match = qdict_get_str(qdict, "match");
    const char *policy = qdict_get_str(qdict, "policy");
    int has_index = qdict_haskey(qdict, "index");
    int index = qdict_get_try_int(qdict, "index", -1);
    qemu_acl *acl = find_acl(mon, aclname);
    int deny, ret;

    if (acl) {
        if (strcmp(policy, "allow") == 0) {
            deny = 0;
        } else if (strcmp(policy, "deny") == 0) {
            deny = 1;
        } else {
            monitor_printf(mon, "acl: unknown policy '%s', "
                           "expected 'deny' or 'allow'\n", policy);
            return;
        }
        if (has_index)
            ret = qemu_acl_insert(acl, deny, match, index);
        else
            ret = qemu_acl_append(acl, deny, match);
        if (ret < 0)
            monitor_printf(mon, "acl: unable to add acl entry\n");
        else
            monitor_printf(mon, "acl: added rule at position %d\n", ret);
    }
}

static void do_acl_remove(Monitor *mon, const QDict *qdict)
{
    const char *aclname = qdict_get_str(qdict, "aclname");
    const char *match = qdict_get_str(qdict, "match");
    qemu_acl *acl = find_acl(mon, aclname);
    int ret;

    if (acl) {
        ret = qemu_acl_remove(acl, match);
        if (ret < 0)
            monitor_printf(mon, "acl: no matching acl entry\n");
        else
            monitor_printf(mon, "acl: removed rule at position %d\n", ret);
    }
}

#if defined(TARGET_I386)
static void do_inject_mce(Monitor *mon, const QDict *qdict)
{
    CPUState *cenv;
    int cpu_index = qdict_get_int(qdict, "cpu_index");
    int bank = qdict_get_int(qdict, "bank");
    uint64_t status = qdict_get_int(qdict, "status");
    uint64_t mcg_status = qdict_get_int(qdict, "mcg_status");
    uint64_t addr = qdict_get_int(qdict, "addr");
    uint64_t misc = qdict_get_int(qdict, "misc");

    for (cenv = first_cpu; cenv != NULL; cenv = cenv->next_cpu)
        if (cenv->cpu_index == cpu_index && cenv->mcg_cap) {
            cpu_inject_x86_mce(cenv, bank, status, mcg_status, addr, misc);
            break;
        }
}
#endif

static int do_getfd(Monitor *mon, const QDict *qdict, QObject **ret_data)
{
    const char *fdname = qdict_get_str(qdict, "fdname");
    mon_fd_t *monfd;
    int fd;

    fd = qemu_chr_get_msgfd(mon->chr);
    if (fd == -1) {
        qerror_report(QERR_FD_NOT_SUPPLIED);
        return -1;
    }

    if (qemu_isdigit(fdname[0])) {
        qerror_report(QERR_INVALID_PARAMETER_VALUE, "fdname",
                      "a name not starting with a digit");
        return -1;
    }

    QLIST_FOREACH(monfd, &mon->fds, next) {
        if (strcmp(monfd->name, fdname) != 0) {
            continue;
        }

        close(monfd->fd);
        monfd->fd = fd;
        return 0;
    }

    monfd = qemu_mallocz(sizeof(mon_fd_t));
    monfd->name = qemu_strdup(fdname);
    monfd->fd = fd;

    QLIST_INSERT_HEAD(&mon->fds, monfd, next);
    return 0;
}

static int do_closefd(Monitor *mon, const QDict *qdict, QObject **ret_data)
{
    const char *fdname = qdict_get_str(qdict, "fdname");
    mon_fd_t *monfd;

    QLIST_FOREACH(monfd, &mon->fds, next) {
        if (strcmp(monfd->name, fdname) != 0) {
            continue;
        }

        QLIST_REMOVE(monfd, next);
        close(monfd->fd);
        qemu_free(monfd->name);
        qemu_free(monfd);
        return 0;
    }

    qerror_report(QERR_FD_NOT_FOUND, fdname);
    return -1;
}

static void do_loadvm(Monitor *mon, const QDict *qdict)
{
    int saved_vm_running  = vm_running;
    const char *name = qdict_get_str(qdict, "name");

    vm_stop(0);

    if (load_vmstate(name) >= 0 && saved_vm_running)
        vm_start();
}

int monitor_get_fd(Monitor *mon, const char *fdname)
{
    mon_fd_t *monfd;

    QLIST_FOREACH(monfd, &mon->fds, next) {
        int fd;

        if (strcmp(monfd->name, fdname) != 0) {
            continue;
        }

        fd = monfd->fd;

        /* caller takes ownership of fd */
        QLIST_REMOVE(monfd, next);
        qemu_free(monfd->name);
        qemu_free(monfd);

        return fd;
    }

    return -1;
}

static const mon_cmd_t mon_cmds[] = {
#include "qemu-monitor.h"
    { NULL, NULL, },
};

/* Please update qemu-monitor.hx when adding or changing commands */
static const mon_cmd_t info_cmds[] = {
    {
        .name       = "version",
        .args_type  = "",
        .params     = "",
        .help       = "show the version of QEMU",
        .user_print = do_info_version_print,
        .mhandler.info_new = do_info_version,
    },
    {
        .name       = "commands",
        .args_type  = "",
        .params     = "",
        .help       = "list QMP available commands",
        .user_print = monitor_user_noop,
        .mhandler.info_new = do_info_commands,
    },
    {
        .name       = "network",
        .args_type  = "",
        .params     = "",
        .help       = "show the network state",
        .mhandler.info = do_info_network,
    },
    {
        .name       = "chardev",
        .args_type  = "",
        .params     = "",
        .help       = "show the character devices",
        .user_print = qemu_chr_info_print,
        .mhandler.info_new = qemu_chr_info,
    },
    {
        .name       = "block",
        .args_type  = "",
        .params     = "",
        .help       = "show the block devices",
        .user_print = bdrv_info_print,
        .mhandler.info_new = bdrv_info,
    },
    {
        .name       = "blockstats",
        .args_type  = "",
        .params     = "",
        .help       = "show block device statistics",
        .user_print = bdrv_stats_print,
        .mhandler.info_new = bdrv_info_stats,
    },
    {
        .name       = "registers",
        .args_type  = "",
        .params     = "",
        .help       = "show the cpu registers",
        .mhandler.info = do_info_registers,
    },
    {
        .name       = "cpus",
        .args_type  = "",
        .params     = "",
        .help       = "show infos for each CPU",
        .user_print = monitor_print_cpus,
        .mhandler.info_new = do_info_cpus,
    },
    {
        .name       = "history",
        .args_type  = "",
        .params     = "",
        .help       = "show the command line history",
        .mhandler.info = do_info_history,
    },
    {
        .name       = "irq",
        .args_type  = "",
        .params     = "",
        .help       = "show the interrupts statistics (if available)",
        .mhandler.info = irq_info,
    },
    {
        .name       = "pic",
        .args_type  = "",
        .params     = "",
        .help       = "show i8259 (PIC) state",
        .mhandler.info = pic_info,
    },
    {
        .name       = "pci",
        .args_type  = "",
        .params     = "",
        .help       = "show PCI info",
        .user_print = do_pci_info_print,
        .mhandler.info_new = do_pci_info,
    },
#if defined(TARGET_I386) || defined(TARGET_SH4)
    {
        .name       = "tlb",
        .args_type  = "",
        .params     = "",
        .help       = "show virtual to physical memory mappings",
        .mhandler.info = tlb_info,
    },
#endif
#if defined(TARGET_I386)
    {
        .name       = "mem",
        .args_type  = "",
        .params     = "",
        .help       = "show the active virtual memory mappings",
        .mhandler.info = mem_info,
    },
#endif
    {
        .name       = "jit",
        .args_type  = "",
        .params     = "",
        .help       = "show dynamic compiler info",
        .mhandler.info = do_info_jit,
    },
    {
        .name       = "kvm",
        .args_type  = "",
        .params     = "",
        .help       = "show KVM information",
        .user_print = do_info_kvm_print,
        .mhandler.info_new = do_info_kvm,
    },
    {
        .name       = "numa",
        .args_type  = "",
        .params     = "",
        .help       = "show NUMA information",
        .mhandler.info = do_info_numa,
    },
    {
        .name       = "usb",
        .args_type  = "",
        .params     = "",
        .help       = "show guest USB devices",
        .mhandler.info = usb_info,
    },
    {
        .name       = "usbhost",
        .args_type  = "",
        .params     = "",
        .help       = "show host USB devices",
        .mhandler.info = usb_host_info,
    },
    {
        .name       = "profile",
        .args_type  = "",
        .params     = "",
        .help       = "show profiling information",
        .mhandler.info = do_info_profile,
    },
    {
        .name       = "capture",
        .args_type  = "",
        .params     = "",
        .help       = "show capture information",
        .mhandler.info = do_info_capture,
    },
    {
        .name       = "snapshots",
        .args_type  = "",
        .params     = "",
        .help       = "show the currently saved VM snapshots",
        .mhandler.info = do_info_snapshots,
    },
    {
        .name       = "status",
        .args_type  = "",
        .params     = "",
        .help       = "show the current VM status (running|paused)",
        .user_print = do_info_status_print,
        .mhandler.info_new = do_info_status,
    },
    {
        .name       = "pcmcia",
        .args_type  = "",
        .params     = "",
        .help       = "show guest PCMCIA status",
        .mhandler.info = pcmcia_info,
    },
    {
        .name       = "mice",
        .args_type  = "",
        .params     = "",
        .help       = "show which guest mouse is receiving events",
        .user_print = do_info_mice_print,
        .mhandler.info_new = do_info_mice,
    },
    {
        .name       = "vnc",
        .args_type  = "",
        .params     = "",
        .help       = "show the vnc server status",
        .user_print = do_info_vnc_print,
        .mhandler.info_new = do_info_vnc,
    },
    {
        .name       = "name",
        .args_type  = "",
        .params     = "",
        .help       = "show the current VM name",
        .user_print = do_info_name_print,
        .mhandler.info_new = do_info_name,
    },
    {
        .name       = "uuid",
        .args_type  = "",
        .params     = "",
        .help       = "show the current VM UUID",
        .user_print = do_info_uuid_print,
        .mhandler.info_new = do_info_uuid,
    },
#if defined(TARGET_PPC)
    {
        .name       = "cpustats",
        .args_type  = "",
        .params     = "",
        .help       = "show CPU statistics",
        .mhandler.info = do_info_cpu_stats,
    },
#endif
#if defined(CONFIG_SLIRP)
    {
        .name       = "usernet",
        .args_type  = "",
        .params     = "",
        .help       = "show user network stack connection states",
        .mhandler.info = do_info_usernet,
    },
#endif
    {
        .name       = "migrate",
        .args_type  = "",
        .params     = "",
        .help       = "show migration status",
        .user_print = do_info_migrate_print,
        .mhandler.info_new = do_info_migrate,
    },
    {
        .name       = "balloon",
        .args_type  = "",
        .params     = "",
        .help       = "show balloon information",
        .user_print = monitor_print_balloon,
        .mhandler.info_async = do_info_balloon,
        .async      = 1,
    },
    {
        .name       = "qtree",
        .args_type  = "",
        .params     = "",
        .help       = "show device tree",
        .mhandler.info = do_info_qtree,
    },
    {
        .name       = "qdm",
        .args_type  = "",
        .params     = "",
        .help       = "show qdev device model list",
        .mhandler.info = do_info_qdm,
    },
    {
        .name       = "roms",
        .args_type  = "",
        .params     = "",
        .help       = "show roms",
        .mhandler.info = do_info_roms,
    },
    {
        .name       = NULL,
    },
};

/*******************************************************************/

static const char *pch;
static jmp_buf expr_env;

#define MD_TLONG 0
#define MD_I32   1

typedef struct MonitorDef {
    const char *name;
    int offset;
    target_long (*get_value)(const struct MonitorDef *md, int val);
    int type;
} MonitorDef;

#if defined(TARGET_I386)
static target_long monitor_get_pc (const struct MonitorDef *md, int val)
{
    CPUState *env = mon_get_cpu();
    return env->eip + env->segs[R_CS].base;
}
#endif

#if defined(TARGET_PPC)
static target_long monitor_get_ccr (const struct MonitorDef *md, int val)
{
    CPUState *env = mon_get_cpu();
    unsigned int u;
    int i;

    u = 0;
    for (i = 0; i < 8; i++)
        u |= env->crf[i] << (32 - (4 * i));

    return u;
}

static target_long monitor_get_msr (const struct MonitorDef *md, int val)
{
    CPUState *env = mon_get_cpu();
    return env->msr;
}

static target_long monitor_get_xer (const struct MonitorDef *md, int val)
{
    CPUState *env = mon_get_cpu();
    return env->xer;
}

static target_long monitor_get_decr (const struct MonitorDef *md, int val)
{
    CPUState *env = mon_get_cpu();
    return cpu_ppc_load_decr(env);
}

static target_long monitor_get_tbu (const struct MonitorDef *md, int val)
{
    CPUState *env = mon_get_cpu();
    return cpu_ppc_load_tbu(env);
}

static target_long monitor_get_tbl (const struct MonitorDef *md, int val)
{
    CPUState *env = mon_get_cpu();
    return cpu_ppc_load_tbl(env);
}
#endif

#if defined(TARGET_SPARC)
#ifndef TARGET_SPARC64
static target_long monitor_get_psr (const struct MonitorDef *md, int val)
{
    CPUState *env = mon_get_cpu();

    return cpu_get_psr(env);
}
#endif

static target_long monitor_get_reg(const struct MonitorDef *md, int val)
{
    CPUState *env = mon_get_cpu();
    return env->regwptr[val];
}
#endif

static const MonitorDef monitor_defs[] = {
#ifdef TARGET_I386

#define SEG(name, seg) \
    { name, offsetof(CPUState, segs[seg].selector), NULL, MD_I32 },\
    { name ".base", offsetof(CPUState, segs[seg].base) },\
    { name ".limit", offsetof(CPUState, segs[seg].limit), NULL, MD_I32 },

    { "eax", offsetof(CPUState, regs[0]) },
    { "ecx", offsetof(CPUState, regs[1]) },
    { "edx", offsetof(CPUState, regs[2]) },
    { "ebx", offsetof(CPUState, regs[3]) },
    { "esp|sp", offsetof(CPUState, regs[4]) },
    { "ebp|fp", offsetof(CPUState, regs[5]) },
    { "esi", offsetof(CPUState, regs[6]) },
    { "edi", offsetof(CPUState, regs[7]) },
#ifdef TARGET_X86_64
    { "r8", offsetof(CPUState, regs[8]) },
    { "r9", offsetof(CPUState, regs[9]) },
    { "r10", offsetof(CPUState, regs[10]) },
    { "r11", offsetof(CPUState, regs[11]) },
    { "r12", offsetof(CPUState, regs[12]) },
    { "r13", offsetof(CPUState, regs[13]) },
    { "r14", offsetof(CPUState, regs[14]) },
    { "r15", offsetof(CPUState, regs[15]) },
#endif
    { "eflags", offsetof(CPUState, eflags) },
    { "eip", offsetof(CPUState, eip) },
    SEG("cs", R_CS)
    SEG("ds", R_DS)
    SEG("es", R_ES)
    SEG("ss", R_SS)
    SEG("fs", R_FS)
    SEG("gs", R_GS)
    { "pc", 0, monitor_get_pc, },
#elif defined(TARGET_PPC)
    /* General purpose registers */
    { "r0", offsetof(CPUState, gpr[0]) },
    { "r1", offsetof(CPUState, gpr[1]) },
    { "r2", offsetof(CPUState, gpr[2]) },
    { "r3", offsetof(CPUState, gpr[3]) },
    { "r4", offsetof(CPUState, gpr[4]) },
    { "r5", offsetof(CPUState, gpr[5]) },
    { "r6", offsetof(CPUState, gpr[6]) },
    { "r7", offsetof(CPUState, gpr[7]) },
    { "r8", offsetof(CPUState, gpr[8]) },
    { "r9", offsetof(CPUState, gpr[9]) },
    { "r10", offsetof(CPUState, gpr[10]) },
    { "r11", offsetof(CPUState, gpr[11]) },
    { "r12", offsetof(CPUState, gpr[12]) },
    { "r13", offsetof(CPUState, gpr[13]) },
    { "r14", offsetof(CPUState, gpr[14]) },
    { "r15", offsetof(CPUState, gpr[15]) },
    { "r16", offsetof(CPUState, gpr[16]) },
    { "r17", offsetof(CPUState, gpr[17]) },
    { "r18", offsetof(CPUState, gpr[18]) },
    { "r19", offsetof(CPUState, gpr[19]) },
    { "r20", offsetof(CPUState, gpr[20]) },
    { "r21", offsetof(CPUState, gpr[21]) },
    { "r22", offsetof(CPUState, gpr[22]) },
    { "r23", offsetof(CPUState, gpr[23]) },
    { "r24", offsetof(CPUState, gpr[24]) },
    { "r25", offsetof(CPUState, gpr[25]) },
    { "r26", offsetof(CPUState, gpr[26]) },
    { "r27", offsetof(CPUState, gpr[27]) },
    { "r28", offsetof(CPUState, gpr[28]) },
    { "r29", offsetof(CPUState, gpr[29]) },
    { "r30", offsetof(CPUState, gpr[30]) },
    { "r31", offsetof(CPUState, gpr[31]) },
    /* Floating point registers */
    { "f0", offsetof(CPUState, fpr[0]) },
    { "f1", offsetof(CPUState, fpr[1]) },
    { "f2", offsetof(CPUState, fpr[2]) },
    { "f3", offsetof(CPUState, fpr[3]) },
    { "f4", offsetof(CPUState, fpr[4]) },
    { "f5", offsetof(CPUState, fpr[5]) },
    { "f6", offsetof(CPUState, fpr[6]) },
    { "f7", offsetof(CPUState, fpr[7]) },
    { "f8", offsetof(CPUState, fpr[8]) },
    { "f9", offsetof(CPUState, fpr[9]) },
    { "f10", offsetof(CPUState, fpr[10]) },
    { "f11", offsetof(CPUState, fpr[11]) },
    { "f12", offsetof(CPUState, fpr[12]) },
    { "f13", offsetof(CPUState, fpr[13]) },
    { "f14", offsetof(CPUState, fpr[14]) },
    { "f15", offsetof(CPUState, fpr[15]) },
    { "f16", offsetof(CPUState, fpr[16]) },
    { "f17", offsetof(CPUState, fpr[17]) },
    { "f18", offsetof(CPUState, fpr[18]) },
    { "f19", offsetof(CPUState, fpr[19]) },
    { "f20", offsetof(CPUState, fpr[20]) },
    { "f21", offsetof(CPUState, fpr[21]) },
    { "f22", offsetof(CPUState, fpr[22]) },
    { "f23", offsetof(CPUState, fpr[23]) },
    { "f24", offsetof(CPUState, fpr[24]) },
    { "f25", offsetof(CPUState, fpr[25]) },
    { "f26", offsetof(CPUState, fpr[26]) },
    { "f27", offsetof(CPUState, fpr[27]) },
    { "f28", offsetof(CPUState, fpr[28]) },
    { "f29", offsetof(CPUState, fpr[29]) },
    { "f30", offsetof(CPUState, fpr[30]) },
    { "f31", offsetof(CPUState, fpr[31]) },
    { "fpscr", offsetof(CPUState, fpscr) },
    /* Next instruction pointer */
    { "nip|pc", offsetof(CPUState, nip) },
    { "lr", offsetof(CPUState, lr) },
    { "ctr", offsetof(CPUState, ctr) },
    { "decr", 0, &monitor_get_decr, },
    { "ccr", 0, &monitor_get_ccr, },
    /* Machine state register */
    { "msr", 0, &monitor_get_msr, },
    { "xer", 0, &monitor_get_xer, },
    { "tbu", 0, &monitor_get_tbu, },
    { "tbl", 0, &monitor_get_tbl, },
#if defined(TARGET_PPC64)
    /* Address space register */
    { "asr", offsetof(CPUState, asr) },
#endif
    /* Segment registers */
    { "sdr1", offsetof(CPUState, sdr1) },
    { "sr0", offsetof(CPUState, sr[0]) },
    { "sr1", offsetof(CPUState, sr[1]) },
    { "sr2", offsetof(CPUState, sr[2]) },
    { "sr3", offsetof(CPUState, sr[3]) },
    { "sr4", offsetof(CPUState, sr[4]) },
    { "sr5", offsetof(CPUState, sr[5]) },
    { "sr6", offsetof(CPUState, sr[6]) },
    { "sr7", offsetof(CPUState, sr[7]) },
    { "sr8", offsetof(CPUState, sr[8]) },
    { "sr9", offsetof(CPUState, sr[9]) },
    { "sr10", offsetof(CPUState, sr[10]) },
    { "sr11", offsetof(CPUState, sr[11]) },
    { "sr12", offsetof(CPUState, sr[12]) },
    { "sr13", offsetof(CPUState, sr[13]) },
    { "sr14", offsetof(CPUState, sr[14]) },
    { "sr15", offsetof(CPUState, sr[15]) },
    /* Too lazy to put BATs and SPRs ... */
#elif defined(TARGET_SPARC)
    { "g0", offsetof(CPUState, gregs[0]) },
    { "g1", offsetof(CPUState, gregs[1]) },
    { "g2", offsetof(CPUState, gregs[2]) },
    { "g3", offsetof(CPUState, gregs[3]) },
    { "g4", offsetof(CPUState, gregs[4]) },
    { "g5", offsetof(CPUState, gregs[5]) },
    { "g6", offsetof(CPUState, gregs[6]) },
    { "g7", offsetof(CPUState, gregs[7]) },
    { "o0", 0, monitor_get_reg },
    { "o1", 1, monitor_get_reg },
    { "o2", 2, monitor_get_reg },
    { "o3", 3, monitor_get_reg },
    { "o4", 4, monitor_get_reg },
    { "o5", 5, monitor_get_reg },
    { "o6", 6, monitor_get_reg },
    { "o7", 7, monitor_get_reg },
    { "l0", 8, monitor_get_reg },
    { "l1", 9, monitor_get_reg },
    { "l2", 10, monitor_get_reg },
    { "l3", 11, monitor_get_reg },
    { "l4", 12, monitor_get_reg },
    { "l5", 13, monitor_get_reg },
    { "l6", 14, monitor_get_reg },
    { "l7", 15, monitor_get_reg },
    { "i0", 16, monitor_get_reg },
    { "i1", 17, monitor_get_reg },
    { "i2", 18, monitor_get_reg },
    { "i3", 19, monitor_get_reg },
    { "i4", 20, monitor_get_reg },
    { "i5", 21, monitor_get_reg },
    { "i6", 22, monitor_get_reg },
    { "i7", 23, monitor_get_reg },
    { "pc", offsetof(CPUState, pc) },
    { "npc", offsetof(CPUState, npc) },
    { "y", offsetof(CPUState, y) },
#ifndef TARGET_SPARC64
    { "psr", 0, &monitor_get_psr, },
    { "wim", offsetof(CPUState, wim) },
#endif
    { "tbr", offsetof(CPUState, tbr) },
    { "fsr", offsetof(CPUState, fsr) },
    { "f0", offsetof(CPUState, fpr[0]) },
    { "f1", offsetof(CPUState, fpr[1]) },
    { "f2", offsetof(CPUState, fpr[2]) },
    { "f3", offsetof(CPUState, fpr[3]) },
    { "f4", offsetof(CPUState, fpr[4]) },
    { "f5", offsetof(CPUState, fpr[5]) },
    { "f6", offsetof(CPUState, fpr[6]) },
    { "f7", offsetof(CPUState, fpr[7]) },
    { "f8", offsetof(CPUState, fpr[8]) },
    { "f9", offsetof(CPUState, fpr[9]) },
    { "f10", offsetof(CPUState, fpr[10]) },
    { "f11", offsetof(CPUState, fpr[11]) },
    { "f12", offsetof(CPUState, fpr[12]) },
    { "f13", offsetof(CPUState, fpr[13]) },
    { "f14", offsetof(CPUState, fpr[14]) },
    { "f15", offsetof(CPUState, fpr[15]) },
    { "f16", offsetof(CPUState, fpr[16]) },
    { "f17", offsetof(CPUState, fpr[17]) },
    { "f18", offsetof(CPUState, fpr[18]) },
    { "f19", offsetof(CPUState, fpr[19]) },
    { "f20", offsetof(CPUState, fpr[20]) },
    { "f21", offsetof(CPUState, fpr[21]) },
    { "f22", offsetof(CPUState, fpr[22]) },
    { "f23", offsetof(CPUState, fpr[23]) },
    { "f24", offsetof(CPUState, fpr[24]) },
    { "f25", offsetof(CPUState, fpr[25]) },
    { "f26", offsetof(CPUState, fpr[26]) },
    { "f27", offsetof(CPUState, fpr[27]) },
    { "f28", offsetof(CPUState, fpr[28]) },
    { "f29", offsetof(CPUState, fpr[29]) },
    { "f30", offsetof(CPUState, fpr[30]) },
    { "f31", offsetof(CPUState, fpr[31]) },
#ifdef TARGET_SPARC64
    { "f32", offsetof(CPUState, fpr[32]) },
    { "f34", offsetof(CPUState, fpr[34]) },
    { "f36", offsetof(CPUState, fpr[36]) },
    { "f38", offsetof(CPUState, fpr[38]) },
    { "f40", offsetof(CPUState, fpr[40]) },
    { "f42", offsetof(CPUState, fpr[42]) },
    { "f44", offsetof(CPUState, fpr[44]) },
    { "f46", offsetof(CPUState, fpr[46]) },
    { "f48", offsetof(CPUState, fpr[48]) },
    { "f50", offsetof(CPUState, fpr[50]) },
    { "f52", offsetof(CPUState, fpr[52]) },
    { "f54", offsetof(CPUState, fpr[54]) },
    { "f56", offsetof(CPUState, fpr[56]) },
    { "f58", offsetof(CPUState, fpr[58]) },
    { "f60", offsetof(CPUState, fpr[60]) },
    { "f62", offsetof(CPUState, fpr[62]) },
    { "asi", offsetof(CPUState, asi) },
    { "pstate", offsetof(CPUState, pstate) },
    { "cansave", offsetof(CPUState, cansave) },
    { "canrestore", offsetof(CPUState, canrestore) },
    { "otherwin", offsetof(CPUState, otherwin) },
    { "wstate", offsetof(CPUState, wstate) },
    { "cleanwin", offsetof(CPUState, cleanwin) },
    { "fprs", offsetof(CPUState, fprs) },
#endif
#endif
    { NULL },
};

static void expr_error(Monitor *mon, const char *msg)
{
    monitor_printf(mon, "%s\n", msg);
    longjmp(expr_env, 1);
}

/* return 0 if OK, -1 if not found */
static int get_monitor_def(target_long *pval, const char *name)
{
    const MonitorDef *md;
    void *ptr;

    for(md = monitor_defs; md->name != NULL; md++) {
        if (compare_cmd(name, md->name)) {
            if (md->get_value) {
                *pval = md->get_value(md, md->offset);
            } else {
                CPUState *env = mon_get_cpu();
                ptr = (uint8_t *)env + md->offset;
                switch(md->type) {
                case MD_I32:
                    *pval = *(int32_t *)ptr;
                    break;
                case MD_TLONG:
                    *pval = *(target_long *)ptr;
                    break;
                default:
                    *pval = 0;
                    break;
                }
            }
            return 0;
        }
    }
    return -1;
}

static void next(void)
{
    if (*pch != '\0') {
        pch++;
        while (qemu_isspace(*pch))
            pch++;
    }
}

static int64_t expr_sum(Monitor *mon);

static int64_t expr_unary(Monitor *mon)
{
    int64_t n;
    char *p;
    int ret;

    switch(*pch) {
    case '+':
        next();
        n = expr_unary(mon);
        break;
    case '-':
        next();
        n = -expr_unary(mon);
        break;
    case '~':
        next();
        n = ~expr_unary(mon);
        break;
    case '(':
        next();
        n = expr_sum(mon);
        if (*pch != ')') {
            expr_error(mon, "')' expected");
        }
        next();
        break;
    case '\'':
        pch++;
        if (*pch == '\0')
            expr_error(mon, "character constant expected");
        n = *pch;
        pch++;
        if (*pch != '\'')
            expr_error(mon, "missing terminating \' character");
        next();
        break;
    case '$':
        {
            char buf[128], *q;
            target_long reg=0;

            pch++;
            q = buf;
            while ((*pch >= 'a' && *pch <= 'z') ||
                   (*pch >= 'A' && *pch <= 'Z') ||
                   (*pch >= '0' && *pch <= '9') ||
                   *pch == '_' || *pch == '.') {
                if ((q - buf) < sizeof(buf) - 1)
                    *q++ = *pch;
                pch++;
            }
            while (qemu_isspace(*pch))
                pch++;
            *q = 0;
            ret = get_monitor_def(&reg, buf);
            if (ret < 0)
                expr_error(mon, "unknown register");
            n = reg;
        }
        break;
    case '\0':
        expr_error(mon, "unexpected end of expression");
        n = 0;
        break;
    default:
#if TARGET_PHYS_ADDR_BITS > 32
        n = strtoull(pch, &p, 0);
#else
        n = strtoul(pch, &p, 0);
#endif
        if (pch == p) {
            expr_error(mon, "invalid char in expression");
        }
        pch = p;
        while (qemu_isspace(*pch))
            pch++;
        break;
    }
    return n;
}


static int64_t expr_prod(Monitor *mon)
{
    int64_t val, val2;
    int op;

    val = expr_unary(mon);
    for(;;) {
        op = *pch;
        if (op != '*' && op != '/' && op != '%')
            break;
        next();
        val2 = expr_unary(mon);
        switch(op) {
        default:
        case '*':
            val *= val2;
            break;
        case '/':
        case '%':
            if (val2 == 0)
                expr_error(mon, "division by zero");
            if (op == '/')
                val /= val2;
            else
                val %= val2;
            break;
        }
    }
    return val;
}

static int64_t expr_logic(Monitor *mon)
{
    int64_t val, val2;
    int op;

    val = expr_prod(mon);
    for(;;) {
        op = *pch;
        if (op != '&' && op != '|' && op != '^')
            break;
        next();
        val2 = expr_prod(mon);
        switch(op) {
        default:
        case '&':
            val &= val2;
            break;
        case '|':
            val |= val2;
            break;
        case '^':
            val ^= val2;
            break;
        }
    }
    return val;
}

static int64_t expr_sum(Monitor *mon)
{
    int64_t val, val2;
    int op;

    val = expr_logic(mon);
    for(;;) {
        op = *pch;
        if (op != '+' && op != '-')
            break;
        next();
        val2 = expr_logic(mon);
        if (op == '+')
            val += val2;
        else
            val -= val2;
    }
    return val;
}

static int get_expr(Monitor *mon, int64_t *pval, const char **pp)
{
    pch = *pp;
    if (setjmp(expr_env)) {
        *pp = pch;
        return -1;
    }
    while (qemu_isspace(*pch))
        pch++;
    *pval = expr_sum(mon);
    *pp = pch;
    return 0;
}

static int get_double(Monitor *mon, double *pval, const char **pp)
{
    const char *p = *pp;
    char *tailp;
    double d;

    d = strtod(p, &tailp);
    if (tailp == p) {
        monitor_printf(mon, "Number expected\n");
        return -1;
    }
    if (d != d || d - d != 0) {
        /* NaN or infinity */
        monitor_printf(mon, "Bad number\n");
        return -1;
    }
    *pval = d;
    *pp = tailp;
    return 0;
}

static int get_str(char *buf, int buf_size, const char **pp)
{
    const char *p;
    char *q;
    int c;

    q = buf;
    p = *pp;
    while (qemu_isspace(*p))
        p++;
    if (*p == '\0') {
    fail:
        *q = '\0';
        *pp = p;
        return -1;
    }
    if (*p == '\"') {
        p++;
        while (*p != '\0' && *p != '\"') {
            if (*p == '\\') {
                p++;
                c = *p++;
                switch(c) {
                case 'n':
                    c = '\n';
                    break;
                case 'r':
                    c = '\r';
                    break;
                case '\\':
                case '\'':
                case '\"':
                    break;
                default:
                    qemu_printf("unsupported escape code: '\\%c'\n", c);
                    goto fail;
                }
                if ((q - buf) < buf_size - 1) {
                    *q++ = c;
                }
            } else {
                if ((q - buf) < buf_size - 1) {
                    *q++ = *p;
                }
                p++;
            }
        }
        if (*p != '\"') {
            qemu_printf("unterminated string\n");
            goto fail;
        }
        p++;
    } else {
        while (*p != '\0' && !qemu_isspace(*p)) {
            if ((q - buf) < buf_size - 1) {
                *q++ = *p;
            }
            p++;
        }
    }
    *q = '\0';
    *pp = p;
    return 0;
}

/*
 * Store the command-name in cmdname, and return a pointer to
 * the remaining of the command string.
 */
static const char *get_command_name(const char *cmdline,
                                    char *cmdname, size_t nlen)
{
    size_t len;
    const char *p, *pstart;

    p = cmdline;
    while (qemu_isspace(*p))
        p++;
    if (*p == '\0')
        return NULL;
    pstart = p;
    while (*p != '\0' && *p != '/' && !qemu_isspace(*p))
        p++;
    len = p - pstart;
    if (len > nlen - 1)
        len = nlen - 1;
    memcpy(cmdname, pstart, len);
    cmdname[len] = '\0';
    return p;
}

/**
 * Read key of 'type' into 'key' and return the current
 * 'type' pointer.
 */
static char *key_get_info(const char *type, char **key)
{
    size_t len;
    char *p, *str;

    if (*type == ',')
        type++;

    p = strchr(type, ':');
    if (!p) {
        *key = NULL;
        return NULL;
    }
    len = p - type;

    str = qemu_malloc(len + 1);
    memcpy(str, type, len);
    str[len] = '\0';

    *key = str;
    return ++p;
}

static int default_fmt_format = 'x';
static int default_fmt_size = 4;

#define MAX_ARGS 16

static int is_valid_option(const char *c, const char *typestr)
{
    char option[3];
  
    option[0] = '-';
    option[1] = *c;
    option[2] = '\0';
  
    typestr = strstr(typestr, option);
    return (typestr != NULL);
}

static const mon_cmd_t *monitor_find_command(const char *cmdname)
{
    const mon_cmd_t *cmd;

    for (cmd = mon_cmds; cmd->name != NULL; cmd++) {
        if (compare_cmd(cmdname, cmd->name)) {
            return cmd;
        }
    }

    return NULL;
}

static const mon_cmd_t *monitor_parse_command(Monitor *mon,
                                              const char *cmdline,
                                              QDict *qdict)
{
    const char *p, *typestr;
    int c;
    const mon_cmd_t *cmd;
    char cmdname[256];
    char buf[1024];
    char *key;

#ifdef DEBUG
    monitor_printf(mon, "command='%s'\n", cmdline);
#endif

    /* extract the command name */
    p = get_command_name(cmdline, cmdname, sizeof(cmdname));
    if (!p)
        return NULL;

    cmd = monitor_find_command(cmdname);
    if (!cmd) {
        monitor_printf(mon, "unknown command: '%s'\n", cmdname);
        return NULL;
    }

    /* parse the parameters */
    typestr = cmd->args_type;
    for(;;) {
        typestr = key_get_info(typestr, &key);
        if (!typestr)
            break;
        c = *typestr;
        typestr++;
        switch(c) {
        case 'F':
        case 'B':
        case 's':
            {
                int ret;

                while (qemu_isspace(*p))
                    p++;
                if (*typestr == '?') {
                    typestr++;
                    if (*p == '\0') {
                        /* no optional string: NULL argument */
                        break;
                    }
                }
                ret = get_str(buf, sizeof(buf), &p);
                if (ret < 0) {
                    switch(c) {
                    case 'F':
                        monitor_printf(mon, "%s: filename expected\n",
                                       cmdname);
                        break;
                    case 'B':
                        monitor_printf(mon, "%s: block device name expected\n",
                                       cmdname);
                        break;
                    default:
                        monitor_printf(mon, "%s: string expected\n", cmdname);
                        break;
                    }
                    goto fail;
                }
                qdict_put(qdict, key, qstring_from_str(buf));
            }
            break;
        case 'O':
            {
                QemuOptsList *opts_list;
                QemuOpts *opts;

                opts_list = qemu_find_opts(key);
                if (!opts_list || opts_list->desc->name) {
                    goto bad_type;
                }
                while (qemu_isspace(*p)) {
                    p++;
                }
                if (!*p)
                    break;
                if (get_str(buf, sizeof(buf), &p) < 0) {
                    goto fail;
                }
                opts = qemu_opts_parse(opts_list, buf, 1);
                if (!opts) {
                    goto fail;
                }
                qemu_opts_to_qdict(opts, qdict);
                qemu_opts_del(opts);
            }
            break;
        case '/':
            {
                int count, format, size;

                while (qemu_isspace(*p))
                    p++;
                if (*p == '/') {
                    /* format found */
                    p++;
                    count = 1;
                    if (qemu_isdigit(*p)) {
                        count = 0;
                        while (qemu_isdigit(*p)) {
                            count = count * 10 + (*p - '0');
                            p++;
                        }
                    }
                    size = -1;
                    format = -1;
                    for(;;) {
                        switch(*p) {
                        case 'o':
                        case 'd':
                        case 'u':
                        case 'x':
                        case 'i':
                        case 'c':
                            format = *p++;
                            break;
                        case 'b':
                            size = 1;
                            p++;
                            break;
                        case 'h':
                            size = 2;
                            p++;
                            break;
                        case 'w':
                            size = 4;
                            p++;
                            break;
                        case 'g':
                        case 'L':
                            size = 8;
                            p++;
                            break;
                        default:
                            goto next;
                        }
                    }
                next:
                    if (*p != '\0' && !qemu_isspace(*p)) {
                        monitor_printf(mon, "invalid char in format: '%c'\n",
                                       *p);
                        goto fail;
                    }
                    if (format < 0)
                        format = default_fmt_format;
                    if (format != 'i') {
                        /* for 'i', not specifying a size gives -1 as size */
                        if (size < 0)
                            size = default_fmt_size;
                        default_fmt_size = size;
                    }
                    default_fmt_format = format;
                } else {
                    count = 1;
                    format = default_fmt_format;
                    if (format != 'i') {
                        size = default_fmt_size;
                    } else {
                        size = -1;
                    }
                }
                qdict_put(qdict, "count", qint_from_int(count));
                qdict_put(qdict, "format", qint_from_int(format));
                qdict_put(qdict, "size", qint_from_int(size));
            }
            break;
        case 'i':
        case 'l':
        case 'M':
            {
                int64_t val;

                while (qemu_isspace(*p))
                    p++;
                if (*typestr == '?' || *typestr == '.') {
                    if (*typestr == '?') {
                        if (*p == '\0') {
                            typestr++;
                            break;
                        }
                    } else {
                        if (*p == '.') {
                            p++;
                            while (qemu_isspace(*p))
                                p++;
                        } else {
                            typestr++;
                            break;
                        }
                    }
                    typestr++;
                }
                if (get_expr(mon, &val, &p))
                    goto fail;
                /* Check if 'i' is greater than 32-bit */
                if ((c == 'i') && ((val >> 32) & 0xffffffff)) {
                    monitor_printf(mon, "\'%s\' has failed: ", cmdname);
                    monitor_printf(mon, "integer is for 32-bit values\n");
                    goto fail;
                } else if (c == 'M') {
                    val <<= 20;
                }
                qdict_put(qdict, key, qint_from_int(val));
            }
            break;
        case 'f':
        case 'T':
            {
                double val;

                while (qemu_isspace(*p))
                    p++;
                if (*typestr == '?') {
                    typestr++;
                    if (*p == '\0') {
                        break;
                    }
                }
                if (get_double(mon, &val, &p) < 0) {
                    goto fail;
                }
                if (c == 'f' && *p) {
                    switch (*p) {
                    case 'K': case 'k':
                        val *= 1 << 10; p++; break;
                    case 'M': case 'm':
                        val *= 1 << 20; p++; break;
                    case 'G': case 'g':
                        val *= 1 << 30; p++; break;
                    }
                }
                if (c == 'T' && p[0] && p[1] == 's') {
                    switch (*p) {
                    case 'm':
                        val /= 1e3; p += 2; break;
                    case 'u':
                        val /= 1e6; p += 2; break;
                    case 'n':
                        val /= 1e9; p += 2; break;
                    }
                }
                if (*p && !qemu_isspace(*p)) {
                    monitor_printf(mon, "Unknown unit suffix\n");
                    goto fail;
                }
                qdict_put(qdict, key, qfloat_from_double(val));
            }
            break;
        case 'b':
            {
                const char *beg;
                int val;

                while (qemu_isspace(*p)) {
                    p++;
                }
                beg = p;
                while (qemu_isgraph(*p)) {
                    p++;
                }
                if (p - beg == 2 && !memcmp(beg, "on", p - beg)) {
                    val = 1;
                } else if (p - beg == 3 && !memcmp(beg, "off", p - beg)) {
                    val = 0;
                } else {
                    monitor_printf(mon, "Expected 'on' or 'off'\n");
                    goto fail;
                }
                qdict_put(qdict, key, qbool_from_int(val));
            }
            break;
        case '-':
            {
                const char *tmp = p;
                int has_option, skip_key = 0;
                /* option */

                c = *typestr++;
                if (c == '\0')
                    goto bad_type;
                while (qemu_isspace(*p))
                    p++;
                has_option = 0;
                if (*p == '-') {
                    p++;
                    if(c != *p) {
                        if(!is_valid_option(p, typestr)) {
                  
                            monitor_printf(mon, "%s: unsupported option -%c\n",
                                           cmdname, *p);
                            goto fail;
                        } else {
                            skip_key = 1;
                        }
                    }
                    if(skip_key) {
                        p = tmp;
                    } else {
                        p++;
                        has_option = 1;
                    }
                }
                qdict_put(qdict, key, qint_from_int(has_option));
            }
            break;
        default:
        bad_type:
            monitor_printf(mon, "%s: unknown type '%c'\n", cmdname, c);
            goto fail;
        }
        qemu_free(key);
        key = NULL;
    }
    /* check that all arguments were parsed */
    while (qemu_isspace(*p))
        p++;
    if (*p != '\0') {
        monitor_printf(mon, "%s: extraneous characters at the end of line\n",
                       cmdname);
        goto fail;
    }

    return cmd;

fail:
    qemu_free(key);
    return NULL;
}

void monitor_set_error(Monitor *mon, QError *qerror)
{
    /* report only the first error */
    if (!mon->error) {
        mon->error = qerror;
    } else {
        MON_DEBUG("Additional error report at %s:%d\n",
                  qerror->file, qerror->linenr);
        QDECREF(qerror);
    }
}

static int is_async_return(const QObject *data)
{
    if (data && qobject_type(data) == QTYPE_QDICT) {
        return qdict_haskey(qobject_to_qdict(data), "__mon_async");
    }

    return 0;
}

static void handler_audit(Monitor *mon, const mon_cmd_t *cmd, int ret)
{
    if (monitor_ctrl_mode(mon)) {
        if (ret && !monitor_has_error(mon)) {
            /*
             * If it returns failure, it must have passed on error.
             *
             * Action: Report an internal error to the client if in QMP.
             */
            qerror_report(QERR_UNDEFINED_ERROR);
            MON_DEBUG("command '%s' returned failure but did not pass an error\n",
                      cmd->name);
        }

#ifdef CONFIG_DEBUG_MONITOR
        if (!ret && monitor_has_error(mon)) {
            /*
             * If it returns success, it must not have passed an error.
             *
             * Action: Report the passed error to the client.
             */
            MON_DEBUG("command '%s' returned success but passed an error\n",
                      cmd->name);
        }

        if (mon_print_count_get(mon) > 0 && strcmp(cmd->name, "info") != 0) {
            /*
             * Handlers should not call Monitor print functions.
             *
             * Action: Ignore them in QMP.
             *
             * (XXX: we don't check any 'info' or 'query' command here
             * because the user print function _is_ called by do_info(), hence
             * we will trigger this check. This problem will go away when we
             * make 'query' commands real and kill do_info())
             */
            MON_DEBUG("command '%s' called print functions %d time(s)\n",
                      cmd->name, mon_print_count_get(mon));
        }
#endif
    } else {
        assert(!monitor_has_error(mon));
        QDECREF(mon->error);
        mon->error = NULL;
    }
}

static void monitor_call_handler(Monitor *mon, const mon_cmd_t *cmd,
                                 const QDict *params)
{
    int ret;
    QObject *data = NULL;

    mon_print_count_init(mon);

    ret = cmd->mhandler.cmd_new(mon, params, &data);
    handler_audit(mon, cmd, ret);

    if (is_async_return(data)) {
        /*
         * Asynchronous commands have no initial return data but they can
         * generate errors.  Data is returned via the async completion handler.
         */
        if (monitor_ctrl_mode(mon) && monitor_has_error(mon)) {
            monitor_protocol_emitter(mon, NULL);
        }
    } else if (monitor_ctrl_mode(mon)) {
        /* Monitor Protocol */
        monitor_protocol_emitter(mon, data);
    } else {
        /* User Protocol */
         if (data)
            cmd->user_print(mon, data);
    }

    qobject_decref(data);
}

static void handle_user_command(Monitor *mon, const char *cmdline)
{
    QDict *qdict;
    const mon_cmd_t *cmd;

    qdict = qdict_new();

    cmd = monitor_parse_command(mon, cmdline, qdict);
    if (!cmd)
        goto out;

    if (monitor_handler_is_async(cmd)) {
        user_async_cmd_handler(mon, cmd, qdict);
    } else if (monitor_handler_ported(cmd)) {
        monitor_call_handler(mon, cmd, qdict);
    } else {
        cmd->mhandler.cmd(mon, qdict);
    }

out:
    QDECREF(qdict);
}

static void cmd_completion(const char *name, const char *list)
{
    const char *p, *pstart;
    char cmd[128];
    int len;

    p = list;
    for(;;) {
        pstart = p;
        p = strchr(p, '|');
        if (!p)
            p = pstart + strlen(pstart);
        len = p - pstart;
        if (len > sizeof(cmd) - 2)
            len = sizeof(cmd) - 2;
        memcpy(cmd, pstart, len);
        cmd[len] = '\0';
        if (name[0] == '\0' || !strncmp(name, cmd, strlen(name))) {
            readline_add_completion(cur_mon->rs, cmd);
        }
        if (*p == '\0')
            break;
        p++;
    }
}

static void file_completion(const char *input)
{
    DIR *ffs;
    struct dirent *d;
    char path[1024];
    char file[1024], file_prefix[1024];
    int input_path_len;
    const char *p;

    p = strrchr(input, '/');
    if (!p) {
        input_path_len = 0;
        pstrcpy(file_prefix, sizeof(file_prefix), input);
        pstrcpy(path, sizeof(path), ".");
    } else {
        input_path_len = p - input + 1;
        memcpy(path, input, input_path_len);
        if (input_path_len > sizeof(path) - 1)
            input_path_len = sizeof(path) - 1;
        path[input_path_len] = '\0';
        pstrcpy(file_prefix, sizeof(file_prefix), p + 1);
    }
#ifdef DEBUG_COMPLETION
    monitor_printf(cur_mon, "input='%s' path='%s' prefix='%s'\n",
                   input, path, file_prefix);
#endif
    ffs = opendir(path);
    if (!ffs)
        return;
    for(;;) {
        struct stat sb;
        d = readdir(ffs);
        if (!d)
            break;
        if (strstart(d->d_name, file_prefix, NULL)) {
            memcpy(file, input, input_path_len);
            if (input_path_len < sizeof(file))
                pstrcpy(file + input_path_len, sizeof(file) - input_path_len,
                        d->d_name);
            /* stat the file to find out if it's a directory.
             * In that case add a slash to speed up typing long paths
             */
            stat(file, &sb);
            if(S_ISDIR(sb.st_mode))
                pstrcat(file, sizeof(file), "/");
            readline_add_completion(cur_mon->rs, file);
        }
    }
    closedir(ffs);
}

static void block_completion_it(void *opaque, BlockDriverState *bs)
{
    const char *name = bdrv_get_device_name(bs);
    const char *input = opaque;

    if (input[0] == '\0' ||
        !strncmp(name, (char *)input, strlen(input))) {
        readline_add_completion(cur_mon->rs, name);
    }
}

/* NOTE: this parser is an approximate form of the real command parser */
static void parse_cmdline(const char *cmdline,
                         int *pnb_args, char **args)
{
    const char *p;
    int nb_args, ret;
    char buf[1024];

    p = cmdline;
    nb_args = 0;
    for(;;) {
        while (qemu_isspace(*p))
            p++;
        if (*p == '\0')
            break;
        if (nb_args >= MAX_ARGS)
            break;
        ret = get_str(buf, sizeof(buf), &p);
        args[nb_args] = qemu_strdup(buf);
        nb_args++;
        if (ret < 0)
            break;
    }
    *pnb_args = nb_args;
}

static const char *next_arg_type(const char *typestr)
{
    const char *p = strchr(typestr, ':');
    return (p != NULL ? ++p : typestr);
}

static void monitor_find_completion(const char *cmdline)
{
    const char *cmdname;
    char *args[MAX_ARGS];
    int nb_args, i, len;
    const char *ptype, *str;
    const mon_cmd_t *cmd;
    const KeyDef *key;

    parse_cmdline(cmdline, &nb_args, args);
#ifdef DEBUG_COMPLETION
    for(i = 0; i < nb_args; i++) {
        monitor_printf(cur_mon, "arg%d = '%s'\n", i, (char *)args[i]);
    }
#endif

    /* if the line ends with a space, it means we want to complete the
       next arg */
    len = strlen(cmdline);
    if (len > 0 && qemu_isspace(cmdline[len - 1])) {
        if (nb_args >= MAX_ARGS)
            return;
        args[nb_args++] = qemu_strdup("");
    }
    if (nb_args <= 1) {
        /* command completion */
        if (nb_args == 0)
            cmdname = "";
        else
            cmdname = args[0];
        readline_set_completion_index(cur_mon->rs, strlen(cmdname));
        for(cmd = mon_cmds; cmd->name != NULL; cmd++) {
            cmd_completion(cmdname, cmd->name);
        }
    } else {
        /* find the command */
        for(cmd = mon_cmds; cmd->name != NULL; cmd++) {
            if (compare_cmd(args[0], cmd->name))
                goto found;
        }
        return;
    found:
        ptype = next_arg_type(cmd->args_type);
        for(i = 0; i < nb_args - 2; i++) {
            if (*ptype != '\0') {
                ptype = next_arg_type(ptype);
                while (*ptype == '?')
                    ptype = next_arg_type(ptype);
            }
        }
        str = args[nb_args - 1];
        if (*ptype == '-' && ptype[1] != '\0') {
            ptype += 2;
        }
        switch(*ptype) {
        case 'F':
            /* file completion */
            readline_set_completion_index(cur_mon->rs, strlen(str));
            file_completion(str);
            break;
        case 'B':
            /* block device name completion */
            readline_set_completion_index(cur_mon->rs, strlen(str));
            bdrv_iterate(block_completion_it, (void *)str);
            break;
        case 's':
            /* XXX: more generic ? */
            if (!strcmp(cmd->name, "info")) {
                readline_set_completion_index(cur_mon->rs, strlen(str));
                for(cmd = info_cmds; cmd->name != NULL; cmd++) {
                    cmd_completion(str, cmd->name);
                }
            } else if (!strcmp(cmd->name, "sendkey")) {
                char *sep = strrchr(str, '-');
                if (sep)
                    str = sep + 1;
                readline_set_completion_index(cur_mon->rs, strlen(str));
                for(key = key_defs; key->name != NULL; key++) {
                    cmd_completion(str, key->name);
                }
            } else if (!strcmp(cmd->name, "help|?")) {
                readline_set_completion_index(cur_mon->rs, strlen(str));
                for (cmd = mon_cmds; cmd->name != NULL; cmd++) {
                    cmd_completion(str, cmd->name);
                }
            }
            break;
        default:
            break;
        }
    }
    for(i = 0; i < nb_args; i++)
        qemu_free(args[i]);
}

static int monitor_can_read(void *opaque)
{
    Monitor *mon = opaque;

    return (mon->suspend_cnt == 0) ? 1 : 0;
}

typedef struct CmdArgs {
    QString *name;
    int type;
    int flag;
    int optional;
} CmdArgs;

static int check_opt(const CmdArgs *cmd_args, const char *name, QDict *args)
{
    if (!cmd_args->optional) {
        qerror_report(QERR_MISSING_PARAMETER, name);
        return -1;
    }

    if (cmd_args->type == '-') {
        /* handlers expect a value, they need to be changed */
        qdict_put(args, name, qint_from_int(0));
    }

    return 0;
}

static int check_arg(const CmdArgs *cmd_args, QDict *args)
{
    QObject *value;
    const char *name;

    name = qstring_get_str(cmd_args->name);

    if (!args) {
        return check_opt(cmd_args, name, args);
    }

    value = qdict_get(args, name);
    if (!value) {
        return check_opt(cmd_args, name, args);
    }

    switch (cmd_args->type) {
        case 'F':
        case 'B':
        case 's':
            if (qobject_type(value) != QTYPE_QSTRING) {
                qerror_report(QERR_INVALID_PARAMETER_TYPE, name, "string");
                return -1;
            }
            break;
        case '/': {
            int i;
            const char *keys[] = { "count", "format", "size", NULL };

            for (i = 0; keys[i]; i++) {
                QObject *obj = qdict_get(args, keys[i]);
                if (!obj) {
                    qerror_report(QERR_MISSING_PARAMETER, name);
                    return -1;
                }
                if (qobject_type(obj) != QTYPE_QINT) {
                    qerror_report(QERR_INVALID_PARAMETER_TYPE, name, "int");
                    return -1;
                }
            }
            break;
        }
        case 'i':
        case 'l':
        case 'M':
            if (qobject_type(value) != QTYPE_QINT) {
                qerror_report(QERR_INVALID_PARAMETER_TYPE, name, "int");
                return -1;
            }
            break;
        case 'f':
        case 'T':
            if (qobject_type(value) != QTYPE_QINT && qobject_type(value) != QTYPE_QFLOAT) {
                qerror_report(QERR_INVALID_PARAMETER_TYPE, name, "number");
                return -1;
            }
            break;
        case 'b':
            if (qobject_type(value) != QTYPE_QBOOL) {
                qerror_report(QERR_INVALID_PARAMETER_TYPE, name, "bool");
                return -1;
            }
            break;
        case '-':
            if (qobject_type(value) != QTYPE_QINT &&
                qobject_type(value) != QTYPE_QBOOL) {
                qerror_report(QERR_INVALID_PARAMETER_TYPE, name, "bool");
                return -1;
            }
            if (qobject_type(value) == QTYPE_QBOOL) {
                /* handlers expect a QInt, they need to be changed */
                qdict_put(args, name,
                         qint_from_int(qbool_get_int(qobject_to_qbool(value))));
            }
            break;
        case 'O':
        default:
            /* impossible */
            abort();
    }

    return 0;
}

static void cmd_args_init(CmdArgs *cmd_args)
{
    cmd_args->name = qstring_new();
    cmd_args->type = cmd_args->flag = cmd_args->optional = 0;
}

static int check_opts(QemuOptsList *opts_list, QDict *args)
{
    assert(!opts_list->desc->name);
    return 0;
}

/*
 * This is not trivial, we have to parse Monitor command's argument
 * type syntax to be able to check the arguments provided by clients.
 *
 * In the near future we will be using an array for that and will be
 * able to drop all this parsing...
 */
static int monitor_check_qmp_args(const mon_cmd_t *cmd, QDict *args)
{
    int err;
    const char *p;
    CmdArgs cmd_args;
    QemuOptsList *opts_list;

    if (cmd->args_type == NULL) {
        return (qdict_size(args) == 0 ? 0 : -1);
    }

    err = 0;
    cmd_args_init(&cmd_args);
    opts_list = NULL;

    for (p = cmd->args_type;; p++) {
        if (*p == ':') {
            cmd_args.type = *++p;
            p++;
            if (cmd_args.type == '-') {
                cmd_args.flag = *p++;
                cmd_args.optional = 1;
            } else if (cmd_args.type == 'O') {
                opts_list = qemu_find_opts(qstring_get_str(cmd_args.name));
                assert(opts_list);
            } else if (*p == '?') {
                cmd_args.optional = 1;
                p++;
            }

            assert(*p == ',' || *p == '\0');
            if (opts_list) {
                err = check_opts(opts_list, args);
                opts_list = NULL;
            } else {
                err = check_arg(&cmd_args, args);
                QDECREF(cmd_args.name);
                cmd_args_init(&cmd_args);
            }

            if (err < 0) {
                break;
            }
        } else {
            qstring_append_chr(cmd_args.name, *p);
        }

        if (*p == '\0') {
            break;
        }
    }

    QDECREF(cmd_args.name);
    return err;
}

static int invalid_qmp_mode(const Monitor *mon, const char *cmd_name)
{
    int is_cap = compare_cmd(cmd_name, "qmp_capabilities");
    return (qmp_cmd_mode(mon) ? is_cap : !is_cap);
}

static void handle_qmp_command(JSONMessageParser *parser, QList *tokens)
{
    int err;
    QObject *obj;
    QDict *input, *args;
    const mon_cmd_t *cmd;
    Monitor *mon = cur_mon;
    const char *cmd_name, *info_item;

    args = NULL;

    obj = json_parser_parse(tokens, NULL);
    if (!obj) {
        // FIXME: should be triggered in json_parser_parse()
        qerror_report(QERR_JSON_PARSING);
        goto err_out;
    } else if (qobject_type(obj) != QTYPE_QDICT) {
        qerror_report(QERR_QMP_BAD_INPUT_OBJECT, "object");
        qobject_decref(obj);
        goto err_out;
    }

    input = qobject_to_qdict(obj);

    mon->mc->id = qdict_get(input, "id");
    qobject_incref(mon->mc->id);

    obj = qdict_get(input, "execute");
    if (!obj) {
        qerror_report(QERR_QMP_BAD_INPUT_OBJECT, "execute");
        goto err_input;
    } else if (qobject_type(obj) != QTYPE_QSTRING) {
        qerror_report(QERR_QMP_BAD_INPUT_OBJECT_MEMBER, "execute", "string");
        goto err_input;
    }

    cmd_name = qstring_get_str(qobject_to_qstring(obj));

    if (invalid_qmp_mode(mon, cmd_name)) {
        qerror_report(QERR_COMMAND_NOT_FOUND, cmd_name);
        goto err_input;
    }

    /*
     * XXX: We need this special case until we get info handlers
     * converted into 'query-' commands
     */
    if (compare_cmd(cmd_name, "info")) {
        qerror_report(QERR_COMMAND_NOT_FOUND, cmd_name);
        goto err_input;
    } else if (strstart(cmd_name, "query-", &info_item)) {
        cmd = monitor_find_command("info");
        qdict_put_obj(input, "arguments",
                      qobject_from_jsonf("{ 'item': %s }", info_item));
    } else {
        cmd = monitor_find_command(cmd_name);
        if (!cmd || !monitor_handler_ported(cmd)) {
            qerror_report(QERR_COMMAND_NOT_FOUND, cmd_name);
            goto err_input;
        }
    }

    obj = qdict_get(input, "arguments");
    if (!obj) {
        args = qdict_new();
    } else if (qobject_type(obj) != QTYPE_QDICT) {
        qerror_report(QERR_QMP_BAD_INPUT_OBJECT_MEMBER, "arguments", "object");
        goto err_input;
    } else {
        args = qobject_to_qdict(obj);
        QINCREF(args);
    }

    QDECREF(input);

    err = monitor_check_qmp_args(cmd, args);
    if (err < 0) {
        goto err_out;
    }

    if (monitor_handler_is_async(cmd)) {
        qmp_async_cmd_handler(mon, cmd, args);
    } else {
        monitor_call_handler(mon, cmd, args);
    }
    goto out;

err_input:
    QDECREF(input);
err_out:
    monitor_protocol_emitter(mon, NULL);
out:
    QDECREF(args);
}

/**
 * monitor_control_read(): Read and handle QMP input
 */
static void monitor_control_read(void *opaque, const uint8_t *buf, int size)
{
    Monitor *old_mon = cur_mon;

    cur_mon = opaque;

    json_message_parser_feed(&cur_mon->mc->parser, (const char *) buf, size);

    cur_mon = old_mon;
}

static void monitor_read(void *opaque, const uint8_t *buf, int size)
{
    Monitor *old_mon = cur_mon;
    int i;

    cur_mon = opaque;

    if (cur_mon->rs) {
        for (i = 0; i < size; i++)
            readline_handle_byte(cur_mon->rs, buf[i]);
    } else {
        if (size == 0 || buf[size - 1] != 0)
            monitor_printf(cur_mon, "corrupted command\n");
        else
            handle_user_command(cur_mon, (char *)buf);
    }

    cur_mon = old_mon;
}

static void monitor_command_cb(Monitor *mon, const char *cmdline, void *opaque)
{
    monitor_suspend(mon);
    handle_user_command(mon, cmdline);
    monitor_resume(mon);
}

int monitor_suspend(Monitor *mon)
{
    if (!mon->rs)
        return -ENOTTY;
    mon->suspend_cnt++;
    return 0;
}

void monitor_resume(Monitor *mon)
{
    if (!mon->rs)
        return;
    if (--mon->suspend_cnt == 0)
        readline_show_prompt(mon->rs);
}

static QObject *get_qmp_greeting(void)
{
    QObject *ver;

    do_info_version(NULL, &ver);
    return qobject_from_jsonf("{'QMP':{'version': %p,'capabilities': []}}",ver);
}

/**
 * monitor_control_event(): Print QMP gretting
 */
static void monitor_control_event(void *opaque, int event)
{
    QObject *data;
    Monitor *mon = opaque;

    switch (event) {
    case CHR_EVENT_OPENED:
        mon->mc->command_mode = 0;
        json_message_parser_init(&mon->mc->parser, handle_qmp_command);
        data = get_qmp_greeting();
        monitor_json_emitter(mon, data);
        qobject_decref(data);
        break;
    case CHR_EVENT_CLOSED:
        json_message_parser_destroy(&mon->mc->parser);
        break;
    }
}

static void monitor_event(void *opaque, int event)
{
    Monitor *mon = opaque;

    switch (event) {
    case CHR_EVENT_MUX_IN:
        mon->mux_out = 0;
        if (mon->reset_seen) {
            readline_restart(mon->rs);
            monitor_resume(mon);
            monitor_flush(mon);
        } else {
            mon->suspend_cnt = 0;
        }
        break;

    case CHR_EVENT_MUX_OUT:
        if (mon->reset_seen) {
            if (mon->suspend_cnt == 0) {
                monitor_printf(mon, "\n");
            }
            monitor_flush(mon);
            monitor_suspend(mon);
        } else {
            mon->suspend_cnt++;
        }
        mon->mux_out = 1;
        break;

    case CHR_EVENT_OPENED:
        monitor_printf(mon, "QEMU %s monitor - type 'help' for more "
                       "information\n", QEMU_VERSION);
        if (!mon->mux_out) {
            readline_show_prompt(mon->rs);
        }
        mon->reset_seen = 1;
        break;
    }
}


/*
 * Local variables:
 *  c-indent-level: 4
 *  c-basic-offset: 4
 *  tab-width: 8
 * End:
 */

void monitor_init(CharDriverState *chr, int flags)
{
    static int is_first_init = 1;
    Monitor *mon;

    if (is_first_init) {
        key_timer = qemu_new_timer(vm_clock, release_keys, NULL);
        is_first_init = 0;
    }

    mon = qemu_mallocz(sizeof(*mon));

    mon->chr = chr;
    mon->flags = flags;
    if (flags & MONITOR_USE_READLINE) {
        mon->rs = readline_init(mon, monitor_find_completion);
        monitor_read_command(mon, 0);
    }

    if (monitor_ctrl_mode(mon)) {
        mon->mc = qemu_mallocz(sizeof(MonitorControl));
        /* Control mode requires special handlers */
        qemu_chr_add_handlers(chr, monitor_can_read, monitor_control_read,
                              monitor_control_event, mon);
    } else {
        qemu_chr_add_handlers(chr, monitor_can_read, monitor_read,
                              monitor_event, mon);
    }

    QLIST_INSERT_HEAD(&mon_list, mon, entry);
    if (!default_mon || (flags & MONITOR_IS_DEFAULT))
        default_mon = mon;
}

static void bdrv_password_cb(Monitor *mon, const char *password, void *opaque)
{
    BlockDriverState *bs = opaque;
    int ret = 0;

    if (bdrv_set_key(bs, password) != 0) {
        monitor_printf(mon, "invalid password\n");
        ret = -EPERM;
    }
    if (mon->password_completion_cb)
        mon->password_completion_cb(mon->password_opaque, ret);

    monitor_read_command(mon, 1);
}

int monitor_read_bdrv_key_start(Monitor *mon, BlockDriverState *bs,
                                BlockDriverCompletionFunc *completion_cb,
                                void *opaque)
{
    int err;

    if (!bdrv_key_required(bs)) {
        if (completion_cb)
            completion_cb(opaque, 0);
        return 0;
    }

    if (monitor_ctrl_mode(mon)) {
        qerror_report(QERR_DEVICE_ENCRYPTED, bdrv_get_device_name(bs));
        return -1;
    }

    monitor_printf(mon, "%s (%s) is encrypted.\n", bdrv_get_device_name(bs),
                   bdrv_get_encrypted_filename(bs));

    mon->password_completion_cb = completion_cb;
    mon->password_opaque = opaque;

    err = monitor_read_password(mon, bdrv_password_cb, bs);

    if (err && completion_cb)
        completion_cb(opaque, err);

    return err;
}<|MERGE_RESOLUTION|>--- conflicted
+++ resolved
@@ -56,11 +56,7 @@
 #include "json-parser.h"
 #include "osdep.h"
 #include "exec-all.h"
-<<<<<<< HEAD
-
 #include "qemu-kvm.h"
-=======
->>>>>>> a88790a1
 
 //#define DEBUG
 //#define DEBUG_COMPLETION
